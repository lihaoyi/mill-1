package mill.bsp.worker

import ch.epfl.scala.bsp4j
import ch.epfl.scala.bsp4j.*
import com.google.gson.JsonObject
import mill.api.*
import mill.api.Segment.Label
import mill.bsp.Constants
import mill.bsp.worker.Utils.{makeBuildTarget, outputPaths, sanitizeUri}
import mill.client.lock.Lock
import mill.api.internal.WatchSig
import mill.internal.PrefixLogger
import mill.server.MillDaemonServer
import org.eclipse.lsp4j.jsonrpc.services.JsonRequest

import java.util.concurrent.{CompletableFuture, ConcurrentHashMap, LinkedBlockingQueue, TimeUnit}
import java.util.concurrent.atomic.AtomicInteger
import scala.collection.mutable
import scala.concurrent.{Await, Promise}
import scala.concurrent.duration.Duration
import scala.jdk.CollectionConverters.*
import scala.util.chaining.scalaUtilChainingOps
import scala.util.control.NonFatal
import scala.util.{Failure, Success, Try}
import mill.api.daemon.internal.bsp.{
  BspModuleApi,
  BspServerResult,
  JvmBuildTarget,
  ScalaBuildTarget
}
import mill.api.daemon.internal.*

import scala.annotation.unused

private class MillBuildServer(
    topLevelProjectRoot: os.Path,
    bspVersion: String,
    serverVersion: String,
    serverName: String,
    canReload: Boolean,
    onShutdown: () => Unit,
    outLock: Lock,
    baseLogger: Logger,
    out: os.Path
) extends BuildServer with AutoCloseable {

  import MillBuildServer._

  def close(): Unit = {
    stopped = true
    evaluatorRequestsThread.interrupt()
  }

  class SessionInfo(
      val clientType: BspClientType,
      val clientWantsSemanticDb: Boolean,
      /** `true` when client and server support the `JvmCompileClasspathProvider` request. */
      val enableJvmCompileClasspathProvider: Boolean
  )

  // Mutable variables representing the lifecycle stages that the MillBuildServer
  // progresses through:
  //
  // Set when the client connects
  protected var client: BuildClient = scala.compiletime.uninitialized
  // Set when the `buildInitialize` message comes in
  protected var sessionInfo: SessionInfo = scala.compiletime.uninitialized
  // Set when the `MillBuildBootstrap` completes and the evaluators are available
  private var bspEvaluators: Promise[BspEvaluators] = Promise[BspEvaluators]()
  private def bspEvaluatorsOpt(): Option[BspEvaluators] =
    bspEvaluators.future.value.flatMap(_.toOption)
  private var savedPreviousEvaluators = Option.empty[BspEvaluators]
  // Set when a session is completed, either due to reload or shutdown
  private[worker] var sessionResult: Promise[BspServerResult] = Promise()

  private val requestCount = new AtomicInteger

  def initialized = sessionInfo != null

  /**
   * Updates the BSP server evaluators.
   *
   * This updates the evaluators used to answer BSP requests. The passed
   * evaluators will be used by the next BSP request to be processed, and
   * those that follow.
   *
   * If errored is true, this method attempts to keep former evaluators
   * for the build / meta-build levels that don't have evaluators anymore.
   * This is useful if the build or some meta-builds don't compile. In that
   * case, we keep the former evaluators for build / meta-build levels that
   * lack a new evaluator, so that we can still answer BSP requests about those,
   * and users can still benefit from IDE features in spite of a broken build.
   *
   * `watched` is used to check whether the evaluators are still valid. If some
   * watched elements changed, the BSP server assumes the evaluators are stale.
   * It completes its result promise with ReloadWorkspace if it picks those
   * changes before the file watcher of the Mill process picks them, in order to
   * signal to the Mill process that it should re-compile the build and update
   * the evaluators.
   *
   * @param evaluators new evaluators
   * @param errored whether the build is errored
   * @param watched files to use to check whether the build is up-to-date or not
   */
  def updateEvaluator(
      evaluators: Seq[EvaluatorApi],
      errored: Boolean,
      watched: Seq[Watchable]
  ): Unit = {
    baseLogger.debug(s"Updating Evaluator: $evaluators")

    // save current evaluators, in case they need to be re-used if `errored` is true,
    // and to know whether this is the first call to `updateEvaluators` or not
    val previousEvaluatorsOpt = bspEvaluatorsOpt().orElse(savedPreviousEvaluators)

    // update the evaluator promise, that we use to pass the evaluators
    // to the thread processing requests
    if (bspEvaluators.isCompleted) bspEvaluators = Promise[BspEvaluators]()

    // actual evaluators that we're going to use: if `errored` is false,
    // the incoming evaluators as is, else a mix of the incoming evaluators
    // and the former ones, for build and meta-build levels that don't compile
    val updatedEvaluators =
      if (errored)
        previousEvaluatorsOpt.map(_.evaluators) match {
          case Some(previous) =>
            evaluators.headOption match {
              case None => previous
              case Some(headEvaluator) =>
                val idx = previous.indexWhere(_.outPathJava == headEvaluator.outPathJava)
                if (idx < 0)
                  // Can't match the former evaluators and the new ones based on their out paths.
                  // Might be a bug. We just discard the former evaluators for now.
                  evaluators
                else
                  previous.take(idx) ++ evaluators
            }
          case None => evaluators
        }
      else
        evaluators

    // update the evaluator promise for the thread processing requests to pick it up
    val evaluators0 = new BspEvaluators(
      topLevelProjectRoot,
      updatedEvaluators,
      s => baseLogger.debug(s()),
      watched
    )
    bspEvaluators.success(evaluators0)

    if (client != null && previousEvaluatorsOpt.nonEmpty) {
      // not the first call to updateEvaluators, and we have a client:
      // compute which targets were added / updated / removed, and
      // send a buildTarget/didChange notification to the client

      val newTargetIds = evaluators0.bspModulesIdList.map {
        case (id, (_, ev)) =>
          id -> ev
      }

      val previousTargetIds = previousEvaluatorsOpt.map(_.bspModulesIdList).getOrElse(Nil).map {
        case (id, (_, ev)) =>
          id -> ev
      }

      val createdAndModifiedEvents = {
        val previousTargetIdsMap = previousTargetIds.toMap
        newTargetIds.flatMap {
          case (id, ev) =>
            previousTargetIdsMap.get(id) match {
              case None =>
                val event = new bsp4j.BuildTargetEvent(id)
                event.setKind(bsp4j.BuildTargetEventKind.CREATED)
                Seq(event)
              case Some(`ev`) =>
                Nil
              case Some(_) =>
                val event = new bsp4j.BuildTargetEvent(id)
                event.setKind(bsp4j.BuildTargetEventKind.CHANGED)
                Seq(event)
            }
        }
      }

      val deletedEvents = {
        val newTargetIdsMap = newTargetIds.toMap
        previousTargetIds.collect {
          case (id, _) if !newTargetIdsMap.contains(id) =>
            val event = new bsp4j.BuildTargetEvent(id)
            event.setKind(bsp4j.BuildTargetEventKind.DELETED)
            event
        }
      }

      val allEvents = deletedEvents ++ createdAndModifiedEvents

      if (allEvents.nonEmpty)
        client.onBuildTargetDidChange(new bsp4j.DidChangeBuildTarget(allEvents.asJava))
    }
  }

  def resetEvaluator(): Unit = {
    baseLogger.debug("Resetting Evaluator")
    savedPreviousEvaluators = bspEvaluatorsOpt().orElse(savedPreviousEvaluators)
    if (bspEvaluators.isCompleted) bspEvaluators = Promise[BspEvaluators]()
  }

  def onConnectWithClient(buildClient: BuildClient): Unit = client = buildClient

  override def buildInitialize(request: InitializeBuildParams)
      : CompletableFuture[InitializeBuildResult] =
    handlerRaw { logger =>

      val clientCapabilities = request.getCapabilities()
      val enableJvmCompileClasspathProvider = clientCapabilities.getJvmCompileClasspathReceiver
      val clientType = request.getDisplayName match {
        case "IntelliJ-BSP" => BspClientType.IntellijBSP
        case other => BspClientType.Other(other)
      }
      // Not sure why we need to set this early, but we do
      sessionInfo = SessionInfo(
        clientType,
        clientWantsSemanticDb = false,
        enableJvmCompileClasspathProvider = enableJvmCompileClasspathProvider
      )
      // TODO: scan BspModules and infer their capabilities

      val supportedLangs = Constants.languages.asJava
      val capabilities = new BuildServerCapabilities

      capabilities.setBuildTargetChangedProvider(true)
      capabilities.setCanReload(canReload)
      capabilities.setCompileProvider(new CompileProvider(supportedLangs))
      capabilities.setDebugProvider(new DebugProvider(Seq().asJava))
      capabilities.setDependencyModulesProvider(true)
      capabilities.setDependencySourcesProvider(true)
      capabilities.setInverseSourcesProvider(true)
      capabilities.setJvmCompileClasspathProvider(sessionInfo.enableJvmCompileClasspathProvider)
      capabilities.setJvmRunEnvironmentProvider(true)
      capabilities.setJvmTestEnvironmentProvider(true)
      capabilities.setOutputPathsProvider(true)
      capabilities.setResourcesProvider(true)
      capabilities.setRunProvider(new RunProvider(supportedLangs))
      capabilities.setTestProvider(new TestProvider(supportedLangs))

      def readVersion(json: JsonObject, name: String): Option[String] =
        if (json.has(name)) {
          val rawValue = json.get(name)
          if (rawValue.isJsonPrimitive) {
            val version = Try(rawValue.getAsJsonPrimitive.getAsString).toOption.filter(_.nonEmpty)
            logger.debug(s"Got json value for ${name}=${version}")
            version
          } else None
        } else None

      var clientWantsSemanticDb = false
      request.getData match {
        case d: JsonObject =>
          logger.debug(s"extra data: ${d} of type ${d.getClass}")
          readVersion(d, "semanticdbVersion").foreach { version =>
            logger.info(
              s"Got client semanticdbVersion: ${version}. Enabling SemanticDB support."
            )
            clientWantsSemanticDb = true
            SemanticDbJavaModuleApi.contextSemanticDbVersion.set(Option(version))
          }
          readVersion(d, "javaSemanticdbVersion").foreach { version =>
            SemanticDbJavaModuleApi.contextJavaSemanticDbVersion.set(Option(version))
          }
        case _ => // no op
      }

      sessionInfo = SessionInfo(
        clientType,
        clientWantsSemanticDb = clientWantsSemanticDb,
        enableJvmCompileClasspathProvider = enableJvmCompileClasspathProvider
      )
      new InitializeBuildResult(serverName, serverVersion, bspVersion, capabilities)
    }

  override def onBuildInitialized(): Unit = {
    val logger = createLogger()
    logger.info("Build initialized")
  }

  override def buildShutdown(): CompletableFuture[Object] = {
    val logger = createLogger()
    logger.info("Entered buildShutdown")
    SemanticDbJavaModuleApi.resetContext()
    CompletableFuture.completedFuture(null.asInstanceOf[Object])
  }
  override def onBuildExit(): Unit = {
    val logger = createLogger()
    logger.info("Entered onBuildExit")
    SemanticDbJavaModuleApi.resetContext()
    sessionResult.trySuccess(BspServerResult.Shutdown)
    onShutdown()
  }

  override def workspaceBuildTargets(): CompletableFuture[WorkspaceBuildTargetsResult] =
    handlerTasksEvaluators(
      targetIds = _.bspModulesIdList.map(_._1),
      tasks = { case m: BspModuleApi => m.bspBuildTargetData },
      requestDescription = "Listing build targets",
      originId = ""
    ) { (ev, state, id, m: BspModuleApi, bspBuildTargetData) =>
      val depsIds = m match {
        case jm: JavaModuleApi =>
          (jm.recursiveModuleDeps ++ jm.compileModuleDepsChecked)
            .distinct
            .collect { case bm: BspModuleApi => state.bspIdByModule(bm) }
        case _ => Seq()
      }
      val data = bspBuildTargetData match {
        case Some((dataKind, d: ScalaBuildTarget)) =>
          val target = new bsp4j.ScalaBuildTarget(
            d.scalaOrganization,
            d.scalaVersion,
            d.scalaBinaryVersion,
            bsp4j.ScalaPlatform.forValue(d.platform.number),
            d.jars.asJava
          )
          for (jvmBuildTarget <- d.jvmBuildTarget)
            target.setJvmBuildTarget(MillBuildServer.jvmBuildTarget(jvmBuildTarget))
          Some((dataKind, target))

        case Some((dataKind, d: JvmBuildTarget)) =>
          Some((dataKind, jvmBuildTarget(d)))

        case Some((dataKind, d)) =>
          ev.baseLogger.debug(s"Unsupported dataKind=${dataKind} with value=${d}")
          None // unsupported data kind
        case None => None
      }

      val bt = m.bspBuildTarget
      makeBuildTarget(id, depsIds, bt, data)

    } { (targets, state) =>
      new WorkspaceBuildTargetsResult(
        (targets.asScala ++ state.syntheticRootBspBuildTarget.map(_.target))
          .sortBy(_.getId.getUri)
          .asJava
      )
    }

  override def workspaceReload(): CompletableFuture[Object] =
    handlerRaw { _ =>
      // Instead stop and restart the command
      // BSP.install(evaluator)
      sessionResult.trySuccess(BspServerResult.ReloadWorkspace)
      ().asInstanceOf[Object]
    }

  /**
   * The build target sources request is sent from the client to the server to query
   * for the list of text documents and directories that are belong to a build
   * target. The sources response must not include sources that are external to the
   * workspace, see [[buildTargetDependencySources()]].
   */
  override def buildTargetSources(sourcesParams: SourcesParams)
      : CompletableFuture[SourcesResult] = {

    def sourceItem(source: os.Path, generated: Boolean) = new SourceItem(
      sanitizeUri(source.toNIO),
      if (source.toIO.isFile) SourceItemKind.FILE else SourceItemKind.DIRECTORY,
      generated
    )

    handlerTasksEvaluators(
      targetIds = _ => sourcesParams.getTargets.asScala,
      tasks = { case module: JavaModuleApi => module.bspJavaModule().bspBuildTargetSources },
      requestDescription =
        s"Getting sources of ${sourcesParams.getTargets.asScala.map(_.getUri).mkString(", ")}",
      originId = ""
    ) {
      case (_, _, id, _, result) => new SourcesItem(
          id,
          (
            result.sources.map(p => sourceItem(os.Path(p), false)) ++
              result.generatedSources.map(p => sourceItem(os.Path(p), true))
          ).asJava
        )
    } { (sourceItems, state) =>
      new SourcesResult(
        (sourceItems.asScala ++ state.syntheticRootBspBuildTarget.map(_.synthSources))
          .sortBy(_.getTarget.getUri)
          .asJava
      )
    }

  }

  override def buildTargetInverseSources(p: InverseSourcesParams)
      : CompletableFuture[InverseSourcesResult] = {
    handlerEvaluators() { (state, logger) =>
      val tasksEvaluators = state.bspModulesIdList.collect {
        case (id, (m: JavaModuleApi, ev)) =>
          (
            result = m.bspJavaModule().bspBuildTargetInverseSources(id, p.getTextDocument.getUri),
            evaluator = ev
          )
      }

      val ids = groupList(tasksEvaluators)(_.evaluator)(_.result)
        .flatMap {
          case (ev, ts) =>
            ev
              .executeApi(
                tasks = ts,
                reporter = Utils.getBspLoggedReporterPool("", state.bspIdByModule, client),
                logger = logger
              )
              .values
              .get
        }
        .flatten

      new InverseSourcesResult(ids.asJava)
    }
  }

  /**
   * External dependencies (sources or source jars).
   *
   * The build target dependency sources request is sent from the client to the
   * server to query for the sources of build target dependencies that are external
   * to the workspace. The dependency sources response must not include source files
   * that belong to a build target within the workspace, see [[buildTargetSources()]].
   *
   * The server communicates during the initialize handshake whether this method is
   * supported or not. This method can for example be used by a language server on
   * `textDocument/definition` to "Go to definition" from project sources to
   * dependency sources.
   */
  override def buildTargetDependencySources(p: DependencySourcesParams)
      : CompletableFuture[DependencySourcesResult] =
    handlerTasks(
      targetIds = _ => p.getTargets.asScala,
      tasks = { case m: JavaModuleApi => m.bspJavaModule().bspBuildTargetDependencySources },
      requestDescription =
        s"Getting dependency sources of ${p.getTargets.asScala.map(_.getUri).mkString(", ")}",
      originId = ""
    ) {
      case (_, _, id, _, result) =>
        val cp = (result.resolvedDepsSources ++ result.unmanagedClasspath).map(sanitizeUri)
        new DependencySourcesItem(id, cp.asJava)

    } { values =>
      new DependencySourcesResult(values.asScala.sortBy(_.getTarget.getUri).asJava)
    }

  /**
   * External dependencies per module (e.g. ivy deps)
   *
   * The build target dependency modules request is sent from the client to the
   * server to query for the libraries of build target dependencies that are external
   * to the workspace including meta information about library and their sources.
   * It's an extended version of [[buildTargetSources()]].
   */
  override def buildTargetDependencyModules(params: DependencyModulesParams)
      : CompletableFuture[DependencyModulesResult] =
    handlerTasks(
      targetIds = _ => params.getTargets.asScala,
      tasks = { case m: JavaModuleApi => m.bspJavaModule().bspBuildTargetDependencyModules },
      requestDescription = "Getting external dependencies of {}",
      originId = ""
    ) {
      case (_, _, id, _, result) =>
        val deps = result.mvnDeps.collect {
          case (org, repr, version) if org != "mill-internal" =>
            new DependencyModule(repr, version)
        }

        val unmanaged = result.unmanagedClasspath.map { dep =>
          new DependencyModule(s"unmanaged-${dep.getFileName}", "")
        }
        new DependencyModulesItem(id, (deps ++ unmanaged).asJava)

    } { values =>
      new DependencyModulesResult(values.asScala.sortBy(_.getTarget.getUri).asJava)
    }

  override def buildTargetResources(p: ResourcesParams): CompletableFuture[ResourcesResult] =
    handlerTasks(
      targetIds = _ => p.getTargets.asScala,
      tasks = { case m: JavaModuleApi => m.bspJavaModule().bspBuildTargetResources },
      requestDescription = "Getting resources of {}",
      originId = ""
    ) {
      case (_, _, id, _, resources) =>
        val resourcesUrls =
          resources.map(os.Path(_)).filter(os.exists).map(p => sanitizeUri(p.toNIO))
        new ResourcesItem(id, resourcesUrls.asJava)

    } { values =>
      new ResourcesResult(values.asScala.sortBy(_.getTarget.getUri).asJava)
    }

  // TODO: if the client wants to give compilation arguments and the module
  // already has some from the build file, what to do?
  override def buildTargetCompile(p: CompileParams): CompletableFuture[CompileResult] =
    handlerEvaluators() { (state, logger) =>
      p.setTargets(state.filterNonSynthetic(p.getTargets))
      val params = TaskParameters.fromCompileParams(p)
      val compileTasksEvs = params.getTargets.distinct.map(state.bspModulesById).collect {
        case (m: SemanticDbJavaModuleApi, ev) if sessionInfo.clientWantsSemanticDb =>
          ((m, m.bspBuildTargetCompileSemanticDb), ev)
        case (m: JavaModuleApi, ev) => (
            (
              m,
              m.bspBuildTargetCompile(sessionInfo.clientType.mergeResourcesIntoClasses)
            ),
            ev
          )
      }

      val reporterMaker = Utils.getBspLoggedReporterPool(p.getOriginId, state.bspIdByModule, client)
      val reporters = new ConcurrentHashMap[Int, Option[BspCompileProblemReporter]]
      val getReporter: Int => Option[CompileProblemReporter] = { id =>
        if (!reporters.contains(id))
          reporters.putIfAbsent(id, reporterMaker(id))
        reporters.get(id)
      }

      val result = compileTasksEvs
        .groupMap(_._2)(_._1)
        .map { case (ev, ts) =>
          evaluate(
            ev,
            s"Compiling ${ts.map(_._1.bspDisplayName).mkString(", ")}",
            ts.map(_._2),
            logger,
            getReporter,
            TestReporter.DummyTestReporter,
            errorOpt = { result =>
              val baseErrorOpt = evaluatorErrorOpt(result)
              def hasCompilationErrors =
                reporters.asScala.valuesIterator.flatMap(_.iterator).exists(_.hasErrors)
              if (baseErrorOpt.isEmpty || hasCompilationErrors)
                // No task errors, or some compilation errors were already reported:
                // no need to tell more about this to users
                None
              else
                // No compilation errors were reported: report task errors if any
                baseErrorOpt
            }
          )
        }
        .toSeq
      val compileResult = new CompileResult(Utils.getStatusCode(result))
      compileResult.setOriginId(p.getOriginId)
      compileResult // TODO: See in what form IntelliJ expects data about products of compilation in order to set data field
    }

  override def buildTargetOutputPaths(params: OutputPathsParams)
      : CompletableFuture[OutputPathsResult] =
    handlerEvaluators() { (state, _) =>
      val synthOutpaths = for {
        synthTarget <- state.syntheticRootBspBuildTarget
        if params.getTargets.contains(synthTarget.id)
        baseDir <- synthTarget.bt.baseDirectory
      } yield new OutputPathsItem(
        synthTarget.id,
        outputPaths(os.Path(baseDir), topLevelProjectRoot).asJava
      )

      val items = for {
        target <- params.getTargets.asScala
        (module, _) <- state.bspModulesById.get(target)
      } yield {
        val items = outputPaths(
          os.Path(module.bspBuildTarget.baseDirectory.get),
          topLevelProjectRoot
        )

        new OutputPathsItem(target, items.asJava)
      }

      new OutputPathsResult((items ++ synthOutpaths).sortBy(_.getTarget.getUri).asJava)
    }

  override def buildTargetRun(runParams: RunParams): CompletableFuture[RunResult] =
    handlerEvaluators() { (state, logger) =>
      val params = TaskParameters.fromRunParams(runParams)
      val (runModule, ev) = params.getTargets.map(state.bspModulesById).collectFirst {
        case (m: RunModuleApi, ev) => (m, ev)
      }.get

      val args = params.getArguments.getOrElse(Seq.empty[String])
      val runTask = runModule.bspRunModule().bspRun(args)
      val runResult = evaluate(
        ev,
        s"Running ${runModule.bspDisplayName}",
        Seq(runTask),
        logger,
        Utils.getBspLoggedReporterPool(runParams.getOriginId, state.bspIdByModule, client)
      )
      val response = runResult.transitiveResultsApi(runTask) match {
        case r if r.asSuccess.isDefined => new RunResult(StatusCode.OK)
        case _ => new RunResult(StatusCode.ERROR)
      }
      params.getOriginId match {
        case Some(id) => response.setOriginId(id)
        case None =>
      }

      response
    }

  override def buildTargetTest(testParams: TestParams): CompletableFuture[TestResult] =
    handlerEvaluators() { (state, logger) =>
      testParams.setTargets(state.filterNonSynthetic(testParams.getTargets))
      val millBuildTargetIds = state
        .rootModules
        .map { case m: BspModuleApi => state.bspIdByModule(m) }
        .toSet

      val params = TaskParameters.fromTestParams(testParams)
      val argsMap =
        try {
          val scalaTestParams = testParams.getData.asInstanceOf[JsonObject]
          (for (testItem <- scalaTestParams.get("testClasses").getAsJsonArray.asScala)
            yield (
              testItem.getAsJsonObject.get("target").getAsJsonObject.get("uri").getAsString,
              testItem.getAsJsonObject.get("classes").getAsJsonArray.asScala.map(elem =>
                elem.getAsString
              ).toSeq
            )).toMap
        } catch {
          case _: Exception =>
            (for (targetId <- testParams.getTargets.asScala)
              yield (targetId.getUri, Seq.empty[String])).toMap
        }

      val overallStatusCode = testParams.getTargets.asScala
        .filter(millBuildTargetIds.contains)
        .foldLeft(StatusCode.OK) { (overallStatusCode, targetId) =>
          state.bspModulesById(targetId) match {
            case (testModule: TestModuleApi, ev) =>
              val testTask = testModule.testLocal(argsMap(targetId.getUri)*)

              // notifying the client that the testing of this build target started
              val taskStartParams = new TaskStartParams(new TaskId(testTask.hashCode().toString))
              taskStartParams.setEventTime(System.currentTimeMillis())
              taskStartParams.setMessage("Testing target: " + targetId)
              taskStartParams.setDataKind(TaskStartDataKind.TEST_TASK)
              taskStartParams.setData(new TestTask(targetId))
              client.onBuildTaskStart(taskStartParams)

              val testReporter =
                new BspTestReporter(
                  client,
                  targetId,
                  new TaskId(testTask.hashCode().toString)
                )

              val results = evaluate(
                ev,
                s"Running tests for ${testModule.bspDisplayName}",
                Seq(testTask),
                logger,
                reporter = Utils.getBspLoggedReporterPool(
                  testParams.getOriginId,
                  state.bspIdByModule,
                  client
                ),
                testReporter
              )
              val statusCode = Utils.getStatusCode(Seq(results))

              // Notifying the client that the testing of this build target ended
              val taskFinishParams =
                new TaskFinishParams(new TaskId(testTask.hashCode().toString), statusCode)
              taskFinishParams.setEventTime(System.currentTimeMillis())
              taskFinishParams.setMessage(
                s"Finished testing target${testModule.bspBuildTarget.displayName}"
              )
              taskFinishParams.setDataKind(TaskFinishDataKind.TEST_REPORT)
              taskFinishParams.setData(testReporter.getTestReport)
              client.onBuildTaskFinish(taskFinishParams)

              (statusCode, overallStatusCode) match {
                case (StatusCode.ERROR, _) | (_, StatusCode.ERROR) => StatusCode.ERROR
                case (StatusCode.CANCELLED, _) => StatusCode.CANCELLED
                case (StatusCode.OK, _) => StatusCode.OK
              }

            case _ => overallStatusCode
          }
        }

      val testResult = new TestResult(overallStatusCode)
      params.getOriginId match {
        case None => testResult
        case Some(id) =>
          // TODO: Add the messages from mill to the data field?
          testResult.setOriginId(id)
          testResult
      }
    }

  override def buildTargetCleanCache(cleanCacheParams: CleanCacheParams)
      : CompletableFuture[CleanCacheResult] =
    handlerEvaluators() { (state, logger) =>
      cleanCacheParams.setTargets(state.filterNonSynthetic(cleanCacheParams.getTargets))

      val (msg, cleaned) =
        cleanCacheParams.getTargets.asScala.foldLeft((
          "",
          true
        )) {
          case ((msg, cleaned), targetId) =>
            val (module, ev) = state.bspModulesById(targetId)
            val mainModule = ev.rootModule.asInstanceOf[mill.api.daemon.internal.MainModuleApi]
            val compileTaskName = (module.moduleSegments ++ Label("compile")).render
            logger.debug(s"about to clean: ${compileTaskName}")
            val cleanTask = mainModule.bspMainModule().bspClean(ev, Seq(compileTaskName)*)
            val cleanResult = evaluate(
              ev,
              s"Cleaning cache of ${module.bspDisplayName}",
              Seq(cleanTask),
              logger = logger,
              reporter = Utils.getBspLoggedReporterPool("", state.bspIdByModule, client)
            )
            val cleanedPaths =
              cleanResult.results.head.get.value.asInstanceOf[Seq[java.nio.file.Path]]
            if (cleanResult.transitiveFailingApi.size > 0) (
              msg + s" Target ${compileTaskName} could not be cleaned. See message from mill: \n" +
                (cleanResult.transitiveResultsApi(cleanTask) match {
                  case ex: ExecResult.Exception => ex.toString()
                  case ExecResult.Skipped => "Task was skipped"
                  case ExecResult.Aborted => "Task was aborted"
                  case _ => "could not retrieve the failure message"
                }),
              false
            )
            else {
              while (cleanedPaths.exists(p => os.exists(os.Path(p)))) Thread.sleep(10)

              (msg + s"${module.bspBuildTarget.displayName} cleaned \n", cleaned)
            }
        }

      new CleanCacheResult(cleaned).tap { it =>
        it.setMessage(msg)
      }
    }

  override def debugSessionStart(debugParams: DebugSessionParams)
      : CompletableFuture[DebugSessionAddress] =
    handlerEvaluators() { (state, _) =>
      debugParams.setTargets(state.filterNonSynthetic(debugParams.getTargets))
      throw new NotImplementedError("debugSessionStart endpoint is not implemented")
    }

  /**
   * @params tasks A partial function
   * @param block The function must accept the same modules as the partial function given by `tasks`.
   */
  def handlerTasks[T, V, W](
      targetIds: BspEvaluators => collection.Seq[BuildTargetIdentifier],
      tasks: PartialFunction[BspModuleApi, TaskApi[W]],
      requestDescription: String,
      originId: String
  )(block: (
      evaluator: EvaluatorApi,
      bspEvaluators: BspEvaluators,
      buildTargetIdentifier: BuildTargetIdentifier,
      moduleApi: BspModuleApi,
      result: W
  ) => T)(agg: java.util.List[T] => V)(using
      name: sourcecode.Name,
      enclosing: sourcecode.Enclosing
  )
      : CompletableFuture[V] =
    handlerTasksEvaluators[T, V, W](targetIds, tasks, requestDescription, originId)(block)((l, _) =>
      agg(l)
    )(using name, enclosing)

  /**
   * @params tasks A partial function
   * @param block The function must accept the same modules as the partial function given by `tasks`.
   */
  def handlerTasksEvaluators[T, V, W](
      targetIds: BspEvaluators => collection.Seq[BuildTargetIdentifier],
      tasks: PartialFunction[BspModuleApi, TaskApi[W]],
      requestDescription: String,
      originId: String
  )(block: (EvaluatorApi, BspEvaluators, BuildTargetIdentifier, BspModuleApi, W) => T)(agg: (
      java.util.List[T],
      BspEvaluators
  ) => V)(using name: sourcecode.Name, enclosing: sourcecode.Enclosing): CompletableFuture[V] = {
    val prefix = name.value
    handlerEvaluators() { (state, logger) =>
      val ids = state.filterNonSynthetic(targetIds(state).asJava).asScala
      val tasksSeq = ids.flatMap { id =>
        // If modules or scripts are removed or moved, just ignore them rather than blowing up
<<<<<<< HEAD
        state.bspModulesById.get(id).flatMap{ (m, ev) =>
=======
        state.bspModulesById.get(id).flatMap { (m, ev) =>
>>>>>>> 34fdd10d
          tasks.lift.apply(m).map(ts => (ts, (ev, id, m)))
        }
      }

      // group by evaluator (different root module)
      val groups0 = groupList(tasksSeq)(_._2._1) {
        case (tasks, (_, id, m)) => (id, m, tasks)
      }

      val evaluated = groups0.flatMap {
        case (ev, targetIdTasks) =>
          val requestDescription0 = requestDescription.replace(
            "{}",
            targetIdTasks.map(_._2.bspDisplayName).mkString(", ")
          )
          val results = evaluate(
            ev,
            requestDescription0,
            targetIdTasks.map(_._3),
            logger = logger,
            reporter = Utils.getBspLoggedReporterPool(originId, state.bspIdByModule, client)
          )
          val resultsById = targetIdTasks.flatMap {
            case (id, m, task) =>
              results.transitiveResultsApi(task)
                .asSuccess
                .map(_.value.value.asInstanceOf[W])
                .map((id, m, _))
          }

          def logError(id: BuildTargetIdentifier, errorMsg: String): Unit = {
            val msg = s"Request '$prefix' failed for ${id.getUri}: ${errorMsg}"
            logger.error(msg)
            client.onBuildLogMessage(new LogMessageParams(MessageType.ERROR, msg))
          }

          resultsById.flatMap {
            case (id, m, values) =>
              try Seq(block(ev, state, id, m, values))
              catch {
                case NonFatal(e) =>
                  logError(id, e.toString)
                  Seq()
              }
          }
      }

      agg(evaluated.asJava, state)
    }
  }

  private val queue = new LinkedBlockingQueue[(BspEvaluators => Unit, Logger, String)]
  private var stopped = false
  private val evaluatorRequestsThread: Thread =
    new Thread("mill-bsp-evaluator") {
      setDaemon(true)
      def waitForEvaluators(): Unit =
        Await.result(bspEvaluators.future, Duration.Inf)
      override def run(): Unit =
        try {
          var elemOpt = Option.empty[(BspEvaluators => Unit, Logger, String)]
          while (!stopped) {
            if (elemOpt.isEmpty)
              elemOpt = Option(queue.poll(1L, TimeUnit.SECONDS))
            for ((block, logger, name) <- elemOpt) {
              waitForEvaluators()
              MillDaemonServer.withOutLock(
                noBuildLock = false,
                noWaitForBuildLock = false,
                out = out,
                millActiveCommandMessage = s"IDE:$name",
                streams = logger.streams,
                outLock = outLock
              ) {
                for (evaluator <- bspEvaluatorsOpt())
                  if (evaluator.watched.forall(WatchSig.haveNotChanged)) {
                    elemOpt = None
                    try block(evaluator)
                    catch {
                      case t: Throwable =>
                        logger.error(s"Could not process request: $t")
                        t.printStackTrace(logger.streams.err)
                    }
                  } else {
                    resetEvaluator()
                    sessionResult.trySuccess(BspServerResult.ReloadWorkspace)
                  }
              }
            }
          }
        } catch {
          case _: InterruptedException =>
          // ignored, normal exit
        }
    }

  // Make this a daemon thread so if the main thread exits this doesn't keep the process alive
  evaluatorRequestsThread.setDaemon(true)
  evaluatorRequestsThread.start()

  protected def handlerEvaluators[V](
      checkInitialized: Boolean = true
  )(block: (BspEvaluators, Logger) => V)(using
      name: sourcecode.Name,
      enclosing: sourcecode.Enclosing
  ): CompletableFuture[V] = {
    val prefix = name.value
    val logger = createLogger()

    val future = new CompletableFuture[V]

    if (checkInitialized && !initialized) {
      val msg = s"Can not respond to $prefix request before receiving the `initialize` request."
      logger.error(msg)
      future.completeExceptionally(new Exception(msg))
    } else {
      val proceed: BspEvaluators => Unit = { evaluators =>
        if (future.isCancelled())
          logger.info(s"$prefix was cancelled")
        else {

          val start = System.currentTimeMillis()
          logger.info(s"Entered $prefix")

          val res =
            try Success(block(evaluators, logger))
            catch {
              case t: Throwable => Failure(t)
            }

          logger.info(s"$prefix took ${System.currentTimeMillis() - start} msec")

          res match {
            case Success(v) =>
              logger.debug(s"$prefix result: $v")
              future.complete(v)
            case Failure(err) =>
              logger.error(s"$prefix caught exception: $err")
              err.printStackTrace(logger.streams.err)
              future.completeExceptionally(err)
          }
        }
      }
      queue.put((proceed, logger, name.value))
    }

    future
  }

  protected def handlerRaw[V](block: Logger => V)(using
      name: sourcecode.Name,
      enclosing: sourcecode.Enclosing
  ): CompletableFuture[V] = {
    val logger = createLogger()
    val start = System.currentTimeMillis()
    val prefix = name.value
    logger.info(s"Entered $prefix")
    def logTiming() =
      logger.info(s"$prefix took ${System.currentTimeMillis() - start} msec")

    val future = new CompletableFuture[V]
    try {
      val v = block(logger)
      logTiming()
      logger.debug(s"$prefix result: $v")
      future.complete(v)
    } catch {
      case e: Exception =>
        logTiming()
        logger.error(s"$prefix caught exception: $e")
        e.printStackTrace(logger.streams.err)
        future.completeExceptionally(e)
    }

    future
  }

  override def onRunReadStdin(params: ReadParams): Unit = {
    val logger = createLogger()
    logger.debug("onRunReadStdin is current unsupported")
  }

  protected def createLogger()(using enclosing: sourcecode.Enclosing): Logger = {
    val requestCount0 = requestCount.incrementAndGet()
    val name = enclosingRequestName
    new MillBspLogger(
      client,
      requestCount0,
      new PrefixLogger(
        new ProxyLogger(baseLogger) {
          override private[mill] def logKey: Seq[String] = {
            val logKey0 = super.logKey
            if (logKey0.startsWith(Seq("bsp"))) logKey0.drop(1)
            else logKey0
          }
        },
        Seq(requestCount0.toString, name)
      )
    )
  }

  private def evaluatorErrorOpt(result: EvaluatorApi.Result[Any]): Option[String] =
    result.values.toEither.left.toOption

  private def evaluate(
      evaluator: EvaluatorApi,
      @unused requestDescription: String,
      goals: Seq[TaskApi[?]],
      logger: Logger,
      reporter: Int => Option[CompileProblemReporter],
      testReporter: TestReporter = TestReporter.DummyTestReporter,
      errorOpt: EvaluatorApi.Result[Any] => Option[String] = evaluatorErrorOpt
  ): ExecutionResultsApi = {
    val goalCount = goals.length
    logger.info(s"Evaluating $goalCount ${if (goalCount > 1) "tasks" else "task"}")
    val result = evaluator.executeApi(
      goals,
      reporter,
      testReporter,
      logger,
      serialCommandExec = false
    )
    errorOpt(result) match {
      case None =>
        logger.info("Done")
      case Some(error) =>
        logger.warn(error)
        logger.info("Failed")
        client.onBuildLogMessage(new LogMessageParams(MessageType.WARNING, error))
    }
    result.executionResults
  }

  @JsonRequest("millTest/loggingTest")
  def loggingTest(): CompletableFuture[Object] = {
    handlerEvaluators() { (state, logger) =>
      val tasksEvs = state.bspModulesIdList
        .collectFirst {
          case (_, (m: JavaModuleApi, ev)) =>
            Seq(((m, m.bspJavaModule().bspLoggingTest), ev))
        }
        .getOrElse {
          sys.error("No BSP build target available")
        }

      tasksEvs
        .groupMap(_._2)(_._1)
        .map { case (ev, ts) =>
          evaluate(
            ev,
            s"Checking logging for ${ts.map(_._1.bspDisplayName).mkString(", ")}",
            ts.map(_._2),
            logger,
            reporter = Utils.getBspLoggedReporterPool("", state.bspIdByModule, client)
          )
        }
        .toSeq
      null
    }
  }

}

private object MillBuildServer {

  /**
   * Same as Iterable.groupMap, but returns a sequence instead of a map, and preserves
   * the order of appearance of the keys from the input sequence
   */
  private def groupList[A, K, B](seq: collection.Seq[A])(key: A => K)(f: A => B)
      : Seq[(K, Seq[B])] = {
    val map = new mutable.HashMap[K, mutable.ListBuffer[B]]
    val list = new mutable.ListBuffer[(K, mutable.ListBuffer[B])]
    for (a <- seq) {
      val k = key(a)
      val b = f(a)
      val l = map.getOrElseUpdate(
        k, {
          val buf = mutable.ListBuffer[B]()
          list.append((k, buf))
          buf
        }
      )
      l.append(b)
    }
    list
      .iterator
      .map { case (k, l) => (k, l.result()) }
      .toList
  }

  def jvmBuildTarget(d: JvmBuildTarget): bsp4j.JvmBuildTarget =
    new bsp4j.JvmBuildTarget().tap { it =>
      d.javaHome.foreach(jh => it.setJavaHome(jh.uri))
      d.javaVersion.foreach(jv => it.setJavaVersion(jv))
    }

  private[mill] def enclosingRequestName(using enclosing: sourcecode.Enclosing): String = {
    // enclosing.value typically looks like "mill.bsp.worker.MillBuildServer#buildTargetCompile logger"
    // First, try to isolate the part with the BSP request name
    var name0 = enclosing.value.split(" ") match {
      case Array(elem) => elem
      case other => other(other.length - 2)
    }

    // In "mill.bsp.worker.MillBuildServer#buildTargetCompile", keep only "buildTargetCompile"
    val sharpIdx = name0.lastIndexOf('#')
    if (sharpIdx > 0)
      name0 = name0.drop(sharpIdx + 1)

    // Drop "buildTarget" from "buildTargetCompile",
    // and change the resulting "Compile" to "compile"
    if (name0.startsWith("buildTarget")) {
      val stripped = name0.stripPrefix("buildTarget")
      if (stripped.headOption.exists(_.isUpper))
        name0 = stripped.head.toLower +: stripped.tail
    }
    name0
  }
}<|MERGE_RESOLUTION|>--- conflicted
+++ resolved
@@ -797,11 +797,7 @@
       val ids = state.filterNonSynthetic(targetIds(state).asJava).asScala
       val tasksSeq = ids.flatMap { id =>
         // If modules or scripts are removed or moved, just ignore them rather than blowing up
-<<<<<<< HEAD
-        state.bspModulesById.get(id).flatMap{ (m, ev) =>
-=======
         state.bspModulesById.get(id).flatMap { (m, ev) =>
->>>>>>> 34fdd10d
           tasks.lift.apply(m).map(ts => (ts, (ev, id, m)))
         }
       }
