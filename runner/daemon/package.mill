--- conflicted
+++ resolved
@@ -17,23 +17,15 @@
   )
 
   def mvnDeps = Seq(
-<<<<<<< HEAD
-    build.Deps.sourcecode,
-    build.Deps.osLib,
-    build.Deps.mainargs,
-    build.Deps.upickle,
-    build.Deps.pprint,
-    build.Deps.fansi,
-    build.Deps.scalaCompiler(scalaVersion())
-=======
     Deps.sourcecode,
     Deps.osLib,
     Deps.mainargs,
     Deps.upickle,
     Deps.pprint,
-    Deps.fansi
->>>>>>> 41b1904c
+    Deps.fansi,
+    Deps.scalaCompiler(scalaVersion())
   )
+
   def moduleDeps = Seq(
     build.runner.idea,
     build.runner.bsp,
