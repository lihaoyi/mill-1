package mill.daemon

import mill.api.internal.bsp.{BspServerHandle, BspServerResult}
import mill.api.internal.internal
import mill.api.{Logger, MillException, Result, SystemStreams}
import mill.bsp.BSP
import mill.client.lock.Lock
import mill.constants.{DaemonFiles, OutFiles}
import mill.define.BuildCtx
import mill.internal.{Colors, MultiStream, PrefixLogger, PromptLogger, SimpleLogger}
import mill.server.Server
import mill.util.BuildInfo
import mill.{api, define}
import mill.api.internal.bsp.BspServerResult

import java.io.{InputStream, PipedInputStream, PrintStream, PrintWriter, StringWriter}
import java.lang.reflect.InvocationTargetException
import java.util.Locale
import java.util.concurrent.{ThreadPoolExecutor, TimeUnit}
import scala.jdk.CollectionConverters.*
import scala.concurrent.Await
import scala.concurrent.duration.Duration
import scala.util.control.NonFatal
import scala.util.{Failure, Success, Using}

@internal
object MillMain0 {

  def handleMillException[T](
      err: PrintStream,
      onError: => T
  ): PartialFunction[Throwable, (Boolean, T)] = {
    case e: MillException =>
      err.println(e.getMessage())
      (false, onError)
    case e: InvocationTargetException
        if e.getCause != null && e.getCause.isInstanceOf[MillException] =>
      err.println(e.getCause.getMessage())
      (false, onError)
    case e =>
      val str = new StringWriter
      e.printStackTrace(new PrintWriter(str))
      err.println(str)
      throw e
  }

  val outMemoryLock = Lock.memory()

  private def withStreams[T](
      bspMode: Boolean,
      streams: SystemStreams
  )(thunk: SystemStreams => T): T =
    if (bspMode) {
      // In BSP mode, don't let anything other than the BSP server write to stdout and read from stdin

      val outFileStream = os.write.outputStream(
        BuildCtx.workspaceRoot / OutFiles.out / "mill-bsp/out.log",
        createFolders = true
      )
      val errFileStream = os.write.outputStream(
        BuildCtx.workspaceRoot / OutFiles.out / "mill-bsp/err.log",
        createFolders = true
      )

      try {
        val streams0 = new SystemStreams(
          out = new MultiStream(streams.err, outFileStream),
          err = new MultiStream(streams.err, errFileStream),
          in = InputStream.nullInputStream()
        )
        mill.define.SystemStreams.withStreams(streams0) {
          thunk(streams0)
        }
      } finally {
        errFileStream.close()
        outFileStream.close()
      }
    } else
      mill.define.SystemStreams.withStreams(streams) {
        thunk(streams)
      }

  def main0(
      args: Array[String],
      stateCache: RunnerState,
      mainInteractive: Boolean,
      streams0: SystemStreams,
      env: Map[String, String],
      setIdle: Boolean => Unit,
      userSpecifiedProperties0: Map[String, String],
      initialSystemProperties: Map[String, String],
      systemExit: Int => Nothing,
      daemonDir: os.Path,
      outLock: Lock
  ): (Boolean, RunnerState) =
    mill.api.internal.MillScalaParser.current.withValue(MillScalaParserImpl) {
      os.SubProcess.env.withValue(env) {
        val parserResult = MillCliConfig.parse(args)
        // Detect when we're running in BSP mode as early as possible,
        // and ensure we don't log to the default stdout or use the default
        // stdin, meant to be used for BSP JSONRPC communication, where those
        // logs would be lost.
        // This is especially helpful if anything unexpectedly goes wrong
        // early on, when developing on Mill or debugging things for example.
        val bspMode = parserResult.toOption.exists(_.bsp.value)
        withStreams(bspMode, streams0) { streams =>
          parserResult match {
            // Cannot parse args
            case Result.Failure(msg) =>
              streams.err.println(msg)
              (false, RunnerState.empty)

            case Result.Success(config) if config.help.value =>
              streams.out.println(MillCliConfig.longUsageText)
              (true, RunnerState.empty)

            case Result.Success(config) if config.showVersion.value =>
              def prop(k: String) = System.getProperty(k, s"<unknown $k>")

              val javaVersion = prop("java.version")
              val javaVendor = prop("java.vendor")
              val javaHome = prop("java.home")
              val fileEncoding = prop("file.encoding")
              val osName = prop("os.name")
              val osVersion = prop("os.version")
              val osArch = prop("os.arch")
              streams.out.println(
                s"""Mill Build Tool version ${BuildInfo.millVersion}
                   |Java version: $javaVersion, vendor: $javaVendor, runtime: $javaHome
                   |Default locale: ${Locale.getDefault()}, platform encoding: $fileEncoding
                   |OS name: "$osName", version: $osVersion, arch: $osArch""".stripMargin
              )
              (true, RunnerState.empty)

            case Result.Success(config)
                if config.noDaemonEnabled > 0 && streams.in.getClass == classOf[PipedInputStream] =>
              // because we have stdin as dummy, we assume we were already started in server process
              streams.err.println(
                "-i/--interactive/--no-daemon/--bsp must be passed in as the first argument"
              )
              (false, RunnerState.empty)

            case Result.Success(config) if config.noDaemonEnabled > 1 =>
              streams.err.println(
                "Only one of -i/--interactive, --no-daemon or --bsp may be given"
              )
              (false, RunnerState.empty)

            // Check non-negative --meta-level option
            case Result.Success(config) if config.metaLevel.exists(_ < 0) =>
              streams.err.println("--meta-level cannot be negative")
              (false, RunnerState.empty)

            case Result.Success(config) =>
              val noColorViaEnv = env.get("NO_COLOR").exists(_.nonEmpty)
              val colored = config.color.getOrElse(mainInteractive && !noColorViaEnv)
              val colors =
                if (colored) mill.internal.Colors.Default else mill.internal.Colors.BlackWhite

              if (!config.silent.value) {
                checkMillVersionFromFile(BuildCtx.workspaceRoot, streams.err)
              }

              val maybeThreadCount =
                parseThreadCount(config.threadCountRaw, Runtime.getRuntime.availableProcessors())

              // special BSP mode, in which we spawn a server and register the current evaluator when-ever we start to eval a dedicated command
              val bspMode = config.bsp.value && config.leftoverArgs.value.isEmpty
              val bspInstallModeJobCountOpt = {
                def defaultJobCount =
                  maybeThreadCount.toOption.getOrElse(BSP.defaultJobCount)

                val viaEmulatedExternalCommand = Option.when(
                  !config.bsp.value &&
                    config.leftoverArgs.value.headOption.contains("mill.bsp.BSP/install")
                ) {
                  config.leftoverArgs.value.tail match {
                    case Seq() => defaultJobCount
                    case Seq("--jobs", value) =>
                      val asIntOpt = value.toIntOption
                      asIntOpt.getOrElse {
                        streams.err.println(
                          s"Warning: ignoring --jobs value passed to ${config.leftoverArgs.value.head}"
                        )
                        defaultJobCount
                      }
                    case _ =>
                      streams.err.println(
                        s"Warning: ignoring leftover arguments passed to ${config.leftoverArgs.value.head}"
                      )
                      defaultJobCount
                  }
                }

                viaEmulatedExternalCommand.orElse {
                  Option.when(config.bspInstall.value)(defaultJobCount)
                }
              }

              val (success, nextStateCache) = {
                if (config.repl.value) {
                  streams.err.println("The --repl mode is no longer supported.")
                  (false, stateCache)

                } else if (bspInstallModeJobCountOpt.isDefined) {
                  BSP.install(bspInstallModeJobCountOpt.get, config.debugLog.value, streams.err)
                  (true, stateCache)
                } else if (!bspMode && config.leftoverArgs.value.isEmpty) {
                  println(MillCliConfig.shortUsageText)

                  (true, stateCache)

                } else if (maybeThreadCount.errorOpt.isDefined) {
                  streams.err.println(maybeThreadCount.errorOpt.get)
                  (false, stateCache)

                } else {
                  val userSpecifiedProperties =
                    userSpecifiedProperties0 ++ config.extraSystemProperties

                  val threadCount = maybeThreadCount.toOption.get

                  def createEc(): Option[ThreadPoolExecutor] =
                    if (threadCount == 1) None
                    else Some(mill.exec.ExecutionContexts.createExecutor(threadCount))

                  val out = os.Path(OutFiles.out, BuildCtx.workspaceRoot)
                  Using.resources(new TailManager(daemonDir), createEc()) { (tailManager, ec) =>
                    def runMillBootstrap(
                        enterKeyPressed: Boolean,
                        prevState: Option[RunnerState],
                        targetsAndParams: Seq[String],
                        streams: SystemStreams,
                        millActiveCommandMessage: String,
                        loggerOpt: Option[Logger] = None
                    ) = Server.withOutLock(
                      config.noBuildLock.value,
                      config.noWaitForBuildLock.value,
                      out,
                      millActiveCommandMessage,
                      streams,
                      outLock
                    ) {
                      def proceed(logger: Logger): Watching.Result[RunnerState] = {
                        // Enter key pressed, removing mill-selective-execution.json to
                        // ensure all tasks re-run even though no inputs may have changed
                        if (enterKeyPressed) os.remove(out / OutFiles.millSelectiveExecution)
                        mill.define.SystemStreams.withStreams(logger.streams) {
<<<<<<< HEAD
                          mill.api.FilesystemCheckerEnabled.withValue(
                            !config.noFilesystemChecker.value
                          ) {
                            tailManager.withOutErr(logger.streams.out, logger.streams.err) {
                              new MillBuildBootstrap(
                                projectRoot = BuildCtx.workspaceRoot,
                                output = out,
                                keepGoing = config.keepGoing.value,
                                imports = config.imports,
                                env = env,
                                ec = ec,
                                targetsAndParams = targetsAndParams,
                                prevRunnerState = prevState.getOrElse(stateCache),
                                logger = logger,
                                needBuildFile = needBuildFile(config),
                                requestedMetaLevel = config.metaLevel,
                                config.allowPositional.value,
                                systemExit = systemExit,
                                streams0 = streams,
                                selectiveExecution = config.watch.value,
                                offline = config.offline.value
                              ).evaluate()
                            }
=======
                          tailManager.withOutErr(logger.streams.out, logger.streams.err) {

                            new MillBuildBootstrap(
                              projectRoot = BuildCtx.workspaceRoot,
                              output = out,
                              // In BSP server, we want to evaluate as many tasks as possible,
                              // in order to give as many results as available in BSP responses
                              keepGoing = bspMode || config.keepGoing.value,
                              imports = config.imports,
                              env = env,
                              ec = ec,
                              targetsAndParams = targetsAndParams,
                              prevRunnerState = prevState.getOrElse(stateCache),
                              logger = logger,
                              needBuildFile = needBuildFile(config),
                              requestedMetaLevel = config.metaLevel,
                              config.allowPositional.value,
                              systemExit = systemExit,
                              streams0 = streams,
                              selectiveExecution = config.watch.value,
                              offline = config.offline.value
                            ).evaluate()
>>>>>>> cdc1bb3b
                          }
                        }
                      }

                      loggerOpt match {
                        case Some(logger) =>
                          proceed(logger)
                        case None =>
                          Using.resource(getLogger(
                            streams,
                            config,
                            enableTicker = config.ticker
                              .orElse(config.enableTicker)
                              .orElse(Option.when(config.tabComplete.value)(false))
                              .orElse(Option.when(config.disableTicker.value)(false)),
                            daemonDir,
                            colored = colored,
                            colors = colors
                          )) { logger =>
                            proceed(logger)
                          }
                      }
                    }

                    if (config.tabComplete.value) {
                      val bootstrapped = runMillBootstrap(
                        enterKeyPressed = false,
                        Some(stateCache),
                        Seq(
                          "mill.tabcomplete.TabCompleteModule/complete"
                        ) ++ config.leftoverArgs.value,
                        streams,
                        "tab-completion"
                      )

                      (true, bootstrapped.result)
                    } else if (bspMode) {
                      val bspLogger = getBspLogger(streams, config)
                      var prevRunnerStateOpt = Option.empty[RunnerState]
                      val bspServerHandle = startBspServer(streams0, outLock, bspLogger)
                      var keepGoing = true
                      var errored = false
                      val initCommandLogger = new PrefixLogger(bspLogger, Seq("init"))
                      val watchLogger = new PrefixLogger(bspLogger, Seq("watch"))
                      while (keepGoing) {
                        val watchRes = runMillBootstrap(
                          false,
                          prevRunnerStateOpt,
                          Seq("version"),
                          initCommandLogger.streams,
                          "BSP:initialize",
                          loggerOpt = Some(initCommandLogger)
                        )

                        for (err <- watchRes.error)
                          bspLogger.streams.err.println(err)

                        prevRunnerStateOpt = Some(watchRes.result)

                        val sessionResultFuture = bspServerHandle.startSession(
                          watchRes.result.frames.flatMap(_.evaluator),
                          errored = watchRes.error.nonEmpty,
                          watched = watchRes.watched
                        )

                        val res =
                          if (config.bspWatch)
                            Watching.watchAndWait(
                              watchRes.watched,
                              Watching.WatchArgs(
                                setIdle = setIdle,
                                colors = mill.internal.Colors.BlackWhite,
                                useNotify = config.watchViaFsNotify,
                                daemonDir = daemonDir
                              ),
                              () => sessionResultFuture.value,
                              "",
                              watchLogger.info(_)
                            )
                          else {
                            watchLogger.info("Watching of build sources disabled")
                            Some {
                              try Success(Await.result(sessionResultFuture, Duration.Inf))
                              catch {
                                case NonFatal(ex) =>
                                  Failure(ex)
                              }
                            }
                          }

                        // Suspend any BSP request until the next call to startSession
                        // (that is, until we've attempted to re-compile the build)
                        bspServerHandle.resetSession()

                        res match {
                          case None =>
                          // Some watched meta-build files changed
                          case Some(Failure(ex)) =>
                            streams.err.println("BSP server threw an exception, exiting")
                            ex.printStackTrace(streams.err)
                            errored = true
                            keepGoing = false
                          case Some(Success(BspServerResult.ReloadWorkspace)) =>
                          // reload asked by client
                          case Some(Success(BspServerResult.Shutdown)) =>
                            streams.err.println("BSP shutdown asked by client, exiting")
                            // shutdown asked by client
                            keepGoing = false
                            // should make the lsp4j-managed BSP server exit
                            streams.in.close()
                        }
                      }

                      streams.err.println("Exiting BSP runner loop")

                      (!errored, RunnerState(None, Nil, None))
                    } else if (
                      config.leftoverArgs.value == Seq("mill.idea.GenIdea/idea") ||
                      config.leftoverArgs.value == Seq("mill.idea.GenIdea/")
                    ) {
                      val runnerState =
                        runMillBootstrap(false, None, Seq("version"), streams, "BSP:initialize")
                      new mill.idea.GenIdeaImpl(
                        runnerState.result.frames.flatMap(_.evaluator)
                      ).run()
                      (true, RunnerState(None, Nil, None))
                    } else {
                      // When starting a --watch, clear the `mill-selective-execution.json`
                      // file, so that the first run always selects everything and only
                      // subsequent re-runs are selective depending on what changed.
                      if (config.watch.value)
                        os.remove(out / OutFiles.millSelectiveExecution)
                      Watching.watchLoop(
                        ringBell = config.ringBell.value,
                        watch = Option.when(config.watch.value)(Watching.WatchArgs(
                          setIdle = setIdle,
                          colors,
                          useNotify = config.watchViaFsNotify,
                          daemonDir = daemonDir
                        )),
                        streams = streams,
                        evaluate = (enterKeyPressed: Boolean, prevState: Option[RunnerState]) => {
                          adjustJvmProperties(userSpecifiedProperties, initialSystemProperties)
                          runMillBootstrap(
                            enterKeyPressed,
                            prevState,
                            config.leftoverArgs.value,
                            streams,
                            config.leftoverArgs.value.mkString(" ")
                          )
                        }
                      )
                    }
                  }
                }
              }
              if (config.ringBell.value) {
                if (success) println("\u0007")
                else {
                  println("\u0007")
                  Thread.sleep(250)
                  println("\u0007")
                }
              }
              (success, nextStateCache)

          }
        }
      }
    }

  /**
   * Starts the BSP server
   *
   * @param bspStreams Streams to use for BSP JSONRPC communication with the BSP client
   */
  def startBspServer(
      bspStreams: SystemStreams,
      outLock: Lock,
      bspLogger: Logger
  ): BspServerHandle = {
    bspLogger.info("Trying to load BSP server...")

    val wsRoot = BuildCtx.workspaceRoot
    val logDir = wsRoot / OutFiles.out / "mill-bsp"
    os.makeDir.all(logDir)

    val bspServerHandleRes =
      mill.bsp.worker.BspWorkerImpl.startBspServer(
        define.BuildCtx.workspaceRoot,
        bspStreams,
        logDir,
        true,
        outLock,
        bspLogger,
        wsRoot / OutFiles.out
      ).get

    bspLogger.info("BSP server started")

    bspServerHandleRes
  }

  private[mill] def parseThreadCount(
      threadCountRaw: Option[String],
      availableCores: Int
  ): Result[Int] = {
    def err(detail: String) =
      s"Invalid value \"${threadCountRaw.getOrElse("")}\" for flag -j/--jobs: $detail"

    (threadCountRaw match {
      case None => Result.Success(availableCores)
      case Some("0") => Result.Success(availableCores)
      case Some(s"${n}C") => Result.fromEither(n.toDoubleOption
          .toRight(err("Failed to find a float number before \"C\"."))
          .map(m => (m * availableCores).toInt))
      case Some(s"C-${n}") => Result.fromEither(n.toIntOption
          .toRight(err("Failed to find a int number after \"C-\"."))
          .map(availableCores - _))
      case Some(n) => Result.fromEither(n.toIntOption
          .toRight(err("Failed to find a int number")))
    }).map { x => if (x < 1) 1 else x }
  }

  def getLogger(
      streams: SystemStreams,
      config: MillCliConfig,
      enableTicker: Option[Boolean],
      daemonDir: os.Path,
      colored: Boolean,
      colors: Colors
  ): Logger & AutoCloseable = {
    new PromptLogger(
      colored = colored,
      enableTicker = enableTicker.getOrElse(true),
      infoColor = colors.info,
      warnColor = colors.warn,
      errorColor = colors.error,
      systemStreams0 = streams,
      debugEnabled = config.debugLog.value,
      titleText = config.leftoverArgs.value.mkString(" "),
      terminfoPath = daemonDir / DaemonFiles.terminfo,
      currentTimeMillis = () => System.currentTimeMillis()
    )
  }

  def getBspLogger(
      streams: SystemStreams,
      config: MillCliConfig
  ): Logger =
    new PrefixLogger(
      new SimpleLogger(
        streams,
        Seq("bsp"),
        debugEnabled = config.debugLog.value
      ),
      Nil
    )

  /**
   * Determine, whether we need a `build.mill` or not.
   */
  private def needBuildFile(config: MillCliConfig): Boolean = {
    // Tasks, for which running Mill without an existing buildfile is allowed.
    val noBuildFileTaskWhitelist = Seq(
      "init",
      "version",
      "mill.scalalib.giter8.Giter8Module/init"
    )
    val targetsAndParams = config.leftoverArgs.value
    val whitelistMatch =
      targetsAndParams.nonEmpty && noBuildFileTaskWhitelist.exists(targetsAndParams.head == _)
    // Has the user additional/extra imports
    // (which could provide additional commands that could make sense without a build.mill)
    val extraPlugins = config.imports.nonEmpty
    !(whitelistMatch || extraPlugins)
  }

  def readVersionFile(file: os.Path): Option[String] = file match {
    case f if os.exists(f) => os.read.lines(f).find(l => l.trim().nonEmpty)
    case _ => None
  }

  private val usingMillVersionPattern = "//[|] +mill-version: +([^ ]+) *$".r

  def readUsingMillVersionFile(file: os.Path): Option[String] = file match {
    case f if os.exists(f) =>
      os.read.lines(f)
        .takeWhile(_.startsWith("//|"))
        .collectFirst {
          case usingMillVersionPattern(version) => version
        }
    case _ => None
  }

  def readBestMillVersion(projectDir: os.Path): Option[(os.Path, String)] = {
    val versionFiles = Seq(".mill-version", ".config/mill-version")
      .map(f => (projectDir / os.RelPath(f), readVersionFile))
    val usingFiles = mill.constants.CodeGenConstants.rootBuildFileNames.asScala
      .map(f => (projectDir / os.RelPath(f), readUsingMillVersionFile))

    (versionFiles ++ usingFiles)
      .foldLeft(None: Option[(os.Path, String)]) {
        case (l, (file, readVersion)) => l.orElse(readVersion(file).map(version => (file, version)))
      }
  }

  def checkMillVersionFromFile(projectDir: os.Path, stderr: PrintStream): Unit = {
    readBestMillVersion(projectDir).foreach { case (file, version) =>
      if (BuildInfo.millVersion != version.stripSuffix("-native")) {
        val msg =
          s"""Mill version ${BuildInfo.millVersion} is different than configured for this directory!
             |Configured version is ${version} (${file})""".stripMargin
        stderr.println(
          msg
        )
      }
    }
  }

  def adjustJvmProperties(
      userSpecifiedProperties: Map[String, String],
      initialSystemProperties: Map[String, String]
  ): Unit = {
    val currentProps = sys.props
    val desiredProps = initialSystemProperties ++ userSpecifiedProperties
    val systemPropertiesToUnset = currentProps.keySet -- desiredProps.keySet

    for (k <- systemPropertiesToUnset) System.clearProperty(k)
    for ((k, v) <- desiredProps) System.setProperty(k, v)
  }

  private implicit lazy val threadPoolExecutorOptionReleasable
      : Using.Releasable[Option[ThreadPoolExecutor]] =
    new Using.Releasable[Option[ThreadPoolExecutor]] {
      def release(resource: Option[ThreadPoolExecutor]): Unit =
        for (t <- resource) {
          t.shutdown()
          t.awaitTermination(Long.MaxValue, TimeUnit.SECONDS)
        }
    }
}<|MERGE_RESOLUTION|>--- conflicted
+++ resolved
@@ -246,15 +246,17 @@
                         // ensure all tasks re-run even though no inputs may have changed
                         if (enterKeyPressed) os.remove(out / OutFiles.millSelectiveExecution)
                         mill.define.SystemStreams.withStreams(logger.streams) {
-<<<<<<< HEAD
                           mill.api.FilesystemCheckerEnabled.withValue(
                             !config.noFilesystemChecker.value
                           ) {
                             tailManager.withOutErr(logger.streams.out, logger.streams.err) {
+
                               new MillBuildBootstrap(
                                 projectRoot = BuildCtx.workspaceRoot,
                                 output = out,
-                                keepGoing = config.keepGoing.value,
+                                // In BSP server, we want to evaluate as many tasks as possible,
+                                // in order to give as many results as available in BSP responses
+                                keepGoing = bspMode || config.keepGoing.value,
                                 imports = config.imports,
                                 env = env,
                                 ec = ec,
@@ -270,30 +272,6 @@
                                 offline = config.offline.value
                               ).evaluate()
                             }
-=======
-                          tailManager.withOutErr(logger.streams.out, logger.streams.err) {
-
-                            new MillBuildBootstrap(
-                              projectRoot = BuildCtx.workspaceRoot,
-                              output = out,
-                              // In BSP server, we want to evaluate as many tasks as possible,
-                              // in order to give as many results as available in BSP responses
-                              keepGoing = bspMode || config.keepGoing.value,
-                              imports = config.imports,
-                              env = env,
-                              ec = ec,
-                              targetsAndParams = targetsAndParams,
-                              prevRunnerState = prevState.getOrElse(stateCache),
-                              logger = logger,
-                              needBuildFile = needBuildFile(config),
-                              requestedMetaLevel = config.metaLevel,
-                              config.allowPositional.value,
-                              systemExit = systemExit,
-                              streams0 = streams,
-                              selectiveExecution = config.watch.value,
-                              offline = config.offline.value
-                            ).evaluate()
->>>>>>> cdc1bb3b
                           }
                         }
                       }
