--- conflicted
+++ resolved
@@ -125,18 +125,6 @@
     )
     noWaitForBuildLock: Flag = Flag(),
     @arg(
-<<<<<<< HEAD
-      hidden = true,
-      doc =
-        """Try to work offline.
-          |This tells modules that support it to work offline and avoid any access to the internet.
-          |This is on a best effort basis.
-          |There are currently no guarantees that modules don't attempt to fetch remote sources."""
-          .stripMargin
-    )
-    offline: Flag = Flag(),
-    @arg(hidden = true, doc = """Runs Mill in tab-completion mode""")
-=======
       doc = """
         Try to work offline.
         This tells modules that support it to work offline and avoid any access to the internet.
@@ -156,7 +144,6 @@
     @arg(
       doc = """Runs Mill in tab-completion mode"""
     )
->>>>>>> f8bfd48f
     tabComplete: Flag = Flag()
 ) {
   def noDaemonEnabled =
