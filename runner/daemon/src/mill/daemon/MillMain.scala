package mill.daemon

import mill.api.internal.{BspServerResult, internal}
import mill.api.{Logger, MillException, Result, SystemStreams}
import mill.bsp.BSP
import mill.client.lock.Lock
import mill.constants.{OutFiles, ServerFiles, Util}
import mill.{api, define}
import mill.define.WorkspaceRoot
import mill.internal.{Colors, MultiStream, PromptLogger}
import mill.server.Server
import mill.util.BuildInfo

import java.io.{InputStream, PipedInputStream, PrintStream}
import java.lang.reflect.InvocationTargetException
import java.util.Locale
import java.util.concurrent.locks.ReentrantLock
import scala.collection.immutable
import scala.jdk.CollectionConverters.*
import scala.util.{Properties, Using}
import scala.util.control.NonFatal

@internal
object MillMain {

  def handleMillException[T](
      err: PrintStream,
      onError: => T
  ): PartialFunction[Throwable, (Boolean, T)] = {
    case e: MillException =>
      err.println(e.getMessage())
      (false, onError)
    case e: InvocationTargetException
        if e.getCause != null && e.getCause.isInstanceOf[MillException] =>
      err.println(e.getCause.getMessage())
      (false, onError)
    case NonFatal(e) =>
      err.println("An unexpected error occurred " + e + "\n" + e.getStackTrace.mkString("\n"))
      throw e
      (false, onError)
  }

  def main(args: Array[String]): Unit = mill.define.SystemStreams.withTopLevelSystemStreamProxy {
    val initialSystemStreams = mill.define.SystemStreams.original

    if (Properties.isWin && Util.hasConsole())
      io.github.alexarchambault.windowsansi.WindowsAnsi.setup()

    val processId = Server.computeProcessId()
    val out = os.Path(OutFiles.out, WorkspaceRoot.workspaceRoot)
    Server.watchProcessIdFile(
      out / OutFiles.millNoServer / processId / ServerFiles.processId,
      processId,
      running = () => true,
      exit = msg => {
        System.err.println(msg)
        System.exit(0)
      }
    )

    val serverDir = os.Path(args.head)
    val (result, _) =
      try main0(
          args = args.tail,
          stateCache = RunnerState.empty,
          mainInteractive = mill.constants.Util.hasConsole(),
          streams0 = initialSystemStreams,
          env = System.getenv().asScala.toMap,
          setIdle = _ => (),
          userSpecifiedProperties0 = Map(),
          initialSystemProperties = sys.props.toMap,
          systemExit = i => sys.exit(i),
          serverDir = serverDir,
          outLock = Lock.file((out / OutFiles.millOutLock).toString)
        )
      catch handleMillException(initialSystemStreams.err, ())

    System.exit(if (result) 0 else 1)
  }

  private def withStreams[T](
      bspMode: Boolean,
      streams: SystemStreams
  )(thunk: SystemStreams => T): T =
    if (bspMode) {
      // In BSP mode, don't let anything other than the BSP server write to stdout and read from stdin

      val outFileStream = os.write.outputStream(
        WorkspaceRoot.workspaceRoot / OutFiles.out / "mill-bsp/out.log",
        createFolders = true
      )
      val errFileStream = os.write.outputStream(
        WorkspaceRoot.workspaceRoot / OutFiles.out / "mill-bsp/err.log",
        createFolders = true
      )

      try {
        val streams0 = new SystemStreams(
          out = new MultiStream(streams.err, outFileStream),
          err = new MultiStream(streams.err, errFileStream),
          in = InputStream.nullInputStream()
        )
        mill.define.SystemStreams.withStreams(streams0) {
          thunk(streams0)
        }
      } finally {
        errFileStream.close()
        outFileStream.close()
      }
    } else
      mill.define.SystemStreams.withStreams(streams) {
        thunk(streams)
      }

  def main0(
      args: Array[String],
      stateCache: RunnerState,
      mainInteractive: Boolean,
      streams0: SystemStreams,
      env: Map[String, String],
      setIdle: Boolean => Unit,
      userSpecifiedProperties0: Map[String, String],
      initialSystemProperties: Map[String, String],
      systemExit: Int => Nothing,
      serverDir: os.Path,
      outLock: Lock
  ): (Boolean, RunnerState) =
    mill.api.internal.MillScalaParser.current.withValue(MillScalaParserImpl) {
      os.SubProcess.env.withValue(env) {
        val parserResult = MillCliConfigParser.parse(args)
        // Detect when we're running in BSP mode as early as possible,
        // and ensure we don't log to the default stdout or use the default
        // stdin, meant to be used for BSP JSONRPC communication, where those
        // logs would be lost.
        // This is especially helpful if anything unexpectedly goes wrong
        // early on, when developing on Mill or debugging things for example.
        val bspMode = parserResult.toOption.exists(_.bsp.value)
        withStreams(bspMode, streams0) { streams =>
          parserResult match {
            // Cannot parse args
            case Result.Failure(msg) =>
              streams.err.println(msg)
              (false, RunnerState.empty)

            case Result.Success(config) if config.help.value =>
              streams.out.println(MillCliConfigParser.longUsageText)
              (true, RunnerState.empty)

            case Result.Success(config) if config.showVersion.value =>
              def prop(k: String) = System.getProperty(k, s"<unknown $k>")

              val javaVersion = prop("java.version")
              val javaVendor = prop("java.vendor")
              val javaHome = prop("java.home")
              val fileEncoding = prop("file.encoding")
              val osName = prop("os.name")
              val osVersion = prop("os.version")
              val osArch = prop("os.arch")
              streams.out.println(
                s"""Mill Build Tool version ${BuildInfo.millVersion}
                   |Java version: $javaVersion, vendor: $javaVendor, runtime: $javaHome
                   |Default locale: ${Locale.getDefault()}, platform encoding: $fileEncoding
                   |OS name: "$osName", version: $osVersion, arch: $osArch""".stripMargin
              )
              (true, RunnerState.empty)

            case Result.Success(config)
                if (
                  config.interactive.value || config.noServer.value || config.bsp.value
                ) && streams.in.getClass == classOf[PipedInputStream] =>
              // because we have stdin as dummy, we assume we were already started in server process
              streams.err.println(
                "-i/--interactive/--no-server/--bsp must be passed in as the first argument"
              )
              (false, RunnerState.empty)

            case Result.Success(config)
                if Seq(
                  config.interactive.value,
                  config.noServer.value,
                  config.bsp.value
                ).count(identity) > 1 =>
              streams.err.println(
                "Only one of -i/--interactive, --no-server or --bsp may be given"
              )
              (false, RunnerState.empty)

            // Check non-negative --meta-level option
            case Result.Success(config) if config.metaLevel.exists(_ < 0) =>
              streams.err.println("--meta-level cannot be negative")
              (false, RunnerState.empty)

            case Result.Success(config) =>
              val noColorViaEnv = env.get("NO_COLOR").exists(_.nonEmpty)
              val colored = config.color.getOrElse(mainInteractive && !noColorViaEnv)
              val colors =
                if (colored) mill.internal.Colors.Default else mill.internal.Colors.BlackWhite

              if (!config.silent.value) {
                checkMillVersionFromFile(WorkspaceRoot.workspaceRoot, streams.err)
              }

              val maybeThreadCount =
                parseThreadCount(config.threadCountRaw, Runtime.getRuntime.availableProcessors())

              // special BSP mode, in which we spawn a server and register the current evaluator when-ever we start to eval a dedicated command
              val bspMode = config.bsp.value && config.leftoverArgs.value.isEmpty
              val bspInstallModeJobCountOpt = {
                def defaultJobCount =
                  maybeThreadCount.toOption.getOrElse(BSP.defaultJobCount)

                val viaEmulatedExternalCommand = Option.when(
                  !config.bsp.value &&
                    config.leftoverArgs.value.headOption.contains("mill.bsp.BSP/install")
                ) {
                  config.leftoverArgs.value.tail match {
                    case Seq() => defaultJobCount
                    case Seq("--jobs", value) =>
                      val asIntOpt = value.toIntOption
                      asIntOpt.getOrElse {
                        streams.err.println(
                          s"Warning: ignoring --jobs value passed to ${config.leftoverArgs.value.head}"
                        )
                        defaultJobCount
                      }
                    case other =>
                      streams.err.println(
                        s"Warning: ignoring leftover arguments passed to ${config.leftoverArgs.value.head}"
                      )
                      defaultJobCount
                  }
                }

                viaEmulatedExternalCommand.orElse {
                  Option.when(config.bspInstall.value)(defaultJobCount)
                }
              }
<<<<<<< HEAD
            }

            val (success, nextStateCache) = {
              if (config.repl.value) {
                streams.err.println("The --repl mode is no longer supported.")
                (false, stateCache)

              } else if (bspInstallModeJobCountOpt.isDefined) {
                BSP.install(bspInstallModeJobCountOpt.get, config.debugLog.value, streams.err)
                (true, stateCache)
              } else if (!bspMode && config.leftoverArgs.value.isEmpty) {
                println(MillCliConfigParser.shortUsageText)

                (true, stateCache)

              } else if (maybeThreadCount.errorOpt.isDefined) {
                streams.err.println(maybeThreadCount.errorOpt.get)
                (false, stateCache)

              } else {
                val userSpecifiedProperties =
                  userSpecifiedProperties0 ++ config.extraSystemProperties

                val threadCount = Some(maybeThreadCount.toOption.get)

                val out = os.Path(OutFiles.out, WorkspaceRoot.workspaceRoot)
                Using.resource(new TailManager(serverDir)) { tailManager =>
                  def runMillBootstrap(
                      enterKeyPressed: Boolean,
                      prevState: Option[RunnerState],
                      targetsAndParams: Seq[String],
                      streams: SystemStreams,
                      millActiveCommandMessage: String
                  ) = Server.withOutLock(
                    config.noBuildLock.value,
                    config.noWaitForBuildLock.value,
                    out,
                    millActiveCommandMessage,
                    streams,
                    outLock
                  ) {
                    Using.resource(getLogger(
=======

              val (success, nextStateCache) = {
                if (config.repl.value) {
                  streams.err.println("The --repl mode is no longer supported.")
                  (false, stateCache)

                } else if (bspInstallModeJobCountOpt.isDefined) {
                  BSP.install(bspInstallModeJobCountOpt.get, config.debugLog.value, streams.err)
                  (true, stateCache)
                } else if (!bspMode && config.leftoverArgs.value.isEmpty) {
                  println(MillCliConfigParser.shortUsageText)

                  (true, stateCache)

                } else if (maybeThreadCount.errorOpt.isDefined) {
                  streams.err.println(maybeThreadCount.errorOpt.get)
                  (false, stateCache)

                } else {
                  val userSpecifiedProperties =
                    userSpecifiedProperties0 ++ config.extraSystemProperties

                  val threadCount = Some(maybeThreadCount.toOption.get)

                  val out = os.Path(OutFiles.out, WorkspaceRoot.workspaceRoot)
                  Using.resource(new TailManager(serverDir)) { tailManager =>
                    def runMillBootstrap(
                        enterKeyPressed: Boolean,
                        prevState: Option[RunnerState],
                        targetsAndParams: Seq[String],
                        streams: SystemStreams
                    ) = Server.withOutLock(
                      config.noBuildLock.value,
                      config.noWaitForBuildLock.value,
                      out,
                      targetsAndParams,
>>>>>>> c3277b38
                      streams,
                      outLock
                    ) {
                      Using.resource(getLogger(
                        streams,
                        config,
                        enableTicker =
                          if (bspMode) Some(false)
                          else config.ticker
                            .orElse(config.enableTicker)
                            .orElse(Option.when(config.disableTicker.value)(false)),
                        serverDir,
                        colored = colored,
                        colors = colors
                      )) { logger =>
                        // Enter key pressed, removing mill-selective-execution.json to
                        // ensure all tasks re-run even though no inputs may have changed
                        if (enterKeyPressed) os.remove(out / OutFiles.millSelectiveExecution)
                        mill.define.SystemStreams.withStreams(logger.streams) {
                          tailManager.withOutErr(logger.streams.out, logger.streams.err) {

                            new MillBuildBootstrap(
                              projectRoot = WorkspaceRoot.workspaceRoot,
                              output = out,
                              keepGoing = config.keepGoing.value,
                              imports = config.imports,
                              env = env,
                              threadCount = threadCount,
                              targetsAndParams = targetsAndParams,
                              prevRunnerState = prevState.getOrElse(stateCache),
                              logger = logger,
                              needBuildFile = needBuildFile(config),
                              requestedMetaLevel = config.metaLevel,
                              config.allowPositional.value,
                              systemExit = systemExit,
                              streams0 = streams,
                              selectiveExecution = config.watch.value,
                              offline = config.offline.value
                            ).evaluate()
                          }

                        }
                      }
                    }

                    if (bspMode) {

                      runBspSession(
                        streams0,
                        streams,
                        prevRunnerState =>
                          runMillBootstrap(
                            false,
                            prevRunnerState,
                            Seq("version"),
                            streams
                          ).result,
                        outLock
                      )

<<<<<<< HEAD
                    runBspSession(
                      streams0,
                      streams,
                      prevRunnerState =>
                        runMillBootstrap(
                          false,
                          prevRunnerState,
                          Seq("version"),
                          streams,
                          "IDE-BSP:initialize"
                        ).result,
                      outLock
                    )

                    (true, RunnerState(None, Nil, None))
                  } else if (
                    config.leftoverArgs.value == Seq("mill.idea.GenIdea/idea") ||
                    config.leftoverArgs.value == Seq("mill.idea.GenIdea/")
                  ) {
                    val runnerState =
                      runMillBootstrap(false, None, Seq("version"), streams, "IDE-BSP:initialize")
                    new mill.idea.GenIdeaImpl(
                      runnerState.result.frames.flatMap(_.evaluator)
                    ).run()
                    (true, RunnerState(None, Nil, None))
                  } else {
                    // When starting a --watch, clear the `mill-selective-execution.json`
                    // file, so that the first run always selects everything and only
                    // subsequent re-runs are selective depending on what changed.
                    if (config.watch.value) os.remove(out / OutFiles.millSelectiveExecution)
                    Watching.watchLoop(
                      ringBell = config.ringBell.value,
                      watch = config.watch.value,
                      streams = streams,
                      setIdle = setIdle,
                      evaluate = (enterKeyPressed: Boolean, prevState: Option[RunnerState]) => {
                        adjustJvmProperties(userSpecifiedProperties, initialSystemProperties)
                        runMillBootstrap(
                          enterKeyPressed,
                          prevState,
                          config.leftoverArgs.value,
                          streams,
                          config.leftoverArgs.value.mkString(" ")
                        )
                      },
                      colors = colors
                    )
=======
                      (true, RunnerState(None, Nil, None))
                    } else if (
                      config.leftoverArgs.value == Seq("mill.idea.GenIdea/idea") ||
                      config.leftoverArgs.value == Seq("mill.idea.GenIdea/")
                    ) {
                      val runnerState = runMillBootstrap(false, None, Seq("version"), streams)
                      new mill.idea.GenIdeaImpl(
                        runnerState.result.frames.flatMap(_.evaluator)
                      ).run()
                      (true, RunnerState(None, Nil, None))
                    } else {
                      // When starting a --watch, clear the `mill-selective-execution.json`
                      // file, so that the first run always selects everything and only
                      // subsequent re-runs are selective depending on what changed.
                      if (config.watch.value) os.remove(out / OutFiles.millSelectiveExecution)
                      Watching.watchLoop(
                        ringBell = config.ringBell.value,
                        watch = config.watch.value,
                        streams = streams,
                        setIdle = setIdle,
                        evaluate = (enterKeyPressed: Boolean, prevState: Option[RunnerState]) => {
                          adjustJvmProperties(userSpecifiedProperties, initialSystemProperties)
                          runMillBootstrap(
                            enterKeyPressed,
                            prevState,
                            config.leftoverArgs.value,
                            streams
                          )
                        },
                        colors = colors
                      )
                    }
>>>>>>> c3277b38
                  }
                }
              }
              if (config.ringBell.value) {
                if (success) println("\u0007")
                else {
                  println("\u0007")
                  Thread.sleep(250)
                  println("\u0007")
                }
              }
              (success, nextStateCache)

          }
        }
      }
    }

  /**
   * Runs the BSP server, and exits when the server is done
   *
   * @param bspStreams Streams to use for BSP JSONRPC communication with the BSP client
   * @param logStreams Streams to use for logging
   * @param runMillBootstrap Load the Mill build, building / updating meta-builds along the way
   */
  def runBspSession(
      bspStreams: SystemStreams,
      logStreams: SystemStreams,
      runMillBootstrap: Option[RunnerState] => RunnerState,
      outLock: Lock
  ): Result[BspServerResult] = {
    logStreams.err.println("Trying to load BSP server...")

    val wsRoot = WorkspaceRoot.workspaceRoot
    val logDir = wsRoot / OutFiles.out / "mill-bsp"
    val bspServerHandleRes = {
      os.makeDir.all(logDir)
      mill.bsp.worker.BspWorkerImpl.startBspServer(
        define.WorkspaceRoot.workspaceRoot,
        bspStreams,
        logDir,
        true,
        outLock
      )
    }

    logStreams.err.println("BSP server started")

    val runSessionRes = bspServerHandleRes.flatMap { bspServerHandle =>
      try {
        var repeatForBsp = true
        var bspRes: Option[Result[BspServerResult]] = None
        var prevRunnerState: Option[RunnerState] = None
        while (repeatForBsp) {
          repeatForBsp = false
          val runnerState = runMillBootstrap(prevRunnerState)
          val runSessionRes =
            bspServerHandle.runSession(runnerState.frames.flatMap(_.evaluator))
          prevRunnerState = Some(runnerState)
          repeatForBsp = runSessionRes == BspServerResult.ReloadWorkspace
          bspRes = Some(runSessionRes)
          logStreams.err.println(s"BSP session returned with $runSessionRes")
        }

        // should make the lsp4j-managed BSP server exit
        bspStreams.in.close()

        bspRes.get
      } finally bspServerHandle.close()
    }

    logStreams.err.println(
      s"Exiting BSP runner loop. Stopping BSP server. Last result: $runSessionRes"
    )
    runSessionRes
  }

  private[mill] def parseThreadCount(
      threadCountRaw: Option[String],
      availableCores: Int
  ): Result[Int] = {
    def err(detail: String) =
      s"Invalid value \"${threadCountRaw.getOrElse("")}\" for flag -j/--jobs: $detail"

    (threadCountRaw match {
      case None => Result.Success(availableCores)
      case Some("0") => Result.Success(availableCores)
      case Some(s"${n}C") => Result.fromEither(n.toDoubleOption
          .toRight(err("Failed to find a float number before \"C\"."))
          .map(m => (m * availableCores).toInt))
      case Some(s"C-${n}") => Result.fromEither(n.toIntOption
          .toRight(err("Failed to find a int number after \"C-\"."))
          .map(availableCores - _))
      case Some(n) => Result.fromEither(n.toIntOption
          .toRight(err("Failed to find a int number")))
    }).map { x => if (x < 1) 1 else x }
  }

  def getLogger(
      streams: SystemStreams,
      config: MillCliConfig,
      enableTicker: Option[Boolean],
      serverDir: os.Path,
      colored: Boolean,
      colors: Colors
  ): Logger & AutoCloseable = {
    new PromptLogger(
      colored = colored,
      enableTicker = enableTicker.getOrElse(true),
      infoColor = colors.info,
      warnColor = colors.warn,
      errorColor = colors.error,
      systemStreams0 = streams,
      debugEnabled = config.debugLog.value,
      titleText = config.leftoverArgs.value.mkString(" "),
      terminfoPath = serverDir / ServerFiles.terminfo,
      currentTimeMillis = () => System.currentTimeMillis()
    )
  }

  /**
   * Determine, whether we need a `build.mill` or not.
   */
  private def needBuildFile(config: MillCliConfig): Boolean = {
    // Tasks, for which running Mill without an existing buildfile is allowed.
    val noBuildFileTaskWhitelist = Seq(
      "init",
      "version",
      "mill.scalalib.giter8.Giter8Module/init"
    )
    val targetsAndParams = config.leftoverArgs.value
    val whitelistMatch =
      targetsAndParams.nonEmpty && noBuildFileTaskWhitelist.exists(targetsAndParams.head == _)
    // Has the user additional/extra imports
    // (which could provide additional commands that could make sense without a build.mill)
    val extraPlugins = config.imports.nonEmpty
    !(whitelistMatch || extraPlugins)
  }

  def readVersionFile(file: os.Path): Option[String] = file match {
    case f if os.exists(f) => os.read.lines(f).find(l => l.trim().nonEmpty)
    case _ => None
  }

  private val usingMillVersionPattern = "//[|] +mill-version: +([^ ]+) *$".r

  def readUsingMillVersionFile(file: os.Path): Option[String] = file match {
    case f if os.exists(f) =>
      os.read.lines(f)
        .takeWhile(_.startsWith("//|"))
        .collectFirst {
          case usingMillVersionPattern(version) => version
        }
    case _ => None
  }

  def readBestMillVersion(projectDir: os.Path): Option[(os.Path, String)] = {
    val versionFiles = Seq(".mill-version", ".config/mill-version")
      .map(f => (projectDir / os.RelPath(f), readVersionFile))
    val usingFiles = mill.constants.CodeGenConstants.rootBuildFileNames.asScala
      .map(f => (projectDir / os.RelPath(f), readUsingMillVersionFile))

    (versionFiles ++ usingFiles)
      .foldLeft(None: Option[(os.Path, String)]) {
        case (l, (file, readVersion)) => l.orElse(readVersion(file).map(version => (file, version)))
      }
  }

  def checkMillVersionFromFile(projectDir: os.Path, stderr: PrintStream): Unit = {
    readBestMillVersion(projectDir).foreach { case (file, version) =>
      if (BuildInfo.millVersion != version.stripSuffix("-native")) {
        val msg =
          s"""Mill version ${BuildInfo.millVersion} is different than configured for this directory!
             |Configured version is ${version} (${file})""".stripMargin
        stderr.println(
          msg
        )
      }
    }
  }

  def adjustJvmProperties(
      userSpecifiedProperties: Map[String, String],
      initialSystemProperties: Map[String, String]
  ): Unit = {
    val currentProps = sys.props
    val desiredProps = initialSystemProperties ++ userSpecifiedProperties
    val systemPropertiesToUnset = currentProps.keySet -- desiredProps.keySet

    for (k <- systemPropertiesToUnset) System.clearProperty(k)
    for ((k, v) <- desiredProps) System.setProperty(k, v)
  }
}<|MERGE_RESOLUTION|>--- conflicted
+++ resolved
@@ -235,50 +235,6 @@
                   Option.when(config.bspInstall.value)(defaultJobCount)
                 }
               }
-<<<<<<< HEAD
-            }
-
-            val (success, nextStateCache) = {
-              if (config.repl.value) {
-                streams.err.println("The --repl mode is no longer supported.")
-                (false, stateCache)
-
-              } else if (bspInstallModeJobCountOpt.isDefined) {
-                BSP.install(bspInstallModeJobCountOpt.get, config.debugLog.value, streams.err)
-                (true, stateCache)
-              } else if (!bspMode && config.leftoverArgs.value.isEmpty) {
-                println(MillCliConfigParser.shortUsageText)
-
-                (true, stateCache)
-
-              } else if (maybeThreadCount.errorOpt.isDefined) {
-                streams.err.println(maybeThreadCount.errorOpt.get)
-                (false, stateCache)
-
-              } else {
-                val userSpecifiedProperties =
-                  userSpecifiedProperties0 ++ config.extraSystemProperties
-
-                val threadCount = Some(maybeThreadCount.toOption.get)
-
-                val out = os.Path(OutFiles.out, WorkspaceRoot.workspaceRoot)
-                Using.resource(new TailManager(serverDir)) { tailManager =>
-                  def runMillBootstrap(
-                      enterKeyPressed: Boolean,
-                      prevState: Option[RunnerState],
-                      targetsAndParams: Seq[String],
-                      streams: SystemStreams,
-                      millActiveCommandMessage: String
-                  ) = Server.withOutLock(
-                    config.noBuildLock.value,
-                    config.noWaitForBuildLock.value,
-                    out,
-                    millActiveCommandMessage,
-                    streams,
-                    outLock
-                  ) {
-                    Using.resource(getLogger(
-=======
 
               val (success, nextStateCache) = {
                 if (config.repl.value) {
@@ -309,13 +265,13 @@
                         enterKeyPressed: Boolean,
                         prevState: Option[RunnerState],
                         targetsAndParams: Seq[String],
-                        streams: SystemStreams
+                        streams: SystemStreams,
+                        millActiveCommandMessage: String
                     ) = Server.withOutLock(
                       config.noBuildLock.value,
                       config.noWaitForBuildLock.value,
                       out,
-                      targetsAndParams,
->>>>>>> c3277b38
+                      millActiveCommandMessage,
                       streams,
                       outLock
                     ) {
@@ -371,66 +327,19 @@
                             false,
                             prevRunnerState,
                             Seq("version"),
-                            streams
+                            streams,
+                            "BSP:initialize"
                           ).result,
                         outLock
                       )
 
-<<<<<<< HEAD
-                    runBspSession(
-                      streams0,
-                      streams,
-                      prevRunnerState =>
-                        runMillBootstrap(
-                          false,
-                          prevRunnerState,
-                          Seq("version"),
-                          streams,
-                          "IDE-BSP:initialize"
-                        ).result,
-                      outLock
-                    )
-
-                    (true, RunnerState(None, Nil, None))
-                  } else if (
-                    config.leftoverArgs.value == Seq("mill.idea.GenIdea/idea") ||
-                    config.leftoverArgs.value == Seq("mill.idea.GenIdea/")
-                  ) {
-                    val runnerState =
-                      runMillBootstrap(false, None, Seq("version"), streams, "IDE-BSP:initialize")
-                    new mill.idea.GenIdeaImpl(
-                      runnerState.result.frames.flatMap(_.evaluator)
-                    ).run()
-                    (true, RunnerState(None, Nil, None))
-                  } else {
-                    // When starting a --watch, clear the `mill-selective-execution.json`
-                    // file, so that the first run always selects everything and only
-                    // subsequent re-runs are selective depending on what changed.
-                    if (config.watch.value) os.remove(out / OutFiles.millSelectiveExecution)
-                    Watching.watchLoop(
-                      ringBell = config.ringBell.value,
-                      watch = config.watch.value,
-                      streams = streams,
-                      setIdle = setIdle,
-                      evaluate = (enterKeyPressed: Boolean, prevState: Option[RunnerState]) => {
-                        adjustJvmProperties(userSpecifiedProperties, initialSystemProperties)
-                        runMillBootstrap(
-                          enterKeyPressed,
-                          prevState,
-                          config.leftoverArgs.value,
-                          streams,
-                          config.leftoverArgs.value.mkString(" ")
-                        )
-                      },
-                      colors = colors
-                    )
-=======
                       (true, RunnerState(None, Nil, None))
                     } else if (
                       config.leftoverArgs.value == Seq("mill.idea.GenIdea/idea") ||
                       config.leftoverArgs.value == Seq("mill.idea.GenIdea/")
                     ) {
-                      val runnerState = runMillBootstrap(false, None, Seq("version"), streams)
+                      val runnerState =
+                        runMillBootstrap(false, None, Seq("version"), streams, "BSP:initialize")
                       new mill.idea.GenIdeaImpl(
                         runnerState.result.frames.flatMap(_.evaluator)
                       ).run()
@@ -451,13 +360,13 @@
                             enterKeyPressed,
                             prevState,
                             config.leftoverArgs.value,
-                            streams
+                            streams,
+                            config.leftoverArgs.value.mkString(" ")
                           )
                         },
                         colors = colors
                       )
                     }
->>>>>>> c3277b38
                   }
                 }
               }
