package mill.launcher;

import static mill.constants.OutFiles.*;

import io.github.alexarchambault.nativeterm.NativeTerminal;
import io.github.alexarchambault.nativeterm.TerminalSize;
import java.io.File;
import java.io.IOException;
import java.nio.file.Files;
import java.nio.file.Path;
import java.nio.file.Paths;
import java.util.*;
import java.util.concurrent.atomic.AtomicReference;
import java.util.function.Function;
import java.util.function.Supplier;
import java.util.stream.Stream;
import mill.client.ClientUtil;
import mill.constants.*;

public class MillProcessLauncher {

  static int launchMillNoDaemon(String[] args, OutFolderMode outMode) throws Exception {
    final String sig = String.format("%08x", UUID.randomUUID().hashCode());
    final Path processDir =
        Paths.get(".").resolve(outFor(outMode)).resolve(millNoDaemon).resolve(sig);

    final List<String> l = new ArrayList<>();
    l.addAll(millLaunchJvmCommand(outMode));
    Map<String, String> propsMap = ClientUtil.getUserSetProperties();
    for (String key : propsMap.keySet()) l.add("-D" + key + "=" + propsMap.get(key));
    l.add("mill.daemon.MillNoDaemonMain");
    l.add(processDir.toAbsolutePath().toString());
    l.add(outMode.asString());
    l.addAll(millOpts(outMode));
    l.addAll(Arrays.asList(args));

    final ProcessBuilder builder = new ProcessBuilder().command(l).inheritIO();

    boolean interrupted = false;

    try {
      MillProcessLauncher.prepareMillRunFolder(processDir);
      Process p = configureRunMillProcess(builder, processDir);
      return p.waitFor();

    } catch (InterruptedException e) {
      interrupted = true;
      throw e;
    } finally {
      if (!interrupted && Files.exists(processDir)) {
        // cleanup if process terminated for sure
        try (Stream<Path> stream = Files.walk(processDir)) {
          // depth-first
          stream.sorted(Comparator.reverseOrder()).forEach(p -> p.toFile().delete());
        }
      }
    }
  }

  static Process launchMillDaemon(Path daemonDir, OutFolderMode outMode) throws Exception {
    List<String> l = new ArrayList<>(millLaunchJvmCommand(outMode));
    l.add("mill.daemon.MillDaemonMain");
    l.add(daemonDir.toFile().getCanonicalPath());
    l.add(outMode.asString());

    ProcessBuilder builder = new ProcessBuilder()
        .command(l)
        .redirectOutput(daemonDir.resolve(DaemonFiles.stdout).toFile())
        .redirectError(daemonDir.resolve(DaemonFiles.stderr).toFile());

    return configureRunMillProcess(builder, daemonDir);
  }

  static Process configureRunMillProcess(ProcessBuilder builder, Path daemonDir) throws Exception {

    Path sandbox = daemonDir.resolve(DaemonFiles.sandbox);
    Files.createDirectories(sandbox);
    builder.environment().put(EnvVars.MILL_WORKSPACE_ROOT, new File("").getCanonicalPath());
    if (System.getenv(EnvVars.MILL_EXECUTABLE_PATH) == null)
      builder.environment().put(EnvVars.MILL_EXECUTABLE_PATH, getExecutablePath());

    String jdkJavaOptions = System.getenv("JDK_JAVA_OPTIONS");
    if (jdkJavaOptions == null) jdkJavaOptions = "";
    String javaOpts = System.getenv("JAVA_OPTS");
    if (javaOpts == null) javaOpts = "";

    String opts = (jdkJavaOptions + " " + javaOpts).trim();
    if (!opts.isEmpty()) {
      builder.environment().put("JDK_JAVA_OPTIONS", opts);
    }

    builder.directory(sandbox.toFile());
    return builder.start();
  }

  static List<String> loadMillConfig(OutFolderMode outMode, String key) throws Exception {

    Path configFile = Paths.get("." + key);
    final Map<String, String> env = new HashMap<>();
    env.putAll(System.getenv());
    // Hardcode support for PWD because the graal native launcher has it set to the
    // working dir of the enclosing process, when we want it to be set to the working
    // dir of the current process
    final String workspaceDir = new java.io.File(".").getAbsoluteFile().getCanonicalPath();
    env.put("PWD", workspaceDir);
    env.put("WORKSPACE", workspaceDir);
    env.put("MILL_VERSION", mill.constants.BuildInfo.millVersion);
    env.put("MILL_BIN_PLATFORM", mill.constants.BuildInfo.millBinPlatform);

    if (Files.exists(configFile)) {
      return ClientUtil.readOptsFileLines(configFile.toAbsolutePath(), env);
    } else {
      for (String rootBuildFileName : CodeGenConstants.rootBuildFileNames) {
        Path buildFile = Paths.get(rootBuildFileName);
        if (Files.exists(buildFile)) {
          String[] config = cachedComputedValue(
              outMode,
              key,
              mill.constants.Util.readBuildHeader(
                  buildFile, buildFile.getFileName().toString()),
              () -> {
                Object conf = mill.launcher.ConfigReader.readYaml(
                    buildFile, buildFile.getFileName().toString());
                if (!(conf instanceof Map)) return new String[] {};
                @SuppressWarnings("unchecked")
                var conf2 = (Map<String, Object>) conf;

                if (!conf2.containsKey(key)) return new String[] {};
                if (conf2.get(key) instanceof List) {
                  @SuppressWarnings("unchecked")
                  var list = (List<String>) conf2.get(key);
                  String[] arr = new String[list.size()];
                  for (int i = 0; i < arr.length; i++) {
                    arr[i] = mill.constants.Util.interpolateEnvVars(list.get(i), env);
                  }
                  return arr;
                } else {
                  return new String[] {
                    mill.constants.Util.interpolateEnvVars(conf2.get(key).toString(), env)
                  };
                }
              });
          return Arrays.asList(config);
        }
      }
    }
    return List.of();
  }

  static List<String> millJvmOpts(OutFolderMode outMode) throws Exception {
    return loadMillConfig(outMode, "mill-jvm-opts");
  }

  static List<String> millOpts(OutFolderMode outMode) throws Exception {
    return loadMillConfig(outMode, "mill-opts");
  }

<<<<<<< HEAD
  static String millJvmVersion() throws Exception {
    List<String> res = loadMillConfig("mill-jvm-version");
    if (res.isEmpty()) {
      if (System.getenv("MILL_TEST_SUITE_USE_SYSTEM_JAVA") != null) return null;
      else {
        throw new Exception(
          "mill-jvm-version not set, and is required since Mill 1.1.0. Please set this in your"
            + " build header to specify the version of the JVM this project should use, e.g."
            + " `//| mill-jvm-version: 17` or `//| mill-jvm-version: temurin:17.0.16`");
      }
    } else return res.get(0);
=======
  static String millJvmVersion(OutFolderMode outMode) throws Exception {
    List<String> res = loadMillConfig(outMode, "mill-jvm-version");
    if (res.isEmpty()) return null;
    else return res.get(0);
>>>>>>> 416679f8
  }

  static String millServerTimeout() {
    return System.getenv(EnvVars.MILL_SERVER_TIMEOUT_MILLIS);
  }

  static boolean isWin() {
    return System.getProperty("os.name", "").startsWith("Windows");
  }

<<<<<<< HEAD
  static String javaHome() throws Exception {
    final String jvmId = millJvmVersion();
=======
  static String javaHome(OutFolderMode outMode) throws Exception {
    var jvmId = millJvmVersion(outMode);
>>>>>>> 416679f8

    String javaHome = null;

    if (jvmId != null) {
      javaHome = cachedComputedValue0(
          outMode,
          "java-home",
          jvmId,
          () -> new String[] {CoursierClient.resolveJavaHome(jvmId).getAbsolutePath()},
          // Make sure we check to see if the saved java home exists before using
          // it, since it may have been since uninstalled, or the `out/` folder
          // may have been transferred to a different machine
          arr -> Files.exists(Paths.get(arr[0])))[0];
    }

    if (javaHome == null || javaHome.isEmpty()) javaHome = System.getProperty("java.home");
    if (javaHome == null || javaHome.isEmpty()) javaHome = System.getenv("JAVA_HOME");
    return javaHome;
  }

  static String javaExe(OutFolderMode outMode) throws Exception {
    String javaHome = javaHome(outMode);
    if (javaHome == null) return "java";
    else {
      final Path exePath = Paths.get(
          javaHome + File.separator + "bin" + File.separator + "java" + (isWin() ? ".exe" : ""));

      return exePath.toAbsolutePath().toString();
    }
  }

  static List<String> millLaunchJvmCommand(OutFolderMode outMode) throws Exception {
    final List<String> vmOptions = new ArrayList<>();

    // Java executable
    vmOptions.add(javaExe(outMode));

    // sys props
    final Properties sysProps = System.getProperties();
    for (final String k : sysProps.stringPropertyNames()) {
      if (k.startsWith("MILL_")) {
        vmOptions.add("-D" + k + "=" + sysProps.getProperty(k));
      }
    }

    String serverTimeout = millServerTimeout();
    if (serverTimeout != null) vmOptions.add("-Dmill.server_timeout=" + serverTimeout);

    // extra opts
    vmOptions.addAll(millJvmOpts(outMode));

    vmOptions.add("-XX:+HeapDumpOnOutOfMemoryError");
    vmOptions.add("-cp");
    String[] runnerClasspath = cachedComputedValue0(
        outMode,
        "resolve-runner",
        BuildInfo.millVersion,
        () -> CoursierClient.resolveMillDaemon(),
        arr -> {
          for (String s : arr) {
            if (!Files.exists(Paths.get(s))) return false;
          }
          return true;
        });
    vmOptions.add(String.join(File.pathSeparator, runnerClasspath));

    return vmOptions;
  }

  static String[] cachedComputedValue(
      OutFolderMode outMode, String name, String key, Supplier<String[]> block) {
    return cachedComputedValue0(outMode, name, key, block, arr -> true);
  }

  static String[] cachedComputedValue0(
      OutFolderMode outMode,
      String name,
      String key,
      Supplier<String[]> block,
      Function<String[], Boolean> validate) {
    try {
      Path cacheFile = Paths.get(".").resolve(outFor(outMode)).resolve("mill-launcher/" + name);
      String[] value = null;
      if (Files.exists(cacheFile)) {
        String[] savedInfo = Files.readString(cacheFile).split("\n");
        if (savedInfo[0].equals(Escaping.literalize(key))) {
          value = Arrays.copyOfRange(savedInfo, 1, savedInfo.length);
          for (int i = 0; i < value.length; i++) value[i] = Escaping.unliteralize(value[i]);
        }
      }

      if (value != null && !validate.apply(value)) value = null;

      if (value == null) {
        value = block.get();
        String[] literalized = new String[value.length];
        for (int i = 0; i < literalized.length; i++) {
          literalized[i] = Escaping.literalize(value[i]);
        }

        Files.createDirectories(cacheFile.getParent());
        Files.write(
            cacheFile,
            (Escaping.literalize(key) + "\n" + String.join("\n", literalized)).getBytes());
      }
      return value;
    } catch (IOException e) {
      throw new RuntimeException(e);
    }
  }

  static int getTerminalDim(String s, boolean inheritError) throws Exception {
    Process proc = new ProcessBuilder()
        .command("tput", s)
        .redirectOutput(ProcessBuilder.Redirect.PIPE)
        .redirectInput(ProcessBuilder.Redirect.INHERIT)
        // We cannot redirect error to PIPE, because `tput` needs at least one of the
        // outputstreams inherited so it can inspect the stream to get the console
        // dimensions. Instead, we check up-front that `tput cols` and `tput lines` do
        // not raise errors, and hope that means it continues to work going forward
        .redirectError(
            inheritError ? ProcessBuilder.Redirect.INHERIT : ProcessBuilder.Redirect.PIPE)
        .start();

    int exitCode = proc.waitFor();
    if (exitCode != 0) throw new Exception("tput failed");
    return Integer.parseInt(new String(proc.getInputStream().readAllBytes()).trim());
  }

  private static final AtomicReference<String> memoizedTerminalDims = new AtomicReference<>();

  private static final boolean canUseNativeTerminal;

  static {
    JLineNativeLoader.initJLineNative();

    boolean canUse;
    if (mill.constants.Util.hasConsole()) {
      try {
        NativeTerminal.getSize();
        canUse = true;
      } catch (Throwable ex) {
        canUse = false;
      }
    } else canUse = false;

    canUseNativeTerminal = canUse;
  }

  static void writeTerminalDims(boolean tputExists, Path daemonDir) throws Exception {
    String str;

    try {
      if (!mill.constants.Util.hasConsole()) str = "0 0";
      else {
        if (canUseNativeTerminal) {

          TerminalSize size = NativeTerminal.getSize();
          int width = size.getWidth();
          int height = size.getHeight();
          str = width + " " + height;
        } else if (!tputExists) {
          // Hardcoded size of a quarter screen terminal on 13" windows laptop
          str = "78 24";
        } else {
          str = getTerminalDim("cols", true) + " " + getTerminalDim("lines", true);
        }
      }
    } catch (Exception e) {
      str = "0 0";
    }

    // We memoize previously seen values to avoid causing lots
    // of upstream work if the value hasn't actually changed.
    // The upstream work could cause significant load, see
    //
    //    https://github.com/com-lihaoyi/mill/discussions/4092
    //
    // The cause is currently unknown, but this fixes the symptoms at least.
    //
    String oldValue = memoizedTerminalDims.getAndSet(str);
    if ((oldValue == null) || !oldValue.equals(str)) {
      Files.write(daemonDir.resolve(DaemonFiles.terminfo), str.getBytes());
    }
  }

  public static boolean checkTputExists() {
    try {
      getTerminalDim("cols", false);
      getTerminalDim("lines", false);
      return true;
    } catch (Exception e) {
      return false;
    }
  }

  public static void prepareMillRunFolder(Path daemonDir) throws Exception {
    // Clear out run-related files from the server folder to make sure we
    // never hit issues where we are reading the files from a previous run
    Files.deleteIfExists(daemonDir.resolve(DaemonFiles.terminfo));

    Path sandbox = daemonDir.resolve(DaemonFiles.sandbox);
    Files.createDirectories(sandbox);
    boolean tputExists = checkTputExists();

    writeTerminalDims(tputExists, daemonDir);
    Thread termInfoPropagatorThread = new Thread(
        () -> {
          try {
            while (true) {
              writeTerminalDims(tputExists, daemonDir);
              Thread.sleep(100);
            }
          } catch (Exception e) {
          }
        },
        "TermInfoPropagatorThread");
    termInfoPropagatorThread.setDaemon(true);
    termInfoPropagatorThread.start();
  }

  public static String getExecutablePath() {
    try {
      // Gets the location of the JAR or native image
      Path path = Paths.get(MillProcessLauncher.class
          .getProtectionDomain()
          .getCodeSource()
          .getLocation()
          .toURI());

      File file = path.toFile();
      return file.getAbsolutePath();
    } catch (java.net.URISyntaxException e) {
      throw new RuntimeException("Failed to determine Mill client executable path", e);
    }
  }
}<|MERGE_RESOLUTION|>--- conflicted
+++ resolved
@@ -155,9 +155,8 @@
     return loadMillConfig(outMode, "mill-opts");
   }
 
-<<<<<<< HEAD
-  static String millJvmVersion() throws Exception {
-    List<String> res = loadMillConfig("mill-jvm-version");
+  static String millJvmVersion(OutFolderMode outMode) throws Exception {
+    List<String> res = loadMillConfig(outMode, "mill-jvm-version");
     if (res.isEmpty()) {
       if (System.getenv("MILL_TEST_SUITE_USE_SYSTEM_JAVA") != null) return null;
       else {
@@ -167,12 +166,6 @@
             + " `//| mill-jvm-version: 17` or `//| mill-jvm-version: temurin:17.0.16`");
       }
     } else return res.get(0);
-=======
-  static String millJvmVersion(OutFolderMode outMode) throws Exception {
-    List<String> res = loadMillConfig(outMode, "mill-jvm-version");
-    if (res.isEmpty()) return null;
-    else return res.get(0);
->>>>>>> 416679f8
   }
 
   static String millServerTimeout() {
@@ -183,13 +176,8 @@
     return System.getProperty("os.name", "").startsWith("Windows");
   }
 
-<<<<<<< HEAD
-  static String javaHome() throws Exception {
-    final String jvmId = millJvmVersion();
-=======
   static String javaHome(OutFolderMode outMode) throws Exception {
-    var jvmId = millJvmVersion(outMode);
->>>>>>> 416679f8
+    final String jvmId = millJvmVersion(outMode);
 
     String javaHome = null;
 
