package mill.runner

import mill.internal.PrefixLogger
import mill.define.internal.Watchable
import mill.define.RootModule0
import mill.util.BuildInfo
import mill.runner.api.{RootModuleApi, EvaluatorApi}
import mill.constants.CodeGenConstants.*
import mill.api.{Logger, PathRef, Result, SystemStreams, Val, WorkspaceRoot, internal}
import mill.define.{BaseModule, Evaluator, Segments, SelectMode}
import mill.exec.JsonArrayLogger
import mill.constants.OutFiles.{millBuild, millChromeProfile, millProfile, millRunnerState}
import mill.eval.EvaluatorImpl
import mill.runner.worker.api.MillScalaParser
import mill.runner.worker.ScalaCompilerWorker

import java.io.File
import java.net.URLClassLoader
import scala.jdk.CollectionConverters.ListHasAsScala
import scala.util.Using

/**
 * Logic around bootstrapping Mill, creating a [[MillBuildRootModule.BootstrapModule]]
 * and compiling builds/meta-builds and classloading their [[RootModule0]]s so we
 * can evaluate the requested tasks on the [[RootModule0]] representing the user's
 * `build.mill` file.
 *
 * When Mill is run in client-server mode, or with `--watch`, then data from
 * each evaluation is cached in-memory in [[prevRunnerState]].
 *
 * When a subsequent evaluation happens, each level of [[evaluateRec]] uses
 * its corresponding frame from [[prevRunnerState]] to avoid work, re-using
 * classloaders or workers to avoid running expensive classloading or
 * re-evaluation. This should be transparent, improving performance without
 * affecting behavior.
 */
@internal
class MillBuildBootstrap(
    projectRoot: os.Path,
    output: os.Path,
    keepGoing: Boolean,
    imports: Seq[String],
    env: Map[String, String],
    threadCount: Option[Int],
    targetsAndParams: Seq[String],
    prevRunnerState: RunnerState,
    logger: Logger,
    needBuildFile: Boolean,
    requestedMetaLevel: Option[Int],
    allowPositionalCommandArgs: Boolean,
    systemExit: Int => Nothing,
    streams0: SystemStreams,
    selectiveExecution: Boolean,
    scalaCompilerWorker: ScalaCompilerWorker.ResolvedWorker
) { outer =>
  import MillBuildBootstrap._

  val millBootClasspath: Seq[os.Path] = prepareMillBootClasspath(output)
  val millBootClasspathPathRefs: Seq[PathRef] = millBootClasspath.map(PathRef(_, quick = true))

  def parserBridge: MillScalaParser = {
    scalaCompilerWorker.worker
  }

  def evaluate(): Watching.Result[RunnerState] = CliImports.withValue(imports) {
    val runnerState = evaluateRec(0)

    for ((frame, depth) <- runnerState.frames.zipWithIndex) {
      os.write.over(
        recOut(output, depth) / millRunnerState,
        upickle.default.write(frame.loggedData, indent = 4),
        createFolders = true
      )
    }

    Watching.Result(
      watched = runnerState.frames.flatMap(f => f.evalWatched ++ f.moduleWatched),
      error = runnerState.errorOpt,
      result = runnerState
    )
  }

  def evaluateRec(depth: Int): RunnerState = {
    // println(s"+evaluateRec($depth) " + recRoot(projectRoot, depth))
    val prevFrameOpt = prevRunnerState.frames.lift(depth)
    val prevOuterFrameOpt = prevRunnerState.frames.lift(depth - 1)

    val requestedDepth = requestedMetaLevel.filter(_ >= 0).getOrElse(0)

    val nestedState: RunnerState =
      if (depth == 0) {
        // On this level we typically want to assume a Mill project, which means we want to require an existing `build.mill`.
        // Unfortunately, some targets also make sense without a `build.mill`, e.g. the `init` command.
        // Hence, we only report a missing `build.mill` as a problem if the command itself does not succeed.
        lazy val state = evaluateRec(depth + 1)
        if (
          rootBuildFileNames.asScala.exists(rootBuildFileName =>
            os.exists(recRoot(projectRoot, depth) / rootBuildFileName)
          )
        ) state
        else {
          val msg =
            s"No build file (${rootBuildFileNames.asScala.mkString(", ")}) found in $projectRoot. Are you in a Mill project directory?"
          if (needBuildFile) {
            RunnerState(None, Nil, Some(msg), None)
          } else {
            state match {
              case RunnerState(bootstrapModuleOpt, frames, Some(error), None) =>
                // Add a potential clue (missing build.mill) to the underlying error message
                RunnerState(bootstrapModuleOpt, frames, Some(msg + "\n" + error))
              case state => state
            }
          }
        }
      } else {
        val parsedScriptFiles = FileImportGraph.parseBuildFiles(
          parserBridge,
          projectRoot,
          recRoot(projectRoot, depth) / os.up,
          output
        )

        if (parsedScriptFiles.metaBuild) evaluateRec(depth + 1)
        else {
          val bootstrapModule =
            new MillBuildRootModule.BootstrapModule()(
              new RootModule0.Info(
                scalaCompilerWorker.classpath,
                recRoot(projectRoot, depth),
                output,
                projectRoot
              ),
              scalaCompilerWorker.constResolver
            )
          RunnerState(Some(bootstrapModule), Nil, None, Some(parsedScriptFiles.buildFile))
        }
      }

    val res =
      if (nestedState.errorOpt.isDefined) nestedState.add(errorOpt = nestedState.errorOpt)
      else if (depth == 0 && requestedDepth > nestedState.frames.size) {
        // User has requested a frame depth, we actually don't have
        nestedState.add(errorOpt =
          Some(
            s"Invalid selected meta-level ${requestedDepth}. Valid range: 0 .. ${nestedState.frames.size}"
          )
        )
      } else if (depth < requestedDepth) {
        // We already evaluated on a deeper level, hence we just need to make sure,
        // we return a proper structure with all already existing watch data
        val evalState = RunnerState.Frame(
          prevFrameOpt.map(_.workerCache).getOrElse(Map.empty),
          Seq.empty,
          Seq.empty,
          Map.empty,
          None,
          Nil,
          // We don't want to evaluate anything in this depth (and above), so we just skip creating an evaluator,
          // mainly because we didn't even construct (compile) its classpath
          None,
          None
        )
        nestedState.add(frame = evalState, errorOpt = None)
      } else {

        def renderFailure(e: Throwable): String = {
          e match {
            case e: ExceptionInInitializerError if e.getCause != null => renderFailure(e.getCause)
            case e: NoClassDefFoundError if e.getCause != null => renderFailure(e.getCause)
            case _ =>
              val msg =
                e.toString +
                  "\n" +
                  e.getStackTrace.dropRight(new Exception().getStackTrace.length).mkString("\n")

              msg
          }
        }

        val rootModuleRes = nestedState.frames.headOption match {
          case None => Result.Success(nestedState.bootstrapModuleOpt.get)
          case Some(nestedFrame) => getRootModule(nestedFrame.classLoaderOpt.get)
        }

        rootModuleRes match {
          case Result.Failure(err) => nestedState.add(errorOpt = Some(err))
          case Result.Success(rootModule) =>

            Using.resource(makeEvaluator(
              prevFrameOpt.map(_.workerCache).getOrElse(Map.empty),
              nestedState.frames.headOption.map(_.codeSignatures).getOrElse(Map.empty),
              rootModule,
              // We want to use the grandparent buildHash, rather than the parent
              // buildHash, because the parent build changes are instead detected
              // by analyzing the scriptImportGraph in a more fine-grained manner.
              nestedState
                .frames
                .dropRight(1)
                .headOption
                .map(_.runClasspath)
                .getOrElse(millBootClasspathPathRefs)
                .map(p => (p.path, p.sig))
                .hashCode(),
              nestedState
                .frames
                .headOption
                .flatMap(_.classLoaderOpt)
                .map(_.hashCode())
                .getOrElse(0),
              depth,
              actualBuildFileName = nestedState.buildFile
            )) { evaluator =>
              if (depth == requestedDepth) processFinalTargets(nestedState, rootModule, evaluator)
              else if (depth <= requestedDepth) nestedState
              else {
                processRunClasspath(
                  nestedState,
                  rootModule,
                  evaluator,
                  prevFrameOpt,
                  prevOuterFrameOpt
                )
              }
            }
        }
      }

    res
  }

  /**
   * Handles the compilation of `build.mill` or one of the meta-builds. These
   * cases all only need us to run evaluate `runClasspath` and
   * `scriptImportGraph` to instantiate their classloader/`RootModule` to feed
   * into the next level's [[Evaluator]].
   *
   * Note that if the `runClasspath` doesn't change, we re-use the previous
   * classloader, saving us from having to re-instantiate it and for the code
   * inside to be re-JITed
   */
  def processRunClasspath(
      nestedState: RunnerState,
      rootModule: RootModuleApi,
      evaluator: EvaluatorApi,
      prevFrameOpt: Option[RunnerState.Frame],
      prevOuterFrameOpt: Option[RunnerState.Frame]
  ): RunnerState = {
    evaluateWithWatches(
      rootModule,
      evaluator,
      Seq("millBuildRootModuleResult"),
      selectiveExecution = false
    ) match {
      case (Result.Failure(error), evalWatches, moduleWatches) =>
        val evalState = RunnerState.Frame(
          evaluator.workerCache.toMap,
          evalWatches,
          moduleWatches,
          Map.empty,
          None,
          Nil,
          None,
          Option(evaluator)
        )

        nestedState.add(frame = evalState, errorOpt = Some(error))

      case (
            Result.Success(Seq(Tuple3(
              runClasspath: Seq[String],
              compileClasses: String,
              codeSignatures: Map[String, Int]
            ))),
            evalWatches,
            moduleWatches
          ) =>
        val runClasspathChanged = !prevFrameOpt.exists(
          _.runClasspath.map(_.sig).sum == runClasspath.map(f => PathRef(os.Path(f)).sig).sum
        )

        // handling module watching is a bit weird; we need to know whether
        // to create a new classloader immediately after the `runClasspath`
        // is compiled, but we only know what the respective `moduleWatched`
        // contains after the evaluation on this classloader has executed, which
        // happens one level up in the recursion. Thus, to check whether
        // `moduleWatched` needs us to re-create the classloader, we have to
        // look at the `moduleWatched` of one frame up (`prevOuterFrameOpt`),
        // and not the `moduleWatched` from the current frame (`prevFrameOpt`)
        val moduleWatchChanged =
          prevOuterFrameOpt.exists(_.moduleWatched.exists(w => !Watching.validate(w)))

        val classLoader = if (runClasspathChanged || moduleWatchChanged) {
          // Make sure we close the old classloader every time we create a new
          // one, to avoid memory leaks
          prevFrameOpt.foreach(_.classLoaderOpt.foreach(_.close()))
          val cl = new RunnerState.URLClassLoader(
            runClasspath.map(os.Path(_).toNIO.toUri.toURL).toArray,
            null
          ) {
            val sharedCl = classOf[MillBuildBootstrap].getClassLoader
            val sharedPrefixes = Seq("java.", "javax.", "scala.", "mill.runner.api")
            override def findClass(name: String): Class[?] =
              if (sharedPrefixes.exists(name.startsWith)) sharedCl.loadClass(name)
              else super.findClass(name)
          }
          cl
        } else {
          prevFrameOpt.get.classLoaderOpt.get
        }

        val evalState = RunnerState.Frame(
          evaluator.workerCache.toMap,
          evalWatches,
          moduleWatches,
          codeSignatures,
          Some(classLoader),
          runClasspath.map(f => PathRef(os.Path(f))),
          Some(PathRef(os.Path(compileClasses))),
          Option(evaluator)
        )

        nestedState.add(frame = evalState)

      case unknown => sys.error(unknown.toString())
    }
  }

  /**
   * Handles the final evaluation of the user-provided targets. Since there are
   * no further levels to evaluate, we do not need to save a `scriptImportGraph`,
   * classloader, or runClasspath.
   */
  def processFinalTargets(
      nestedState: RunnerState,
      rootModule: RootModuleApi,
      evaluator: EvaluatorApi
  ): RunnerState = {

    assert(nestedState.frames.forall(_.evaluator.isDefined))

    val (evaled, evalWatched, moduleWatches) = Evaluator.allBootstrapEvaluators.withValue(
      Evaluator.AllBootstrapEvaluators(Seq(evaluator) ++ nestedState.frames.flatMap(_.evaluator))
    ) {
      evaluateWithWatches(rootModule, evaluator, targetsAndParams, selectiveExecution)
    }

    val evalState = RunnerState.Frame(
      evaluator.workerCache.toMap,
      evalWatched,
      moduleWatches,
      Map.empty,
      None,
      Nil,
      None,
      Option(evaluator)
    )

    nestedState.add(frame = evalState, errorOpt = evaled.toEither.left.toOption)
  }

  def makeEvaluator(
      workerCache: Map[String, (Int, Val)],
      codeSignatures: Map[String, Int],
      rootModule: RootModuleApi,
      millClassloaderSigHash: Int,
      millClassloaderIdentityHash: Int,
      depth: Int,
      actualBuildFileName: Option[String] = None
  ): EvaluatorApi = {

    val bootLogPrefix: Seq[String] =
      if (depth == 0) Nil
      else Seq(
        (Seq.fill(depth - 1)(millBuild) ++
          Seq(actualBuildFileName.getOrElse("<build>")))
          .mkString("/")
      )

    val outPath = recOut(output, depth)
    val baseLogger = new PrefixLogger(logger, bootLogPrefix)
<<<<<<< HEAD
    val cl = rootModule.getClass.getClassLoader
    val evalImplCls = cl.loadClass("mill.eval.EvaluatorImpl")
    val execCls = cl.loadClass("mill.exec.Execution")
    lazy val evaluator: EvaluatorApi = evalImplCls.getConstructors.head.newInstance(
      allowPositionalCommandArgs,
      selectiveExecution,
      // Use the shorter convenience constructor not the primary one
      execCls.getConstructors.minBy(_.getParameterCount).newInstance(
        baseLogger,
        home.toNIO,
        projectRoot.toNIO,
        outPath.toNIO,
        outPath.toNIO,
        rootModule,
        millClassloaderSigHash,
        millClassloaderIdentityHash,
        workerCache.to(collection.mutable.Map),
        env,
        !keepGoing,
        threadCount,
        codeSignatures,
        systemExit,
        streams0,
        () => evaluator
=======
    lazy val evaluator: Evaluator = new mill.eval.EvaluatorImpl(
      allowPositionalCommandArgs = allowPositionalCommandArgs,
      selectiveExecution = selectiveExecution,
      execution = new mill.exec.Execution(
        baseLogger = baseLogger,
        chromeProfileLogger = new JsonArrayLogger.ChromeProfile(outPath / millChromeProfile),
        profileLogger = new JsonArrayLogger.Profile(outPath / millProfile),
        workspace = projectRoot,
        outPath = outPath,
        externalOutPath = outPath,
        rootModule = rootModule,
        classLoaderSigHash = millClassloaderSigHash,
        classLoaderIdentityHash = millClassloaderIdentityHash,
        workerCache = workerCache.to(collection.mutable.Map),
        env = env,
        failFast = !keepGoing,
        threadCount = threadCount,
        codeSignatures = codeSignatures,
        systemExit = systemExit,
        exclusiveSystemStreams = streams0,
        getEvaluator = () => evaluator
>>>>>>> 324750b9
      )
    ).asInstanceOf[EvaluatorApi]

    evaluator
  }

}

@internal
object MillBuildBootstrap {

  def classpath(classLoader: ClassLoader): Vector[os.Path] = {

    var current = classLoader
    val files = collection.mutable.Buffer.empty[os.Path]
    val seenClassLoaders = collection.mutable.Buffer.empty[ClassLoader]
    while (current != null) {
      seenClassLoaders.append(current)
      current match {
        case t: java.net.URLClassLoader =>
          files.appendAll(
            t.getURLs
              .collect {
                case url if url.getProtocol == "file" => os.Path(java.nio.file.Paths.get(url.toURI))
              }
          )
        case _ =>
      }
      current = current.getParent
    }

    val sunBoot = System.getProperty("sun.boot.class.path")
    if (sunBoot != null) {
      files.appendAll(
        sunBoot
          .split(java.io.File.pathSeparator)
          .map(os.Path(_))
          .filter(os.exists(_))
      )
    } else {
      if (seenClassLoaders.contains(ClassLoader.getSystemClassLoader)) {
        for (p <- System.getProperty("java.class.path").split(File.pathSeparatorChar)) {
          val f = os.Path(p, WorkspaceRoot.workspaceRoot)
          if (os.exists(f)) files.append(f)
        }
      }
    }
    files.toVector
  }
  def prepareMillBootClasspath(millBuildBase: os.Path): Seq[os.Path] = {
    val enclosingClasspath: Seq[os.Path] = classpath(getClass.getClassLoader)

    val selfClassURL = getClass.getProtectionDomain().getCodeSource().getLocation()
    assert(selfClassURL.getProtocol == "file")
    val selfClassLocation = os.Path(java.nio.file.Paths.get(selfClassURL.toURI))

    // Copy the current location of the enclosing classes to `mill-launcher.jar`
    // if it has the wrong file extension, because the Zinc incremental compiler
    // doesn't recognize classpath entries without the proper file extension
    val millLauncherOpt: Option[(os.Path, os.Path)] =
      if (
        os.isFile(selfClassLocation) &&
        !Set("zip", "jar", "class").contains(selfClassLocation.ext)
      ) {

        val millLauncher =
          millBuildBase / "mill-launcher" / s"${BuildInfo.millVersion}.jar"

        if (!os.exists(millLauncher)) {
          os.copy(selfClassLocation, millLauncher, createFolders = true, replaceExisting = true)
        }
        Some((selfClassLocation, millLauncher))
      } else None
    enclosingClasspath
      // avoid having the same file twice in the classpath
      .filter(f => millLauncherOpt.isEmpty || f != millLauncherOpt.get._1) ++
      millLauncherOpt.map(_._2)
  }

  def evaluateWithWatches(
      rootModule: RootModuleApi,
      evaluator: EvaluatorApi,
      targetsAndParams: Seq[String],
      selectiveExecution: Boolean
  ): (Result[Seq[Any]], Seq[Watchable], Seq[Watchable]) = {
    rootModule.evalWatchedValues.clear()
    val evalTaskResult =
      mill.api.ClassLoader.withContextClassLoader(rootModule.getClass.getClassLoader) {
        evaluator.evaluate(
          targetsAndParams,
          SelectMode.Separated,
          selectiveExecution = selectiveExecution
        )
      }

    val moduleWatched = rootModule.watchedValues.toVector
    val addedEvalWatched = rootModule.evalWatchedValues.toVector

    evalTaskResult match {
      case Result.Failure(msg) => (Result.Failure(msg), Nil, moduleWatched)
      case Result.Success(res: EvaluatorApi.Result[Any]) =>
        res.values match {
          case Result.Failure(msg) =>
            (Result.Failure(msg), res.watchable ++ addedEvalWatched, moduleWatched)
          case Result.Success(results) =>
            (Result.Success(results), res.watchable ++ addedEvalWatched, moduleWatched)
        }
    }
  }

  def getRootModule(runClassLoader: URLClassLoader): Result[RootModuleApi] = {
    val buildClass = runClassLoader.loadClass(s"$globalPackagePrefix.wrapper_object_getter")

    val valueMethod = buildClass.getMethod("value")
    mill.api.ExecResult.catchWrapException { valueMethod.invoke(null).asInstanceOf[RootModuleApi] }
  }

  def recRoot(projectRoot: os.Path, depth: Int): os.Path = {
    projectRoot / Seq.fill(depth)(millBuild)
  }

  def recOut(output: os.Path, depth: Int): os.Path = {
    output / Seq.fill(depth)(millBuild)
  }

}<|MERGE_RESOLUTION|>--- conflicted
+++ resolved
@@ -378,7 +378,6 @@
 
     val outPath = recOut(output, depth)
     val baseLogger = new PrefixLogger(logger, bootLogPrefix)
-<<<<<<< HEAD
     val cl = rootModule.getClass.getClassLoader
     val evalImplCls = cl.loadClass("mill.eval.EvaluatorImpl")
     val execCls = cl.loadClass("mill.exec.Execution")
@@ -403,29 +402,6 @@
         systemExit,
         streams0,
         () => evaluator
-=======
-    lazy val evaluator: Evaluator = new mill.eval.EvaluatorImpl(
-      allowPositionalCommandArgs = allowPositionalCommandArgs,
-      selectiveExecution = selectiveExecution,
-      execution = new mill.exec.Execution(
-        baseLogger = baseLogger,
-        chromeProfileLogger = new JsonArrayLogger.ChromeProfile(outPath / millChromeProfile),
-        profileLogger = new JsonArrayLogger.Profile(outPath / millProfile),
-        workspace = projectRoot,
-        outPath = outPath,
-        externalOutPath = outPath,
-        rootModule = rootModule,
-        classLoaderSigHash = millClassloaderSigHash,
-        classLoaderIdentityHash = millClassloaderIdentityHash,
-        workerCache = workerCache.to(collection.mutable.Map),
-        env = env,
-        failFast = !keepGoing,
-        threadCount = threadCount,
-        codeSignatures = codeSignatures,
-        systemExit = systemExit,
-        exclusiveSystemStreams = streams0,
-        getEvaluator = () => evaluator
->>>>>>> 324750b9
       )
     ).asInstanceOf[EvaluatorApi]
 
