package mill.runner
import mill.util.{ColorLogger, PrefixLogger, Util, Watchable}
import mill.T
import mill.main.BuildInfo
import mill.api.{PathRef, Val, internal}
import mill.eval.Evaluator
import mill.main.{RootModule, RunScript}
import mill.resolve.SelectMode
import mill.define.{Discover, Segments}

import java.net.URLClassLoader

/**
 * Logic around bootstrapping Mill, creating a [[MillBuildRootModule.BootstrapModule]]
 * and compiling builds/meta-builds and classloading their [[RootModule]]s so we
 * can evaluate the requested tasks on the [[RootModule]] representing the user's
 * `build.sc` file.
 *
 * When Mill is run in client-server mode, or with `--watch`, then data from
 * each evaluation is cached in-memory in [[prevRunnerState]].
 *
 * When a subsequent evaluation happens, each level of [[evaluateRec]] uses
 * its corresponding frame from [[prevRunnerState]] to avoid work, re-using
 * classloaders or workers to avoid running expensive classloading or
 * re-evaluation. This should be transparent, improving performance without
 * affecting behavior.
 */
@internal
class MillBuildBootstrap(
    projectRoot: os.Path,
    home: os.Path,
    keepGoing: Boolean,
    imports: Seq[String],
    env: Map[String, String],
    threadCount: Option[Int],
    targetsAndParams: Seq[String],
    prevRunnerState: RunnerState,
    logger: ColorLogger,
<<<<<<< HEAD
    disableCallgraphInvalidation: Boolean
=======
    needBuildSc: Boolean
>>>>>>> 8172ca7c
) {
  import MillBuildBootstrap._

  val millBootClasspath = prepareMillBootClasspath(projectRoot / "out")

  def evaluate(): Watching.Result[RunnerState] = {
    val runnerState = evaluateRec(0)

    for ((frame, depth) <- runnerState.frames.zipWithIndex) {
      os.write.over(
        recOut(projectRoot, depth) / "mill-runner-state.json",
        upickle.default.write(frame.loggedData, indent = 4),
        createFolders = true
      )
    }

    Watching.Result(
      watched = runnerState.frames.flatMap(f => f.evalWatched ++ f.moduleWatched),
      error = runnerState.errorOpt,
      result = runnerState
    )
  }

  def evaluateRec(depth: Int): RunnerState = {
    // println(s"+evaluateRec($depth) " + recRoot(projectRoot, depth))
    val prevFrameOpt = prevRunnerState.frames.lift(depth)
    val prevOuterFrameOpt = prevRunnerState.frames.lift(depth - 1)

    val nestedState =
      if (depth == 0) {
        // On this level we typically want assume a Mill project, which means we want to require an existing `build.sc`.
        // Unfortunately, some targets also make sense without a `build.sc`, e.g. the `init` command.
        // Hence we only report a missing `build.sc` as an problem if the command itself does not succeed.
        lazy val state = evaluateRec(depth + 1)
        if (os.exists(recRoot(projectRoot, depth) / "build.sc")) state
        else {
          val msg = "build.sc file not found. Are you in a Mill project folder?"
          if (needBuildSc) {
            RunnerState(None, Nil, Some(msg))
          } else {
            state match {
              case RunnerState(bootstrapModuleOpt, frames, Some(error)) =>
                // Add a potential clue (missing build.sc) to the underlying error message
                RunnerState(bootstrapModuleOpt, frames, Some(msg + "\n" + error))
              case state => state
            }
          }
        }
      } else {
        val parsedScriptFiles = FileImportGraph.parseBuildFiles(
          projectRoot,
          recRoot(projectRoot, depth) / os.up
        )

        if (parsedScriptFiles.millImport) evaluateRec(depth + 1)
        else {
          val bootstrapModule =
            new MillBuildRootModule.BootstrapModule(
              projectRoot,
              recRoot(projectRoot, depth),
              millBootClasspath,
              imports.collect { case s"ivy:$rest" => rest }
            )(
              mill.main.RootModule.Info(
                recRoot(projectRoot, depth),
                Discover[MillBuildRootModule.BootstrapModule]
              )
            )
          RunnerState(Some(bootstrapModule), Nil, None)
        }
      }

    val res =
      if (nestedState.errorOpt.isDefined) nestedState.add(errorOpt = nestedState.errorOpt)
      else {
        val validatedRootModuleOrErr = nestedState.frames.headOption match {
          case None =>
            getChildRootModule(nestedState.bootstrapModuleOpt.get, depth, projectRoot)

          case Some(nestedFrame) =>
            getRootModule(nestedFrame.classLoaderOpt.get, depth, projectRoot)
        }

        validatedRootModuleOrErr match {
          case Left(err) => nestedState.add(errorOpt = Some(err))
          case Right(rootModule) =>
            val evaluator = makeEvaluator(
              prevFrameOpt.map(_.workerCache).getOrElse(Map.empty),
              nestedState.frames.headOption.map(_.scriptImportGraph).getOrElse(Map.empty),
              nestedState.frames.headOption.map(_.methodCodeHashSignatures).getOrElse(Map.empty),
              rootModule,
              // We want to use the grandparent buildHash, rather than the parent
              // buildHash, because the parent build changes are instead detected
              // by analyzing the scriptImportGraph in a more fine-grained manner.
              nestedState
                .frames
                .dropRight(1)
                .headOption
                .map(_.runClasspath)
                .getOrElse(millBootClasspath.map(PathRef(_)))
                .map(p => (p.path, p.sig))
                .hashCode(),
              nestedState
                .frames
                .headOption
                .flatMap(_.classLoaderOpt)
                .map(_.hashCode())
                .getOrElse(0),
              depth
            )

            if (depth != 0) processRunClasspath(
              nestedState,
              rootModule,
              evaluator,
              prevFrameOpt,
              prevOuterFrameOpt
            )
            else processFinalTargets(nestedState, rootModule, evaluator)
        }
      }
    // println(s"-evaluateRec($depth) " + recRoot(projectRoot, depth))
    res
  }

  /**
   * Handles the compilation of `build.sc` or one of the meta-builds. These
   * cases all only need us to run evaluate `runClasspath` and
   * `scriptImportGraph` to instantiate their classloader/`RootModule` to feed
   * into the next level's [[Evaluator]].
   *
   * Note that if the `runClasspath` doesn't change, we re-use the previous
   * classloader, saving us from having to re-instantiate it and for the code
   * inside to be re-JITed
   */
  def processRunClasspath(
      nestedState: RunnerState,
      rootModule: RootModule,
      evaluator: Evaluator,
      prevFrameOpt: Option[RunnerState.Frame],
      prevOuterFrameOpt: Option[RunnerState.Frame]
  ): RunnerState = {
    evaluateWithWatches(
      rootModule,
      evaluator,
      Seq("{runClasspath,scriptImportGraph,methodCodeHashSignatures}")
    ) match {
      case (Left(error), evalWatches, moduleWatches) =>
        val evalState = RunnerState.Frame(
          evaluator.workerCache.toMap,
          evalWatches,
          moduleWatches,
          Map.empty,
          Map.empty,
          None,
          Nil
        )

        nestedState.add(frame = evalState, errorOpt = Some(error))

      case (
            Right(Seq(
              Val(runClasspath: Seq[PathRef]),
              Val(scriptImportGraph: Map[os.Path, (Int, Seq[os.Path])]),
              Val(methodCodeHashSignatures: Map[String, Int])
            )),
            evalWatches,
            moduleWatches
          ) =>
        val runClasspathChanged = !prevFrameOpt.exists(
          _.runClasspath.map(_.sig).sum == runClasspath.map(_.sig).sum
        )

        // handling module watching is a bit weird; we need to know whether or
        // not to create a new classloader immediately after the `runClasspath`
        // is compiled, but we only know what the respective `moduleWatched`
        // contains after the evaluation on this classloader has executed, which
        // happens one level up in the recursion. Thus to check whether
        // `moduleWatched` needs us to re-create the classloader, we have to
        // look at the `moduleWatched` of one frame up (`prevOuterFrameOpt`),
        // and not the `moduleWatched` from the current frame (`prevFrameOpt`)
        val moduleWatchChanged =
          prevOuterFrameOpt.exists(_.moduleWatched.exists(!_.validate()))

        val classLoader = if (runClasspathChanged || moduleWatchChanged) {
          // Make sure we close the old classloader every time we create a new
          // one, to avoid memory leaks
          prevFrameOpt.foreach(_.classLoaderOpt.foreach(_.close()))
          val cl = new RunnerState.URLClassLoader(
            runClasspath.map(_.path.toNIO.toUri.toURL).toArray,
            getClass.getClassLoader
          )
          cl
        } else {
          prevFrameOpt.get.classLoaderOpt.get
        }

        val evalState = RunnerState.Frame(
          evaluator.workerCache.toMap,
          evalWatches,
          moduleWatches,
          scriptImportGraph,
          methodCodeHashSignatures,
          Some(classLoader),
          runClasspath
        )

        nestedState.add(frame = evalState)
    }
  }

  /**
   * Handles the final evaluation of the user-provided targets. Since there are
   * no further levels to evaluate, we do not need to save a `scriptImportGraph`,
   * classloader, or runClasspath.
   */
  def processFinalTargets(
      nestedState: RunnerState,
      rootModule: RootModule,
      evaluator: Evaluator
  ): RunnerState = {

    val (evaled, evalWatched, moduleWatches) =
      evaluateWithWatches(rootModule, evaluator, targetsAndParams)

    val evalState = RunnerState.Frame(
      evaluator.workerCache.toMap,
      evalWatched,
      moduleWatches,
      Map.empty,
      Map.empty,
      None,
      Nil
    )

    nestedState.add(frame = evalState, errorOpt = evaled.left.toOption)
  }

  def makeEvaluator(
      workerCache: Map[Segments, (Int, Val)],
      scriptImportGraph: Map[os.Path, (Int, Seq[os.Path])],
      methodCodeHashSignatures: Map[String, Int],
      rootModule: RootModule,
      millClassloaderSigHash: Int,
      millClassloaderIdentityHash: Int,
      depth: Int
  ): Evaluator = {

    val bootLogPrefix =
      if (depth == 0) ""
      else "[" + (Seq.fill(depth - 1)("mill-build") ++ Seq("build.sc")).mkString("/") + "] "

    mill.eval.EvaluatorImpl(
      home,
      recOut(projectRoot, depth),
      recOut(projectRoot, depth),
      rootModule,
      PrefixLogger(logger, "", tickerContext = bootLogPrefix),
      classLoaderSigHash = millClassloaderSigHash,
      classLoaderIdentityHash = millClassloaderIdentityHash,
      workerCache = workerCache.to(collection.mutable.Map),
      env = env,
      failFast = !keepGoing,
      threadCount = threadCount,
      scriptImportGraph = scriptImportGraph,
      methodCodeHashSignatures = methodCodeHashSignatures,
      disableCallgraphInvalidation = disableCallgraphInvalidation
    )
  }

}

@internal
object MillBuildBootstrap {
  def prepareMillBootClasspath(millBuildBase: os.Path): Seq[os.Path] = {
    val enclosingClasspath: Seq[os.Path] = mill.util.Classpath.classpath(getClass.getClassLoader)

    val selfClassURL = getClass.getProtectionDomain().getCodeSource().getLocation()
    assert(selfClassURL.getProtocol == "file")
    val selfClassLocation = os.Path(java.nio.file.Paths.get(selfClassURL.toURI))

    // Copy the current location of the enclosing classes to `mill-launcher.jar`
    // if it has the wrong file extension, because the Zinc incremental compiler
    // doesn't recognize classpath entries without the proper file extension
    val millLauncherOpt: Option[os.Path] =
      if (
        os.isFile(selfClassLocation) &&
        !Set("zip", "jar", "class").contains(selfClassLocation.ext)
      ) {

        val millLauncher =
          millBuildBase / "mill-launcher" / s"${BuildInfo.millVersion}.jar"

        if (!os.exists(millLauncher)) {
          os.copy(selfClassLocation, millLauncher, createFolders = true, replaceExisting = true)
        }
        Some(millLauncher)
      } else None
    enclosingClasspath ++ millLauncherOpt
  }

  def evaluateWithWatches(
      rootModule: RootModule,
      evaluator: Evaluator,
      targetsAndParams: Seq[String]
  ): (Either[String, Seq[Any]], Seq[Watchable], Seq[Watchable]) = {
    rootModule.evalWatchedValues.clear()
    val evalTaskResult =
      RunScript.evaluateTasksNamed(evaluator, targetsAndParams, SelectMode.Separated)
    val moduleWatched = rootModule.watchedValues.toVector
    val addedEvalWatched = rootModule.evalWatchedValues.toVector

    evalTaskResult match {
      case Left(msg) => (Left(msg), Nil, moduleWatched)
      case Right((watched, evaluated)) =>
        evaluated match {
          case Left(msg) => (Left(msg), watched ++ addedEvalWatched, moduleWatched)
          case Right(results) =>
            (Right(results.map(_._1)), watched ++ addedEvalWatched, moduleWatched)
        }
    }
  }

  def getRootModule(
      runClassLoader: URLClassLoader,
      depth: Int,
      projectRoot: os.Path
  ): Either[String, RootModule] = {
    val cls = runClassLoader.loadClass("millbuild.build$")
    val rootModule0 = cls.getField("MODULE$").get(cls).asInstanceOf[RootModule]
    getChildRootModule(rootModule0, depth, projectRoot)
  }

  def getChildRootModule(rootModule0: RootModule, depth: Int, projectRoot: os.Path) = {

    val childRootModules: Seq[RootModule] = rootModule0
      .millInternal
      .reflectNestedObjects[RootModule]()

    val rootModuleOrErr = childRootModules match {
      case Seq() => Right(rootModule0)
      case Seq(child) =>
        val invalidChildModules = rootModule0.millModuleDirectChildren.filter(_ ne child)
        if (invalidChildModules.isEmpty) Right(child)
        else Left(
          // We can't get use `child.toString` here, because as a RootModule
          // it's segments are empty and it's toString is ""
          s"RootModule ${child.getClass.getSimpleName} cannot have other " +
            s"modules defined outside of it: ${invalidChildModules.mkString(",")}"
        )

      case multiple =>
        Left(
          s"Only one RootModule can be defined in a build, not " +
            s"${multiple.size}: ${multiple.map(_.getClass.getName).mkString(",")}"
        )
    }

    rootModuleOrErr.filterOrElse(
      rootModule =>
        depth == 0 || rootModule.isInstanceOf[mill.runner.MillBuildRootModule],
      s"Root module in ${recRoot(projectRoot, depth).relativeTo(projectRoot)}/build.sc must be of ${classOf[
          MillBuildRootModule
        ]}, not ${rootModuleOrErr.map(_.getClass)}"
    )
  }

  def recRoot(projectRoot: os.Path, depth: Int) = {
    projectRoot / Seq.fill(depth)("mill-build")
  }

  def recOut(projectRoot: os.Path, depth: Int) = {
    projectRoot / "out" / Seq.fill(depth)("mill-build")
  }
}<|MERGE_RESOLUTION|>--- conflicted
+++ resolved
@@ -36,11 +36,8 @@
     targetsAndParams: Seq[String],
     prevRunnerState: RunnerState,
     logger: ColorLogger,
-<<<<<<< HEAD
-    disableCallgraphInvalidation: Boolean
-=======
+    disableCallgraphInvalidation: Boolean,
     needBuildSc: Boolean
->>>>>>> 8172ca7c
 ) {
   import MillBuildBootstrap._
 
