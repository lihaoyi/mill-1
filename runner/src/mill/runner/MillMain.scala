package mill.runner

import java.io.{PipedInputStream, PrintStream}
import java.nio.file.Files
import java.nio.file.StandardOpenOption
import java.util.Locale
import scala.jdk.CollectionConverters.*
import scala.util.Properties
import mill.java9rtexport.Export
import mill.api.{MillException, SystemStreams, WorkspaceRoot, internal}
import mill.bsp.{BspContext, BspServerResult}
import mill.main.BuildInfo
import mill.main.client.{OutFiles, ServerFiles}
import mill.main.client.lock.Lock
import mill.runner.worker.ScalaCompilerWorker
import mill.util.{Colors, PrintLogger, PromptLogger}

import java.lang.reflect.InvocationTargetException
import scala.util.control.NonFatal
import scala.util.Using

@internal
object MillMain {

  def handleMillException[T](
      err: PrintStream,
      onError: => T
  ): PartialFunction[Throwable, (Boolean, T)] = {
    case e: MillException =>
      err.println(e.getMessage())
      (false, onError)
    case e: InvocationTargetException
        if e.getCause != null && e.getCause.isInstanceOf[MillException] =>
      err.println(e.getCause.getMessage())
      (false, onError)
    case NonFatal(e) =>
      err.println("An unexpected error occurred " + e + "\n" + e.getStackTrace.mkString("\n"))
      throw e
      (false, onError)
  }

  def main(args: Array[String]): Unit = SystemStreams.withTopLevelSystemStreamProxy {
    val initialSystemStreams = SystemStreams.original
    // setup streams
    val (runnerStreams, cleanupStreams, bspLog) =
      if (args.headOption == Option("--bsp")) {
        // In BSP mode, we use System.in/out for protocol communication
        // and all Mill output (stdout and stderr) goes to a dedicated file
        val stderrFile = WorkspaceRoot.workspaceRoot / ".bsp/mill-bsp.stderr"
        os.makeDir.all(stderrFile / os.up)
        val errFile =
          new PrintStream(Files.newOutputStream(stderrFile.toNIO, StandardOpenOption.APPEND))
        val errTee = new TeePrintStream(initialSystemStreams.err, errFile)
        val msg = s"Mill in BSP mode, version ${BuildInfo.millVersion}, ${new java.util.Date()}"
        errTee.println(msg)
        (
          new SystemStreams(
            // out is used for the protocol
            out = initialSystemStreams.out,
            // err is default, but also tee-ed into the bsp log file
            err = errTee,
            in = System.in
          ),
          Seq(errFile),
          Some(errFile)
        )
      } else {
        // Unchanged system stream
        (initialSystemStreams, Seq(), None)
      }

    if (Properties.isWin && System.console() != null)
      io.github.alexarchambault.windowsansi.WindowsAnsi.setup()

    val (result, _) =
      try main0(
          args = args.tail,
          stateCache = RunnerState.empty,
          mainInteractive = mill.util.Util.isInteractive(),
          streams0 = runnerStreams,
          bspLog = bspLog,
          env = System.getenv().asScala.toMap,
          setIdle = b => (),
          userSpecifiedProperties0 = Map(),
          initialSystemProperties = sys.props.toMap,
          systemExit = i => sys.exit(i),
          serverDir = os.Path(args.head)
        )
      catch handleMillException(runnerStreams.err, ())
      finally {
        cleanupStreams.foreach(_.close())
      }
    System.exit(if (result) 0 else 1)
  }

  def main0(
      args: Array[String],
      stateCache: RunnerState,
      mainInteractive: Boolean,
      streams0: SystemStreams,
      bspLog: Option[PrintStream],
      env: Map[String, String],
      setIdle: Boolean => Unit,
      userSpecifiedProperties0: Map[String, String],
      initialSystemProperties: Map[String, String],
      systemExit: Int => Nothing,
      serverDir: os.Path
  ): (Boolean, RunnerState) = {
    val printLoggerState = new PrintLogger.State()
    val streams = streams0
    SystemStreams.withStreams(streams) {
      os.SubProcess.env.withValue(env) {
        MillCliConfigParser.parse(args) match {
          // Cannot parse args
          case Left(msg) =>
            streams.err.println(msg)
            (false, RunnerState.empty)

          case Right(config) if config.help.value =>
            streams.out.println(MillCliConfigParser.longUsageText)
            (true, RunnerState.empty)

          case Right(config) if config.showVersion.value =>
            def prop(k: String) = System.getProperty(k, s"<unknown $k>")
            val javaVersion = prop("java.version")
            val javaVendor = prop("java.vendor")
            val javaHome = prop("java.home")
            val fileEncoding = prop("file.encoding")
            val osName = prop("os.name")
            val osVersion = prop("os.version")
            val osArch = prop("os.arch")
            streams.out.println(
              s"""Mill Build Tool version ${BuildInfo.millVersion}
                 |Java version: $javaVersion, vendor: $javaVendor, runtime: $javaHome
                 |Default locale: ${Locale.getDefault()}, platform encoding: $fileEncoding
                 |OS name: "$osName", version: $osVersion, arch: $osArch""".stripMargin
            )
            (true, RunnerState.empty)

          case Right(config)
              if (
                config.interactive.value || config.noServer.value || config.bsp.value
              ) && streams.in.getClass == classOf[PipedInputStream] =>
            // because we have stdin as dummy, we assume we were already started in server process
            streams.err.println(
              "-i/--interactive/--no-server/--bsp must be passed in as the first argument"
            )
            (false, RunnerState.empty)

          case Right(config)
              if Seq(
                config.interactive.value,
                config.noServer.value,
                config.bsp.value
              ).count(identity) > 1 =>
            streams.err.println(
              "Only one of -i/--interactive, --no-server or --bsp may be given"
            )
            (false, RunnerState.empty)

          // Check non-negative --meta-level option
          case Right(config) if config.metaLevel.exists(_ < 0) =>
            streams.err.println("--meta-level cannot be negative")
            (false, RunnerState.empty)

          case Right(config) =>
            val colored = config.color.getOrElse(mainInteractive)
            val colors = if (colored) mill.util.Colors.Default else mill.util.Colors.BlackWhite

            if (!config.silent.value) {
              checkMillVersionFromFile(WorkspaceRoot.workspaceRoot, streams.err)
            }

            // special BSP mode, in which we spawn a server and register the current evaluator when-ever we start to eval a dedicated command
            val bspMode = config.bsp.value && config.leftoverArgs.value.isEmpty
            val maybeThreadCount =
              parseThreadCount(config.threadCountRaw, Runtime.getRuntime.availableProcessors())

            val (success, nextStateCache) = {
              if (config.repl.value) {
                streams.err.println("The --repl mode is no longer supported.")
                (false, stateCache)

              } else if (!bspMode && config.leftoverArgs.value.isEmpty) {
                println(MillCliConfigParser.shortUsageText)

                (true, stateCache)

              } else if (maybeThreadCount.isLeft) {
                streams.err.println(maybeThreadCount.swap.toOption.get)
                (false, stateCache)

              } else {
                val userSpecifiedProperties =
                  userSpecifiedProperties0 ++ config.extraSystemProperties

                val threadCount = Some(maybeThreadCount.toOption.get)

                if (mill.main.client.Util.isJava9OrAbove) {
                  val rt = config.home / Export.rtJarName
                  if (!os.exists(rt)) {
                    streams.err.println(
                      s"Preparing Java ${System.getProperty("java.version")} runtime; this may take a minute or two ..."
                    )
                    Export.rtTo(rt.toIO, false)
                  }
                }

<<<<<<< HEAD
                val maybeScalaCompilerWorker = ScalaCompilerWorker.bootstrapWorker(config.home)
                if (maybeScalaCompilerWorker.isLeft) {
                  val err = maybeScalaCompilerWorker.left.get
                  streams.err.println(err)
                  (false, stateCache)
                } else {
                  val scalaCompilerWorker = maybeScalaCompilerWorker.right.get
                  val bspContext =
                    if (bspMode) Some(new BspContext(streams, bspLog, config.home)) else None

                  val bspCmd = "mill.bsp.BSP/startSession"
                  val targetsAndParams =
                    bspContext
                      .map(_ => Seq(bspCmd))
                      .getOrElse(config.leftoverArgs.value.toList)

                  val out = os.Path(OutFiles.out, WorkspaceRoot.workspaceRoot)

                  var repeatForBsp = true
                  var loopRes: (Boolean, RunnerState) = (false, RunnerState.empty)
                  while (repeatForBsp) {
                    repeatForBsp = false

                    Using.resource(new TailManager(serverDir)) { tailManager =>
                      val (isSuccess, evalStateOpt) = Watching.watchLoop(
                        ringBell = config.ringBell.value,
                        watch = config.watch.value,
                        streams = streams,
                        setIdle = setIdle,
                        evaluate = (prevState: Option[RunnerState]) => {
                          adjustJvmProperties(userSpecifiedProperties, initialSystemProperties)

                          withOutLock(
                            config.noBuildLock.value || bspContext.isDefined,
                            config.noWaitForBuildLock.value,
                            out,
                            targetsAndParams,
                            streams
                          ) {
                            Using.resource(getLogger(
                              streams,
                              config,
                              mainInteractive,
                              enableTicker =
                                config.ticker
                                  .orElse(config.enableTicker)
                                  .orElse(Option.when(config.disableTicker.value)(false)),
                              printLoggerState,
                              serverDir,
                              colored = colored,
                              colors = colors
                            )) { logger =>
                              new MillBuildBootstrap(
                                projectRoot = WorkspaceRoot.workspaceRoot,
                                output = out,
                                home = config.home,
                                keepGoing = config.keepGoing.value,
                                imports = config.imports,
                                env = env,
                                threadCount = threadCount,
                                targetsAndParams = targetsAndParams,
                                prevRunnerState = prevState.getOrElse(stateCache),
                                logger = logger,
                                disableCallgraph = config.disableCallgraph.value,
                                needBuildFile = needBuildFile(config),
                                requestedMetaLevel = config.metaLevel,
                                config.allowPositional.value,
                                systemExit = systemExit,
                                streams0 = streams0,
                                scalaCompilerWorker = scalaCompilerWorker
                              ).evaluate()
=======
                val bspContext =
                  if (bspMode) Some(new BspContext(streams, bspLog, config.home)) else None

                val bspCmd = "mill.bsp.BSP/startSession"
                val targetsAndParams =
                  bspContext
                    .map(_ => Seq(bspCmd))
                    .getOrElse(config.leftoverArgs.value.toList)

                val out = os.Path(OutFiles.out, WorkspaceRoot.workspaceRoot)

                var repeatForBsp = true
                var loopRes: (Boolean, RunnerState) = (false, RunnerState.empty)
                while (repeatForBsp) {
                  repeatForBsp = false

                  Using.resource(new TailManager(serverDir)) { tailManager =>
                    if (config.watch.value) {
                      // When starting a --watch, clear the `mill-selective-execution.json`
                      // file, so that the first run always selects everything and only
                      // subsequent re-runs are selective depending on what changed.
                      os.remove(out / OutFiles.millSelectiveExecution)
                    }
                    val (isSuccess, evalStateOpt) = Watching.watchLoop(
                      ringBell = config.ringBell.value,
                      watch = config.watch.value,
                      streams = streams,
                      setIdle = setIdle,
                      evaluate = (enterKeyPressed: Boolean, prevState: Option[RunnerState]) => {
                        adjustJvmProperties(userSpecifiedProperties, initialSystemProperties)

                        withOutLock(
                          config.noBuildLock.value || bspContext.isDefined,
                          config.noWaitForBuildLock.value,
                          out,
                          targetsAndParams,
                          streams
                        ) {
                          Using.resource(getLogger(
                            streams,
                            config,
                            mainInteractive,
                            enableTicker =
                              config.ticker
                                .orElse(config.enableTicker)
                                .orElse(Option.when(config.disableTicker.value)(false)),
                            printLoggerState,
                            serverDir,
                            colored = colored,
                            colors = colors
                          )) { logger =>
                            // Enter key pressed, removing mill-selective-execution.json to
                            // ensure all tasks re-run even though no inputs may have changed
                            if (enterKeyPressed) os.remove(out / OutFiles.millSelectiveExecution)
                            SystemStreams.withStreams(logger.systemStreams) {
                              tailManager.withOutErr(logger.outputStream, logger.errorStream) {
                                new MillBuildBootstrap(
                                  projectRoot = WorkspaceRoot.workspaceRoot,
                                  output = out,
                                  home = config.home,
                                  keepGoing = config.keepGoing.value,
                                  imports = config.imports,
                                  env = env,
                                  threadCount = threadCount,
                                  targetsAndParams = targetsAndParams,
                                  prevRunnerState = prevState.getOrElse(stateCache),
                                  logger = logger,
                                  disableCallgraph = config.disableCallgraph.value,
                                  needBuildFile = needBuildFile(config),
                                  requestedMetaLevel = config.metaLevel,
                                  config.allowPositional.value,
                                  systemExit = systemExit,
                                  streams0 = streams0,
                                  selectiveExecution = config.watch.value
                                ).evaluate()
                              }
>>>>>>> 384a2c56
                            }
                          }
                        },
                        colors = colors
                      )
                      bspContext.foreach { ctx =>
                        repeatForBsp =
                          BspContext.bspServerHandle.lastResult == Some(
                            BspServerResult.ReloadWorkspace
                          )
                        streams.err.println(
                          s"`$bspCmd` returned with ${BspContext.bspServerHandle.lastResult}"
                        )
                      }

                      loopRes = (isSuccess, evalStateOpt)
                    } // while repeatForBsp
                    bspContext.foreach { ctx =>
                      streams.err.println(
                        s"Exiting BSP runner loop. Stopping BSP server. Last result: ${BspContext.bspServerHandle.lastResult}"
                      )
                      BspContext.bspServerHandle.stop()
                    }
                  }

                  // return with evaluation result
                  loopRes
                }
              }
            }
            if (config.ringBell.value) {
              if (success) println("\u0007")
              else {
                println("\u0007")
                Thread.sleep(250)
                println("\u0007")
              }
            }
            (success, nextStateCache)

        }
      }
    }
  }

  private[runner] def parseThreadCount(
      threadCountRaw: Option[String],
      availableCores: Int
  ): Either[String, Int] = {
    def err(detail: String) =
      s"Invalid value \"${threadCountRaw.getOrElse("")}\" for flag -j/--jobs: $detail"
    (threadCountRaw match {
      case None => Right(availableCores)
      case Some("0") => Right(availableCores)
      case Some(s"${n}C") => n.toDoubleOption
          .toRight(err("Failed to find a float number before \"C\"."))
          .map(m => (m * availableCores).toInt)
      case Some(s"C-${n}") => n.toIntOption
          .toRight(err("Failed to find a int number after \"C-\"."))
          .map(availableCores - _)
      case Some(n) => n.toIntOption
          .toRight(err("Failed to find a int number"))
    }).map { x => if (x < 1) 1 else x }
  }

  def getLogger(
      streams: SystemStreams,
      config: MillCliConfig,
      mainInteractive: Boolean,
      enableTicker: Option[Boolean],
      printLoggerState: PrintLogger.State,
      serverDir: os.Path,
      colored: Boolean,
      colors: Colors
  ): mill.util.ColorLogger = {

    val logger = if (config.disablePrompt.value) {
      new mill.util.PrintLogger(
        colored = colored,
        enableTicker = enableTicker.getOrElse(mainInteractive),
        infoColor = colors.info,
        errorColor = colors.error,
        systemStreams = streams,
        debugEnabled = config.debugLog.value,
        context = "",
        printLoggerState
      )
    } else {
      new PromptLogger(
        colored = colored,
        enableTicker = enableTicker.getOrElse(true),
        infoColor = colors.info,
        errorColor = colors.error,
        systemStreams0 = streams,
        debugEnabled = config.debugLog.value,
        titleText = config.leftoverArgs.value.mkString(" "),
        terminfoPath = serverDir / ServerFiles.terminfo,
        currentTimeMillis = () => System.currentTimeMillis()
      )
    }

    logger
  }

  /**
   * Determine, whether we need a `build.mill` or not.
   */
  private def needBuildFile(config: MillCliConfig): Boolean = {
    // Tasks, for which running Mill without an existing buildfile is allowed.
    val noBuildFileTaskWhitelist = Seq(
      "init",
      "version",
      "mill.scalalib.giter8.Giter8Module/init"
    )
    val targetsAndParams = config.leftoverArgs.value
    val whitelistMatch =
      targetsAndParams.nonEmpty && noBuildFileTaskWhitelist.exists(targetsAndParams.head == _)
    // Has the user additional/extra imports
    // (which could provide additional commands that could make sense without a build.mill)
    val extraPlugins = config.imports.nonEmpty
    !(whitelistMatch || extraPlugins)
  }

  def checkMillVersionFromFile(projectDir: os.Path, stderr: PrintStream): Unit = {
    Seq(
      projectDir / ".config/mill-version",
      projectDir / ".mill-version"
    ).collectFirst {
      case f if os.exists(f) =>
        (f, os.read.lines(f).find(l => l.trim().nonEmpty))
    }.foreach { case (file, Some(version)) =>
      if (BuildInfo.millVersion != version) {
        val msg =
          s"""Mill version ${BuildInfo.millVersion} is different than configured for this directory!
             |Configured version is ${version} (${file})""".stripMargin
        stderr.println(
          msg
        )
      }
    }
  }

  def adjustJvmProperties(
      userSpecifiedProperties: Map[String, String],
      initialSystemProperties: Map[String, String]
  ): Unit = {
    val currentProps = sys.props
    val desiredProps = initialSystemProperties ++ userSpecifiedProperties
    val systemPropertiesToUnset = currentProps.keySet -- desiredProps.keySet

    for (k <- systemPropertiesToUnset) System.clearProperty(k)
    for ((k, v) <- desiredProps) System.setProperty(k, v)
  }

  def withOutLock[T](
      noBuildLock: Boolean,
      noWaitForBuildLock: Boolean,
      out: os.Path,
      targetsAndParams: Seq[String],
      streams: SystemStreams
  )(t: => T): T = {
    if (noBuildLock) t
    else {
      val outLock = Lock.file((out / OutFiles.millLock).toString)

      def activeTaskString =
        try {
          os.read(out / OutFiles.millActiveCommand)
        } catch {
          case e => "<unknown>"
        }

      def activeTaskPrefix = s"Another Mill process is running '$activeTaskString',"
      Using.resource {
        val tryLocked = outLock.tryLock()
        if (tryLocked.isLocked()) tryLocked
        else if (noWaitForBuildLock) {
          throw new Exception(s"$activeTaskPrefix failing")
        } else {

          streams.err.println(
            s"$activeTaskPrefix waiting for it to be done..."
          )
          outLock.lock()
        }
      } { _ =>
        os.write.over(out / OutFiles.millActiveCommand, targetsAndParams.mkString(" "))
        try t
        finally os.remove.all(out / OutFiles.millActiveCommand)
      }
    }
  }

}<|MERGE_RESOLUTION|>--- conflicted
+++ resolved
@@ -23,14 +23,14 @@
 object MillMain {
 
   def handleMillException[T](
-      err: PrintStream,
-      onError: => T
-  ): PartialFunction[Throwable, (Boolean, T)] = {
+                              err: PrintStream,
+                              onError: => T
+                            ): PartialFunction[Throwable, (Boolean, T)] = {
     case e: MillException =>
       err.println(e.getMessage())
       (false, onError)
     case e: InvocationTargetException
-        if e.getCause != null && e.getCause.isInstanceOf[MillException] =>
+      if e.getCause != null && e.getCause.isInstanceOf[MillException] =>
       err.println(e.getCause.getMessage())
       (false, onError)
     case NonFatal(e) =>
@@ -74,18 +74,18 @@
 
     val (result, _) =
       try main0(
-          args = args.tail,
-          stateCache = RunnerState.empty,
-          mainInteractive = mill.util.Util.isInteractive(),
-          streams0 = runnerStreams,
-          bspLog = bspLog,
-          env = System.getenv().asScala.toMap,
-          setIdle = b => (),
-          userSpecifiedProperties0 = Map(),
-          initialSystemProperties = sys.props.toMap,
-          systemExit = i => sys.exit(i),
-          serverDir = os.Path(args.head)
-        )
+        args = args.tail,
+        stateCache = RunnerState.empty,
+        mainInteractive = mill.util.Util.isInteractive(),
+        streams0 = runnerStreams,
+        bspLog = bspLog,
+        env = System.getenv().asScala.toMap,
+        setIdle = b => (),
+        userSpecifiedProperties0 = Map(),
+        initialSystemProperties = sys.props.toMap,
+        systemExit = i => sys.exit(i),
+        serverDir = os.Path(args.head)
+      )
       catch handleMillException(runnerStreams.err, ())
       finally {
         cleanupStreams.foreach(_.close())
@@ -94,18 +94,18 @@
   }
 
   def main0(
-      args: Array[String],
-      stateCache: RunnerState,
-      mainInteractive: Boolean,
-      streams0: SystemStreams,
-      bspLog: Option[PrintStream],
-      env: Map[String, String],
-      setIdle: Boolean => Unit,
-      userSpecifiedProperties0: Map[String, String],
-      initialSystemProperties: Map[String, String],
-      systemExit: Int => Nothing,
-      serverDir: os.Path
-  ): (Boolean, RunnerState) = {
+             args: Array[String],
+             stateCache: RunnerState,
+             mainInteractive: Boolean,
+             streams0: SystemStreams,
+             bspLog: Option[PrintStream],
+             env: Map[String, String],
+             setIdle: Boolean => Unit,
+             userSpecifiedProperties0: Map[String, String],
+             initialSystemProperties: Map[String, String],
+             systemExit: Int => Nothing,
+             serverDir: os.Path
+           ): (Boolean, RunnerState) = {
     val printLoggerState = new PrintLogger.State()
     val streams = streams0
     SystemStreams.withStreams(streams) {
@@ -122,6 +122,7 @@
 
           case Right(config) if config.showVersion.value =>
             def prop(k: String) = System.getProperty(k, s"<unknown $k>")
+
             val javaVersion = prop("java.version")
             val javaVendor = prop("java.vendor")
             val javaHome = prop("java.home")
@@ -138,8 +139,8 @@
             (true, RunnerState.empty)
 
           case Right(config)
-              if (
-                config.interactive.value || config.noServer.value || config.bsp.value
+            if (
+              config.interactive.value || config.noServer.value || config.bsp.value
               ) && streams.in.getClass == classOf[PipedInputStream] =>
             // because we have stdin as dummy, we assume we were already started in server process
             streams.err.println(
@@ -148,11 +149,11 @@
             (false, RunnerState.empty)
 
           case Right(config)
-              if Seq(
-                config.interactive.value,
-                config.noServer.value,
-                config.bsp.value
-              ).count(identity) > 1 =>
+            if Seq(
+              config.interactive.value,
+              config.noServer.value,
+              config.bsp.value
+            ).count(identity) > 1 =>
             streams.err.println(
               "Only one of -i/--interactive, --no-server or --bsp may be given"
             )
@@ -206,7 +207,6 @@
                   }
                 }
 
-<<<<<<< HEAD
                 val maybeScalaCompilerWorker = ScalaCompilerWorker.bootstrapWorker(config.home)
                 if (maybeScalaCompilerWorker.isLeft) {
                   val err = maybeScalaCompilerWorker.left.get
@@ -231,12 +231,18 @@
                     repeatForBsp = false
 
                     Using.resource(new TailManager(serverDir)) { tailManager =>
+                      if (config.watch.value) {
+                        // When starting a --watch, clear the `mill-selective-execution.json`
+                        // file, so that the first run always selects everything and only
+                        // subsequent re-runs are selective depending on what changed.
+                        os.remove(out / OutFiles.millSelectiveExecution)
+                      }
                       val (isSuccess, evalStateOpt) = Watching.watchLoop(
                         ringBell = config.ringBell.value,
                         watch = config.watch.value,
                         streams = streams,
                         setIdle = setIdle,
-                        evaluate = (prevState: Option[RunnerState]) => {
+                        evaluate = (enterKeyPressed: Boolean, prevState: Option[RunnerState]) => {
                           adjustJvmProperties(userSpecifiedProperties, initialSystemProperties)
 
                           withOutLock(
@@ -259,103 +265,33 @@
                               colored = colored,
                               colors = colors
                             )) { logger =>
-                              new MillBuildBootstrap(
-                                projectRoot = WorkspaceRoot.workspaceRoot,
-                                output = out,
-                                home = config.home,
-                                keepGoing = config.keepGoing.value,
-                                imports = config.imports,
-                                env = env,
-                                threadCount = threadCount,
-                                targetsAndParams = targetsAndParams,
-                                prevRunnerState = prevState.getOrElse(stateCache),
-                                logger = logger,
-                                disableCallgraph = config.disableCallgraph.value,
-                                needBuildFile = needBuildFile(config),
-                                requestedMetaLevel = config.metaLevel,
-                                config.allowPositional.value,
-                                systemExit = systemExit,
-                                streams0 = streams0,
-                                scalaCompilerWorker = scalaCompilerWorker
-                              ).evaluate()
-=======
-                val bspContext =
-                  if (bspMode) Some(new BspContext(streams, bspLog, config.home)) else None
-
-                val bspCmd = "mill.bsp.BSP/startSession"
-                val targetsAndParams =
-                  bspContext
-                    .map(_ => Seq(bspCmd))
-                    .getOrElse(config.leftoverArgs.value.toList)
-
-                val out = os.Path(OutFiles.out, WorkspaceRoot.workspaceRoot)
-
-                var repeatForBsp = true
-                var loopRes: (Boolean, RunnerState) = (false, RunnerState.empty)
-                while (repeatForBsp) {
-                  repeatForBsp = false
-
-                  Using.resource(new TailManager(serverDir)) { tailManager =>
-                    if (config.watch.value) {
-                      // When starting a --watch, clear the `mill-selective-execution.json`
-                      // file, so that the first run always selects everything and only
-                      // subsequent re-runs are selective depending on what changed.
-                      os.remove(out / OutFiles.millSelectiveExecution)
-                    }
-                    val (isSuccess, evalStateOpt) = Watching.watchLoop(
-                      ringBell = config.ringBell.value,
-                      watch = config.watch.value,
-                      streams = streams,
-                      setIdle = setIdle,
-                      evaluate = (enterKeyPressed: Boolean, prevState: Option[RunnerState]) => {
-                        adjustJvmProperties(userSpecifiedProperties, initialSystemProperties)
-
-                        withOutLock(
-                          config.noBuildLock.value || bspContext.isDefined,
-                          config.noWaitForBuildLock.value,
-                          out,
-                          targetsAndParams,
-                          streams
-                        ) {
-                          Using.resource(getLogger(
-                            streams,
-                            config,
-                            mainInteractive,
-                            enableTicker =
-                              config.ticker
-                                .orElse(config.enableTicker)
-                                .orElse(Option.when(config.disableTicker.value)(false)),
-                            printLoggerState,
-                            serverDir,
-                            colored = colored,
-                            colors = colors
-                          )) { logger =>
-                            // Enter key pressed, removing mill-selective-execution.json to
-                            // ensure all tasks re-run even though no inputs may have changed
-                            if (enterKeyPressed) os.remove(out / OutFiles.millSelectiveExecution)
-                            SystemStreams.withStreams(logger.systemStreams) {
-                              tailManager.withOutErr(logger.outputStream, logger.errorStream) {
-                                new MillBuildBootstrap(
-                                  projectRoot = WorkspaceRoot.workspaceRoot,
-                                  output = out,
-                                  home = config.home,
-                                  keepGoing = config.keepGoing.value,
-                                  imports = config.imports,
-                                  env = env,
-                                  threadCount = threadCount,
-                                  targetsAndParams = targetsAndParams,
-                                  prevRunnerState = prevState.getOrElse(stateCache),
-                                  logger = logger,
-                                  disableCallgraph = config.disableCallgraph.value,
-                                  needBuildFile = needBuildFile(config),
-                                  requestedMetaLevel = config.metaLevel,
-                                  config.allowPositional.value,
-                                  systemExit = systemExit,
-                                  streams0 = streams0,
-                                  selectiveExecution = config.watch.value
-                                ).evaluate()
+                              // Enter key pressed, removing mill-selective-execution.json to
+                              // ensure all tasks re-run even though no inputs may have changed
+                              if (enterKeyPressed) os.remove(out / OutFiles.millSelectiveExecution)
+                              SystemStreams.withStreams(logger.systemStreams) {
+                                tailManager.withOutErr(logger.outputStream, logger.errorStream) {
+                                  new MillBuildBootstrap(
+                                    projectRoot = WorkspaceRoot.workspaceRoot,
+                                    output = out,
+                                    home = config.home,
+                                    keepGoing = config.keepGoing.value,
+                                    imports = config.imports,
+                                    env = env,
+                                    threadCount = threadCount,
+                                    targetsAndParams = targetsAndParams,
+                                    prevRunnerState = prevState.getOrElse(stateCache),
+                                    logger = logger,
+                                    disableCallgraph = config.disableCallgraph.value,
+                                    needBuildFile = needBuildFile(config),
+                                    requestedMetaLevel = config.metaLevel,
+                                    config.allowPositional.value,
+                                    systemExit = systemExit,
+                                    streams0 = streams0,
+                                    selectiveExecution = config.watch.value,
+                                    scalaCompilerWorker = scalaCompilerWorker
+                                  ).evaluate()
+                                }
                               }
->>>>>>> 384a2c56
                             }
                           }
                         },
@@ -402,35 +338,36 @@
   }
 
   private[runner] def parseThreadCount(
-      threadCountRaw: Option[String],
-      availableCores: Int
-  ): Either[String, Int] = {
+                                        threadCountRaw: Option[String],
+                                        availableCores: Int
+                                      ): Either[String, Int] = {
     def err(detail: String) =
       s"Invalid value \"${threadCountRaw.getOrElse("")}\" for flag -j/--jobs: $detail"
+
     (threadCountRaw match {
       case None => Right(availableCores)
       case Some("0") => Right(availableCores)
       case Some(s"${n}C") => n.toDoubleOption
-          .toRight(err("Failed to find a float number before \"C\"."))
-          .map(m => (m * availableCores).toInt)
+        .toRight(err("Failed to find a float number before \"C\"."))
+        .map(m => (m * availableCores).toInt)
       case Some(s"C-${n}") => n.toIntOption
-          .toRight(err("Failed to find a int number after \"C-\"."))
-          .map(availableCores - _)
+        .toRight(err("Failed to find a int number after \"C-\"."))
+        .map(availableCores - _)
       case Some(n) => n.toIntOption
-          .toRight(err("Failed to find a int number"))
+        .toRight(err("Failed to find a int number"))
     }).map { x => if (x < 1) 1 else x }
   }
 
   def getLogger(
-      streams: SystemStreams,
-      config: MillCliConfig,
-      mainInteractive: Boolean,
-      enableTicker: Option[Boolean],
-      printLoggerState: PrintLogger.State,
-      serverDir: os.Path,
-      colored: Boolean,
-      colors: Colors
-  ): mill.util.ColorLogger = {
+                 streams: SystemStreams,
+                 config: MillCliConfig,
+                 mainInteractive: Boolean,
+                 enableTicker: Option[Boolean],
+                 printLoggerState: PrintLogger.State,
+                 serverDir: os.Path,
+                 colored: Boolean,
+                 colors: Colors
+               ): mill.util.ColorLogger = {
 
     val logger = if (config.disablePrompt.value) {
       new mill.util.PrintLogger(
@@ -499,9 +436,9 @@
   }
 
   def adjustJvmProperties(
-      userSpecifiedProperties: Map[String, String],
-      initialSystemProperties: Map[String, String]
-  ): Unit = {
+                           userSpecifiedProperties: Map[String, String],
+                           initialSystemProperties: Map[String, String]
+                         ): Unit = {
     val currentProps = sys.props
     val desiredProps = initialSystemProperties ++ userSpecifiedProperties
     val systemPropertiesToUnset = currentProps.keySet -- desiredProps.keySet
@@ -511,12 +448,12 @@
   }
 
   def withOutLock[T](
-      noBuildLock: Boolean,
-      noWaitForBuildLock: Boolean,
-      out: os.Path,
-      targetsAndParams: Seq[String],
-      streams: SystemStreams
-  )(t: => T): T = {
+                      noBuildLock: Boolean,
+                      noWaitForBuildLock: Boolean,
+                      out: os.Path,
+                      targetsAndParams: Seq[String],
+                      streams: SystemStreams
+                    )(t: => T): T = {
     if (noBuildLock) t
     else {
       val outLock = Lock.file((out / OutFiles.millLock).toString)
@@ -529,6 +466,7 @@
         }
 
       def activeTaskPrefix = s"Another Mill process is running '$activeTaskString',"
+
       Using.resource {
         val tryLocked = outLock.tryLock()
         if (tryLocked.isLocked()) tryLocked
