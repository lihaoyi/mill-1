--- conflicted
+++ resolved
@@ -1,11 +1,6 @@
 package mill.runner
 
-<<<<<<< HEAD
 import mill.{api, define}
-
-=======
-import mill.api
->>>>>>> 37a17cc9
 import java.io.{PipedInputStream, PrintStream}
 import java.nio.file.Files
 import java.nio.file.StandardOpenOption
@@ -13,7 +8,6 @@
 
 import scala.jdk.CollectionConverters.*
 import scala.util.Properties
-<<<<<<< HEAD
 import mill.api.internal.{BspServerResult, internal}
 import mill.api.{DummyInputStream, Logger, MillException, Result, SystemStreams}
 import mill.constants.{OutFiles, ServerFiles, Util}
@@ -22,16 +16,6 @@
 import mill.util.BuildInfo
 import mill.runner.meta.ScalaCompilerWorker
 import mill.internal.{Colors, PromptLogger}
-=======
-
-import mill.api.{ColorLogger, MillException, Result, SystemStreams, WorkspaceRoot, internal}
-import mill.bsp.{BspContext, BspServerResult}
-import mill.constants.{CodeGenConstants, OutFiles, ServerFiles, Util}
-import mill.client.lock.Lock
-import mill.main.BuildInfo
-import mill.runner.worker.ScalaCompilerWorker
-import mill.internal.{Colors, PrintLogger, PromptLogger}
->>>>>>> 37a17cc9
 import java.lang.reflect.InvocationTargetException
 
 import scala.collection.immutable
@@ -458,12 +442,12 @@
     case _ => None
   }
 
-  private val usingMillVersionPattern = "//>  *using  *mill[.]version  *([^ ]+) *$".r
+  private val usingMillVersionPattern = "//| +mill-version: +([^ ]+) *$".r
 
   def readUsingMillVersionFile(file: os.Path): Option[String] = file match {
     case f if os.exists(f) =>
       os.read.lines(f)
-        .takeWhile(_.startsWith("//>"))
+        .takeWhile(_.startsWith("//|"))
         .collectFirst {
           case usingMillVersionPattern(version) => version
         }
