package mill.runner

import coursier.Repository
import mill._
import mill.api.{PathRef, Result, internal}
import mill.define.{Discover, Task}
import mill.scalalib.{BoundDep, Dep, DepSyntax, Lib, ScalaModule}
import mill.util.CoursierSupport
<<<<<<< HEAD
import mill.scalalib.api.Versions
import mill.scalalib.api.ZincWorkerUtil
=======
import mill.util.Util.millProjectModule
import mill.scalalib.api.{CompilationResult, Versions}
>>>>>>> 80f2a88e
import mill.main.client.OutFiles._
import mill.main.client.CodeGenConstants.buildFileExtensions
import mill.main.{BuildInfo, RootModule}
import mill.runner.worker.ScalaCompilerWorker
import mill.runner.worker.api.ScalaCompilerWorkerApi

import scala.collection.immutable.SortedMap
import scala.util.Try
import mill.define.Target
import mill.runner.worker.api.MillScalaParser

/**
 * Mill module for pre-processing a Mill `build.mill` and related files and then
 * compiling them as a normal [[ScalaModule]]. Parses `build.mill`, walks any
 * `import $file`s, wraps the script files to turn them into valid Scala code
 * and then compiles them with the `ivyDeps` extracted from the `import $ivy`
 * calls within the scripts.
 */
@internal
abstract class MillBuildRootModule()(implicit
    rootModuleInfo: RootModule.Info,
    scalaCompilerResolver: ScalaCompilerWorker.Resolver
) extends RootModule() with ScalaModule {
  override def bspDisplayName0: String = rootModuleInfo
    .projectRoot
    .relativeTo(rootModuleInfo.topLevelProjectRoot)
    .segments
    .++(super.bspDisplayName0.split("/"))
    .mkString("/")

  override def millSourcePath: os.Path = rootModuleInfo.projectRoot / os.up / millBuild
  override def intellijModulePath: os.Path = millSourcePath / os.up

  override def scalaVersion: T[String] = BuildInfo.scalaVersion

  /**
   * All script files (that will get wrapped later)
   * @see [[generateScriptSources]]
   */
  def scriptSources: Target[Seq[PathRef]] = Task.Sources {
    MillBuildRootModule.parseBuildFiles(compilerWorker(), rootModuleInfo)
      .seenScripts
      .keys.map(PathRef(_))
      .toSeq
  }

  def parseBuildFiles: T[FileImportGraph] = Task {
    scriptSources()
    MillBuildRootModule.parseBuildFiles(compilerWorker(), rootModuleInfo)
  }

  private[runner] def compilerWorker: Worker[ScalaCompilerWorkerApi] = Task.Worker {
    scalaCompilerResolver.resolve(rootModuleInfo.compilerWorkerClasspath)
  }

  override def repositoriesTask: Task[Seq[Repository]] = {
    val importedRepos = Task.Anon {
      val repos = parseBuildFiles().repos.map { case (repo, srcFile) =>
        val relFile = Try {
          srcFile.relativeTo(T.workspace)
        }.recover { case _ => srcFile }.get
        CoursierSupport.repoFromString(
          repo,
          s"buildfile `${relFile}`: import $$repo.`${repo}`"
        )
      }
      repos.find(_.asSuccess.isEmpty) match {
        case Some(error) => error
        case None =>
          val res = repos.flatMap(_.asSuccess).map(_.value).flatten
          Result.Success(res)
      }
    }

    Task.Anon {
      super.repositoriesTask() ++ importedRepos()
    }
  }

  def cliImports: T[Seq[String]] = Task.Input {
    val imports = CliImports.value
    if (imports.nonEmpty) {
      T.log.debug(s"Using cli-provided runtime imports: ${imports.mkString(", ")}")
    }
    imports
  }

  override def ivyDeps = Task {
    Agg.from(
      MillIvy.processMillIvyDepSignature(parseBuildFiles().ivyDeps)
        .map(mill.scalalib.Dep.parse)
    ) ++
      Agg(ivy"com.lihaoyi::mill-moduledefs:${Versions.millModuledefsVersion}")
  }

  override def runIvyDeps = Task {
    val imports = cliImports()
    val ivyImports = imports.collect { case s"ivy:$rest" => rest }
    Agg.from(
      MillIvy.processMillIvyDepSignature(ivyImports.toSet)
        .map(mill.scalalib.Dep.parse)
    )
  }

  override def platformSuffix: T[String] = s"_mill${BuildInfo.millBinPlatform}"

  override def generatedSources: T[Seq[PathRef]] = Task {
    generateScriptSources()
  }

  def generateScriptSources: T[Seq[PathRef]] = Task {
    val parsed = parseBuildFiles()
    if (parsed.errors.nonEmpty) Result.Failure(parsed.errors.mkString("\n"))
    else {
      val isScala3 = scalaVersion().startsWith("3.")
      CodeGen.generateWrappedSources(
        rootModuleInfo.projectRoot / os.up,
        scriptSources(),
        parsed.seenScripts,
        T.dest,
        rootModuleInfo.enclosingClasspath,
        rootModuleInfo.compilerWorkerClasspath,
        rootModuleInfo.topLevelProjectRoot,
        rootModuleInfo.output,
        isScala3,
        compilerWorker()
      )
      Result.Success(Seq(PathRef(T.dest)))
    }
  }

  def methodCodeHashSignatures: T[Map[String, Int]] = Task(persistent = true) {
    os.remove.all(T.dest / "previous")
    if (os.exists(T.dest / "current")) os.move.over(T.dest / "current", T.dest / "previous")
    val debugEnabled = T.log.debugEnabled
    val codesig = mill.codesig.CodeSig
      .compute(
        classFiles = os.walk(compile().classes.path).filter(_.ext == "class"),
        upstreamClasspath = compileClasspath().toSeq.map(_.path),
        ignoreCall = { (callSiteOpt, calledSig) =>
          // We can ignore all calls to methods that look like Targets when traversing
          // the call graph. We can do this because we assume `def` Targets are pure,
          // and so any changes in their behavior will be picked up by the runtime build
          // graph evaluator without needing to be accounted for in the post-compile
          // bytecode callgraph analysis.
          def isSimpleTarget(desc: mill.codesig.JvmModel.Desc) =
            (desc.ret.pretty == classOf[mill.define.Target[_]].getName ||
              desc.ret.pretty == classOf[mill.define.Worker[_]].getName) &&
              desc.args.isEmpty

          // We avoid ignoring method calls that are simple trait forwarders, because
          // we need the trait forwarders calls to be counted in order to wire up the
          // method definition that a Target is associated with during evaluation
          // (e.g. `myModuleObject.myTarget`) with its implementation that may be defined
          // somewhere else (e.g. `trait MyModuleTrait{ def myTarget }`). Only that one
          // step is necessary, after that the runtime build graph invalidation logic can
          // take over
          def isForwarderCallsiteOrLambda =
            callSiteOpt.nonEmpty && {
              val callSiteSig = callSiteOpt.get.sig

              (callSiteSig.name == (calledSig.name + "$") &&
                callSiteSig.static &&
                callSiteSig.desc.args.size == 1)
              || (
                // In Scala 3, lambdas are implemented by private instance methods,
                // not static methods, so they fall through the crack of "isSimpleTarget".
                // Here make the assumption that a zero-arg lambda called from a simpleTarget,
                // should in fact be tracked. e.g. see `integration.invalidation[codesig-hello]`,
                // where the body of the `def foo` target is a zero-arg lambda i.e. the argument
                // of `Cacher.cachedTarget`.
                // To be more precise I think ideally we should capture more information in the signature
                isSimpleTarget(callSiteSig.desc) && calledSig.name.contains("$anonfun")
              )
            }

          // We ignore Commands for the same reason as we ignore Targets, and also because
          // their implementations get gathered up all the via the `Discover` macro, but this
          // is primarily for use as external entrypoints and shouldn't really be counted as
          // part of the `millbuild.build#<init>` transitive call graph they would normally
          // be counted as
          def isCommand =
            calledSig.desc.ret.pretty == classOf[mill.define.Command[_]].getName

          (isSimpleTarget(calledSig.desc) && !isForwarderCallsiteOrLambda) || isCommand
        },
        logger = new mill.codesig.Logger(Option.when(debugEnabled)(T.dest / "current")),
        prevTransitiveCallGraphHashesOpt = () =>
          Option.when(os.exists(T.dest / "previous/result.json"))(
            upickle.default.read[Map[String, Int]](
              os.read.stream(T.dest / "previous/result.json")
            )
          )
      )

    val result = codesig.transitiveCallGraphHashes
    if (debugEnabled) {
      os.write(
        T.dest / "current/result.json",
        upickle.default.stream(
          SortedMap.from(codesig.transitiveCallGraphHashes0.map { case (k, v) => (k.toString, v) }),
          indent = 4
        )
      )
    }
    result
  }

  override def sources: T[Seq[PathRef]] = Task {
    scriptSources() ++ {
      if (parseBuildFiles().metaBuild) super.sources()
      else Seq.empty[PathRef]
    }
  }

  override def resources: T[Seq[PathRef]] = Task {
    if (parseBuildFiles().metaBuild) super.resources()
    else Seq.empty[PathRef]
  }

  override def allSourceFiles: T[Seq[PathRef]] = Task {
    val candidates = Lib.findSourceFiles(allSources(), Seq("scala", "java") ++ buildFileExtensions)
    // We need to unlist those files, which we replaced by generating wrapper scripts
    val filesToExclude = Lib.findSourceFiles(scriptSources(), buildFileExtensions.toIndexedSeq)
    candidates.filterNot(filesToExclude.contains).map(PathRef(_))
  }

  def enclosingClasspath: Target[Seq[PathRef]] = Task.Sources {
    rootModuleInfo.enclosingClasspath.map(p => mill.api.PathRef(p, quick = true))
  }

  /**
   * Dependencies, which should be transitively excluded.
   * By default, these are the dependencies, which Mill provides itself (via [[unmanagedClasspath]]).
   * We exclude them to avoid incompatible or duplicate artifacts on the classpath.
   */
  protected def resolveDepsExclusions: T[Seq[(String, String)]] = Task {
    Lib.millAssemblyEmbeddedDeps.toSeq.flatMap({ d =>
      val isScala3 = ZincWorkerUtil.isScala3(scalaVersion())
      if isScala3 && d.dep.module.name.value == "scala-library" then None
      else Some((d.dep.module.organization.value, d.dep.module.name.value))
    })
  }

  override def bindDependency: Task[Dep => BoundDep] = Task.Anon { (dep: Dep) =>
    super.bindDependency.apply().apply(dep).exclude(resolveDepsExclusions(): _*)
  }

  override def unmanagedClasspath: T[Agg[PathRef]] = Task {
    enclosingClasspath()
  }

  override def scalacPluginIvyDeps: T[Agg[Dep]] = Agg(
    ivy"com.lihaoyi:::scalac-mill-moduledefs-plugin:${Versions.millModuledefsVersion}"
  )

  override def scalacOptions: T[Seq[String]] = Task {
    super.scalacOptions() ++
      Seq(
<<<<<<< HEAD
        "-deprecation"
=======
        "-Xplugin:" + lineNumberPluginClasspath().map(_.path).mkString(","),
        "-deprecation",
        // Make sure we abort of the plugin is not found, to ensure any
        // classpath/plugin-discovery issues are surfaced early rather than
        // after hours of debugging
        "-Xplugin-require:mill-linenumber-plugin",
        "-Xplugin-require:auto-override-plugin"
>>>>>>> 80f2a88e
      )
  }

  override def scalacPluginClasspath: T[Agg[PathRef]] =
    super.scalacPluginClasspath() ++ lineNumberPluginClasspath()

  override protected def semanticDbPluginClasspath: T[Agg[PathRef]] =
    super.semanticDbPluginClasspath() ++ lineNumberPluginClasspath()

  def lineNumberPluginClasspath: T[Agg[PathRef]] = Task {
    // millProjectModule("mill-runner-linenumbers", repositoriesTask())
    Agg.empty
  }

  /** Used in BSP IntelliJ, which can only work with directories */
  def dummySources: Sources = Task.Sources(T.dest)

  def millVersion = T.input { BuildInfo.millVersion }

  override def compile: T[CompilationResult] = Task(persistent = true) {
    val mv = millVersion()

    val prevMillVersionFile = T.dest / s"mill-version"
    val prevMillVersion = Option(prevMillVersionFile)
      .filter(os.exists)
      .map(os.read(_).trim)
      .getOrElse("?")

    if (prevMillVersion != mv) {
      // Mill version changed, drop all previous incremental state
      // see https://github.com/com-lihaoyi/mill/issues/3874
      T.log.debug(
        s"Detected Mill version change ${prevMillVersion} -> ${mv}. Dropping previous incremental compilation state"
      )
      os.remove.all(T.dest)
      os.makeDir(T.dest)
      os.write(prevMillVersionFile, mv)
    }

    // copied from `ScalaModule`
    zincWorker()
      .worker()
      .compileMixed(
        upstreamCompileOutput = upstreamCompileOutput(),
        sources = Agg.from(allSourceFiles().map(_.path)),
        compileClasspath = compileClasspath().map(_.path),
        javacOptions = javacOptions() ++ mandatoryJavacOptions(),
        scalaVersion = scalaVersion(),
        scalaOrganization = scalaOrganization(),
        scalacOptions = allScalacOptions(),
        compilerClasspath = scalaCompilerClasspath(),
        scalacPluginClasspath = scalacPluginClasspath(),
        reporter = T.reporter.apply(hashCode),
        reportCachedProblems = zincReportCachedProblems(),
        incrementalCompilation = zincIncrementalCompilation(),
        auxiliaryClassFileExtensions = zincAuxiliaryClassFileExtensions()
      )
  }

}

object MillBuildRootModule {

  class BootstrapModule()(implicit
      rootModuleInfo: RootModule.Info,
      scalaCompilerResolver: ScalaCompilerWorker.Resolver
  ) extends MillBuildRootModule() {
    override lazy val millDiscover: Discover = Discover[this.type]
  }

  case class Info(
      enclosingClasspath: Seq[os.Path],
      projectRoot: os.Path,
      output: os.Path,
      topLevelProjectRoot: os.Path
  )

  def parseBuildFiles(
      parser: MillScalaParser,
      millBuildRootModuleInfo: RootModule.Info
  ): FileImportGraph = {
    FileImportGraph.parseBuildFiles(
      parser,
      millBuildRootModuleInfo.topLevelProjectRoot,
      millBuildRootModuleInfo.projectRoot / os.up,
      millBuildRootModuleInfo.output
    )
  }
}<|MERGE_RESOLUTION|>--- conflicted
+++ resolved
@@ -6,13 +6,10 @@
 import mill.define.{Discover, Task}
 import mill.scalalib.{BoundDep, Dep, DepSyntax, Lib, ScalaModule}
 import mill.util.CoursierSupport
-<<<<<<< HEAD
 import mill.scalalib.api.Versions
 import mill.scalalib.api.ZincWorkerUtil
-=======
 import mill.util.Util.millProjectModule
 import mill.scalalib.api.{CompilationResult, Versions}
->>>>>>> 80f2a88e
 import mill.main.client.OutFiles._
 import mill.main.client.CodeGenConstants.buildFileExtensions
 import mill.main.{BuildInfo, RootModule}
@@ -271,19 +268,7 @@
 
   override def scalacOptions: T[Seq[String]] = Task {
     super.scalacOptions() ++
-      Seq(
-<<<<<<< HEAD
-        "-deprecation"
-=======
-        "-Xplugin:" + lineNumberPluginClasspath().map(_.path).mkString(","),
-        "-deprecation",
-        // Make sure we abort of the plugin is not found, to ensure any
-        // classpath/plugin-discovery issues are surfaced early rather than
-        // after hours of debugging
-        "-Xplugin-require:mill-linenumber-plugin",
-        "-Xplugin-require:auto-override-plugin"
->>>>>>> 80f2a88e
-      )
+      Seq("-deprecation")
   }
 
   override def scalacPluginClasspath: T[Agg[PathRef]] =
