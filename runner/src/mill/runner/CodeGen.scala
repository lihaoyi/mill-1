--- conflicted
+++ resolved
@@ -213,12 +213,8 @@
            |$newScriptCode
            |object $wrapperObjectName extends $wrapperObjectName {
            |  ${childAliases.linesWithSeparators.mkString("  ")}
-<<<<<<< HEAD
-           |  ${if (segments.nonEmpty) "" else millDiscover()}
            |  $exportSiblingScripts
-=======
            |  ${millDiscover(segments.nonEmpty)}
->>>>>>> 23563b48
            |}""".stripMargin
 
       case None =>
@@ -295,12 +291,8 @@
     // or, add an optional parameter to Discover.apply to substitute the outer class?
     s"""object ${wrapperObjectName} extends $wrapperObjectName  {
        |  ${childAliases.linesWithSeparators.mkString("  ")}
-<<<<<<< HEAD
-       |  ${if (segments.nonEmpty) "" else millDiscover()}
        |  $exportSiblingScripts
-=======
        |  ${millDiscover(segments.nonEmpty)}
->>>>>>> 23563b48
        |}
        |abstract class $wrapperObjectName $extendsClause { this: $wrapperObjectName.type =>
        |""".stripMargin
