diff --git a/build.mill b/build.mill
<<<<<<< HEAD
index 5c48e1e4e43..7002647e47b 100644
=======
index 36bf4e9a593..84fd76e6645 100644
>>>>>>> 6825727c
--- a/build.mill
+++ b/build.mill
@@ -1,16 +1,16 @@
 package build
 // imports
-import com.github.lolgab.mill.mima.Mima
+//import com.github.lolgab.mill.mima.Mima
 import coursier.maven.MavenRepository
-import de.tobiasroeser.mill.vcs.version.VcsVersion
-import com.goyeau.mill.scalafix.ScalafixModule
+//import de.tobiasroeser.mill.vcs.version.VcsVersion
+//import com.goyeau.mill.scalafix.ScalafixModule
 import mill._
 import mill.define.NamedTask
 import mill.main.Tasks
 import mill.scalalib._
 import mill.scalalib.api.ZincWorkerUtil
 import mill.scalalib.publish._
-import mill.resolve.SelectMode
+import mill.define.SelectMode
 import mill.T
 import mill.define.Cross
 
@@ -288,19 +288,19 @@ object Deps {
 }
 
 def millVersion: T[String] = Task.Input {
-  if (Task.env.contains("MILL_STABLE_VERSION")) {
+  /*if (Task.env.contains("MILL_STABLE_VERSION")) {
     // Ignore local changes when computing the VCS version string,
     // since we make those in CI and can promise they are safe
     VcsVersion.calcVcsState(Task.log).copy(dirtyHash = None).format()
-  } else "SNAPSHOT"
+  } else */"SNAPSHOT"
 }
 
 def millLastTag: T[String] = Task.Input {
-  if (Task.env.contains("MILL_STABLE_VERSION")) {
+  /*if (Task.env.contains("MILL_STABLE_VERSION")) {
     VcsVersion.calcVcsState(Task.log).lastTag.getOrElse(
       sys.error("No (last) git tag found. Your git history seems incomplete!")
     )
-  } else "SNAPSHOT"
+  } else */"SNAPSHOT"
 }
 
 def millDownloadPrefix = Task {
@@ -319,7 +319,7 @@ def millBinPlatform: T[String] = Task {
   }
 }
 
-def baseDir = build.millSourcePath
+def baseDir = build.moduleDir
 
<<<<<<< HEAD
 def millJvmVersion = Task.Source(Task.workspace / ".mill-jvm-version")
 
@@ -469,7 +469,7 @@ trait MillPublishJavaModule extends MillJavaModule with PublishModule {
=======
 val essentialBridgeScalaVersions =
   Seq(Deps.scalaVersion, Deps.scala2Version, Deps.workerScalaVersion212)
@@ -467,7 +467,7 @@ trait MillPublishJavaModule extends MillJavaModule with PublishModule {
>>>>>>> 6825727c
 /**
  * Some custom scala settings and test convenience
  */
-trait MillScalaModule extends ScalaModule with MillJavaModule with ScalafixModule { outer =>
+trait MillScalaModule extends ScalaModule with MillJavaModule /*with ScalafixModule */{ outer =>
   def scalaVersion = Deps.scalaVersion
   def scalapVersion: T[String] = Deps.scala2Version
   def scalafixScalaBinaryVersion = T {
<<<<<<< HEAD
@@ -526,8 +526,8 @@ trait MillScalaModule extends ScalaModule with MillJavaModule with ScalafixModul
=======
@@ -524,8 +524,8 @@ trait MillScalaModule extends ScalaModule with MillJavaModule with ScalafixModul
>>>>>>> 6825727c
     val binaryVersion = ZincWorkerUtil.scalaBinaryVersion(sv)
     val hasModuleDefs = binaryVersion == "2.13" || binaryVersion == "3"
     super.scalacPluginIvyDeps() ++
-      Agg.when(binaryVersion != "3")(Deps.acyclic) ++
-      Agg.when(hasModuleDefs)(Deps.millModuledefsPlugin)
+      Option.when(binaryVersion != "3")(Deps.acyclic) ++
+      Option.when(hasModuleDefs)(Deps.millModuledefsPlugin)
   }
 
   def mandatoryIvyDeps = T {
<<<<<<< HEAD
@@ -535,13 +535,13 @@ trait MillScalaModule extends ScalaModule with MillJavaModule with ScalafixModul
=======
@@ -533,13 +533,13 @@ trait MillScalaModule extends ScalaModule with MillJavaModule with ScalafixModul
>>>>>>> 6825727c
     val binaryVersion = ZincWorkerUtil.scalaBinaryVersion(sv)
     val hasModuleDefs = binaryVersion == "2.13" || binaryVersion == "3"
     super.mandatoryIvyDeps() ++
-      Agg.when(hasModuleDefs)(Deps.millModuledefs)
+      Option.when(hasModuleDefs)(Deps.millModuledefs)
   }
 
   /** Default tests module. */
   lazy val test: MillScalaTests = new MillScalaTests {}
   trait MillScalaTests extends ScalaTests with MillJavaModule with MillBaseTestsModule
-      with ScalafixModule {
+      /*with ScalafixModule*/ {
     def scalafixConfig = T { Some(T.workspace / ".scalafix.conf") }
     def forkArgs = super.forkArgs() ++ outer.testArgs()
     def moduleDeps = outer.testModuleDeps
<<<<<<< HEAD
@@ -581,7 +581,8 @@ trait MillBaseTestsModule extends TestModule {
=======
@@ -579,7 +579,8 @@ trait MillBaseTestsModule extends TestModule {
>>>>>>> 6825727c
 trait MillPublishScalaModule extends MillScalaModule with MillPublishJavaModule
 
 /** Publishable module which contains strictly handled API. */
-trait MillStableScalaModule extends MillPublishScalaModule with Mima {
+trait MillStableScalaModule extends MillPublishScalaModule /*with Mima*/ {
+  /*
   import com.github.lolgab.mill.mima._
   override def mimaBinaryIssueFilters: T[Seq[ProblemFilter]] = Seq(
     // (5x) MIMA doesn't properly ignore things which are nested inside other private things
<<<<<<< HEAD
@@ -711,7 +712,7 @@ trait MillStableScalaModule extends MillPublishScalaModule with Mima {
=======
@@ -709,7 +710,7 @@ trait MillStableScalaModule extends MillPublishScalaModule with Mima {
>>>>>>> 6825727c
   def skipPreviousVersions: T[Seq[String]] = T {
     T.log.info("Skipping mima for previous versions (!!1000s of errors due to Scala 3)")
     mimaPreviousVersions() // T(Seq.empty[String])
-  }
+  }*/
 }
 
 object bridge extends Cross[BridgeModule](compilerBridgeScalaVersions)
diff --git a/contrib/package.mill b/contrib/package.mill
index 78dac75644b..fa53e9c7525 100644
--- a/contrib/package.mill
+++ b/contrib/package.mill
@@ -3,13 +3,12 @@ package build.contrib
 import scala.util.chaining._
 import coursier.maven.MavenRepository
 import mill._
-import mill.api.JarManifest
 import mill.main.Tasks
 import mill.scalalib._
 import mill.scalalib.api.ZincWorkerUtil
 import mill.scalalib.publish._
 import mill.util.Jvm
-import mill.resolve.SelectMode
+import mill.define.SelectMode
 import mill.contrib.buildinfo.BuildInfo
 import mill.T
 import mill.define.Cross
@@ -29,10 +28,10 @@ import $meta._
  */
 object `package` extends RootModule {
   def contribModules: Seq[ContribModule] =
-    millInternal.modules.collect { case m: ContribModule => m }
+    moduleInternal.modules.collect { case m: ContribModule => m }
 
   trait ContribModule extends build.MillPublishScalaModule {
-    def readme = Task.Source(millSourcePath / "readme.adoc")
+    def readme = Task.Source(moduleDir / "readme.adoc")
   }
 
   object testng extends JavaModule with ContribModule {
@@ -85,9 +84,9 @@ object `package` extends RootModule {
     object worker extends Cross[WorkerModule](build.Deps.play.keys.toSeq)
     trait WorkerModule extends build.MillPublishScalaModule with Cross.Module[String] {
       def playBinary = crossValue
-      def millSourcePath: os.Path = super.millSourcePath / playBinary
+      def moduleDir: os.Path = super.moduleDir / playBinary
 
-      def sharedSources = Task.Sources(millSourcePath / os.up / "src-shared")
+      def sharedSources = Task.Sources(moduleDir / os.up / "src-shared")
       def sources = Task {
         // We want to avoid duplicating code as long as the Play APIs allow.
         // But if newer Play versions introduce incompatibilities,
@@ -140,7 +139,7 @@ object `package` extends RootModule {
           build.Deps.scalacScoverage2Reporter,
           build.Deps.scalacScoverage2Domain,
           build.Deps.scalacScoverage2Serializer
-        ) ++ Agg.when(!ZincWorkerUtil.isScala3(scalaVersion()))(build.Deps.scalacScoverage2Plugin)
+        ) ++ Option.when(!ZincWorkerUtil.isScala3(scalaVersion()))(build.Deps.scalacScoverage2Plugin)
       }
       def mandatoryIvyDeps = Agg.empty[Dep]
     }
diff --git a/core/codesig/package.mill b/core/codesig/package.mill
index e49f218f4be..9d03aa073f3 100644
--- a/core/codesig/package.mill
+++ b/core/codesig/package.mill
@@ -18,8 +18,8 @@ object `package` extends RootModule with build.MillPublishScalaModule {
   override lazy val test: CodeSigTests = new CodeSigTests {}
   trait CodeSigTests extends MillScalaTests {
     val caseKeys = build.interp.watchValue(
-      os.walk(millSourcePath / "cases", maxDepth = 3)
-        .map(_.subRelativeTo(millSourcePath / "cases").segments)
+      os.walk(moduleDir / "cases", maxDepth = 3)
+        .map(_.subRelativeTo(moduleDir / "cases").segments)
         .collect { case Seq(a, b, c) => s"$a-$b-$c" }
     )
 
@@ -45,7 +45,7 @@ object `package` extends RootModule with build.MillPublishScalaModule {
       def moduleDeps = Seq(external)
 
       val Array(prefix, suffix, rest) = caseName.split("-", 3)
-      def millSourcePath = super.millSourcePath / prefix / suffix / rest
+      def moduleDir = super.moduleDir / prefix / suffix / rest
       def scalaVersion = build.Deps.scalaVersion
       def ivyDeps = Task {
         if (!caseName.contains("realistic") && !caseName.contains("sourcecode")) super.ivyDeps()
diff --git a/dist/package.mill b/dist/package.mill
index fbbeacbc843..fb06c486273 100644
--- a/dist/package.mill
+++ b/dist/package.mill
@@ -2,15 +2,14 @@ package build.dist
 import mill._, scalalib._, publish._
 import mill.define.ModuleRef
 import mill.util.Jvm
-import mill.api.JarManifest
-import de.tobiasroeser.mill.vcs.version.VcsVersion
+//import de.tobiasroeser.mill.vcs.version.VcsVersion
 
 import scala.util.Using
 
 trait InstallModule extends build.MillPublishJavaModule {
   // All modules that we want to aggregate as part of this `dev` assembly.
   // Excluding itself, and the `dist` module that uses it
-  lazy val allPublishModules = build.millInternal.modules.collect {
+  lazy val allPublishModules = build.moduleInternal.modules.collect {
     case m: PublishModule if (m ne build.dist) && (m ne build.dist.native) => m
   }
   def moduleDeps = Seq(build.runner, build.idea, build.main.init)
@@ -185,10 +184,10 @@ object `package` extends RootModule with InstallModule {
         val wd = os.Path(wd0, Task.workspace)
         os.makeDir.all(wd)
         try {
-          Jvm.runSubprocess(
+          os.call(
             Seq(launcher().path.toString) ++ rest,
-            forkEnv(),
-            workingDir = wd
+            env = forkEnv(),
+            cwd = wd
           )
           mill.api.Result.Success(())
         } catch {
@@ -233,7 +232,7 @@ object `package` extends RootModule with InstallModule {
   def examplePathsWithArtifactName: Task[Seq[(os.Path, String)]] = Task.Anon {
     for {
       exampleMod <- build.example.exampleModules
-      path = exampleMod.millSourcePath
+      path = exampleMod.moduleDir
     } yield {
       val example = path.subRelativeTo(Task.workspace)
       val artifactName = example.segments.mkString("-")
@@ -263,6 +262,7 @@ object `package` extends RootModule with InstallModule {
   }
 
   def uploadToGithub(authKey: String) = Task.Command {
+    /*
     val vcsState = VcsVersion.vcsState()
     val label = vcsState.copy(dirtyHash = None).format()
     if (label != build.millVersion()) sys.error("Modified mill version detected, aborting upload")
@@ -279,7 +279,7 @@ object `package` extends RootModule with InstallModule {
         headers = Seq("Authorization" -> ("token " + authKey))
       )
     }
-
+    */
     ()
   }
 
@@ -316,7 +316,7 @@ object `package` extends RootModule with InstallModule {
         out.write(os.read.bytes(assembly().path))
       }
 
-      if (!mill.main.client.Util.isWindows) os.perms.set(executable, "rwxrwxrwx")
+      if (!mill.constants.Util.isWindows) os.perms.set(executable, "rwxrwxrwx")
 
       PathRef(executable)
     }
diff --git a/example/package.mill b/example/package.mill
index 62190fd6c1e..9d4f176c915 100644
--- a/example/package.mill
+++ b/example/package.mill
@@ -3,13 +3,12 @@ package build.example
 import scala.util.chaining._
 import coursier.maven.MavenRepository
 import mill._
-import mill.api.JarManifest
 import mill.main.Tasks
 import mill.scalalib._
 import mill.scalalib.api.ZincWorkerUtil
 import mill.scalalib.publish._
 import mill.util.Jvm
-import mill.resolve.SelectMode
+import mill.define.SelectMode
 import mill.contrib.buildinfo.BuildInfo
 import mill.T
 import mill.define.Cross
@@ -18,111 +17,111 @@ import mill.define.Cross
 import $meta._
 
 object `package` extends RootModule with Module {
-  def exampleModules: Seq[ExampleCrossModule] = millInternal
+  def exampleModules: Seq[ExampleCrossModule] = moduleInternal
     .modules
     .collect { case m: ExampleCrossModule => m }
 
   object android extends Module {
     object javalib
-        extends Cross[ExampleCrossModuleAndroid](build.listIn(millSourcePath / "javalib"))
+        extends Cross[ExampleCrossModuleAndroid](build.listIn(moduleDir / "javalib"))
     object kotlinlib
-        extends Cross[ExampleCrossModuleAndroid](build.listIn(millSourcePath / "kotlinlib"))
+        extends Cross[ExampleCrossModuleAndroid](build.listIn(moduleDir / "kotlinlib"))
   }
   object javalib extends Module {
 
-    object basic extends Cross[ExampleCrossModuleJava](build.listIn(millSourcePath / "basic"))
-    object module extends Cross[ExampleCrossModuleJava](build.listIn(millSourcePath / "module"))
+    object basic extends Cross[ExampleCrossModuleJava](build.listIn(moduleDir / "basic"))
+    object module extends Cross[ExampleCrossModuleJava](build.listIn(moduleDir / "module"))
     object dependencies
-        extends Cross[ExampleCrossModuleJava](build.listIn(millSourcePath / "dependencies"))
-    object testing extends Cross[ExampleCrossModuleJava](build.listIn(millSourcePath / "testing"))
-    object linting extends Cross[ExampleCrossModuleJava](build.listIn(millSourcePath / "linting"))
+        extends Cross[ExampleCrossModuleJava](build.listIn(moduleDir / "dependencies"))
+    object testing extends Cross[ExampleCrossModuleJava](build.listIn(moduleDir / "testing"))
+    object linting extends Cross[ExampleCrossModuleJava](build.listIn(moduleDir / "linting"))
     object migrating
-        extends Cross[ExampleCrossModuleJava](build.listIn(millSourcePath / "migrating"))
+        extends Cross[ExampleCrossModuleJava](build.listIn(moduleDir / "migrating"))
     object publishing
-        extends Cross[ExampleCrossModuleJava](build.listIn(millSourcePath / "publishing"))
-    object web extends Cross[ExampleCrossModule](build.listIn(millSourcePath / "web"))
+        extends Cross[ExampleCrossModuleJava](build.listIn(moduleDir / "publishing"))
+    object web extends Cross[ExampleCrossModule](build.listIn(moduleDir / "web"))
   }
   object kotlinlib extends Module {
-    object basic extends Cross[ExampleCrossModuleKotlin](build.listIn(millSourcePath / "basic"))
-    object module extends Cross[ExampleCrossModuleKotlin](build.listIn(millSourcePath / "module"))
+    object basic extends Cross[ExampleCrossModuleKotlin](build.listIn(moduleDir / "basic"))
+    object module extends Cross[ExampleCrossModuleKotlin](build.listIn(moduleDir / "module"))
     object dependencies
-        extends Cross[ExampleCrossModuleKotlin](build.listIn(millSourcePath / "dependencies"))
-    object testing extends Cross[ExampleCrossModuleKotlin](build.listIn(millSourcePath / "testing"))
-    object linting extends Cross[ExampleCrossModuleKotlin](build.listIn(millSourcePath / "linting"))
+        extends Cross[ExampleCrossModuleKotlin](build.listIn(moduleDir / "dependencies"))
+    object testing extends Cross[ExampleCrossModuleKotlin](build.listIn(moduleDir / "testing"))
+    object linting extends Cross[ExampleCrossModuleKotlin](build.listIn(moduleDir / "linting"))
     object publishing
-        extends Cross[ExampleCrossModuleKotlin](build.listIn(millSourcePath / "publishing"))
-    object web extends Cross[ExampleCrossModuleKotlin](build.listIn(millSourcePath / "web"))
+        extends Cross[ExampleCrossModuleKotlin](build.listIn(moduleDir / "publishing"))
+    object web extends Cross[ExampleCrossModuleKotlin](build.listIn(moduleDir / "web"))
   }
   object scalalib extends Module {
-    object basic extends Cross[ExampleCrossModule](build.listIn(millSourcePath / "basic"))
-    object module extends Cross[ExampleCrossModule](build.listIn(millSourcePath / "module"))
+    object basic extends Cross[ExampleCrossModule](build.listIn(moduleDir / "basic"))
+    object module extends Cross[ExampleCrossModule](build.listIn(moduleDir / "module"))
     object dependencies
-        extends Cross[ExampleCrossModule](build.listIn(millSourcePath / "dependencies"))
-    object testing extends Cross[ExampleCrossModule](build.listIn(millSourcePath / "testing"))
-    object linting extends Cross[ExampleCrossModule](build.listIn(millSourcePath / "linting"))
-    object publishing extends Cross[ExampleCrossModule](build.listIn(millSourcePath / "publishing"))
-    object web extends Cross[ExampleCrossModule](build.listIn(millSourcePath / "web"))
-    object native extends Cross[ExampleCrossModule](build.listIn(millSourcePath / "native"))
-    object spark extends Cross[ExampleCrossModule](build.listIn(millSourcePath / "spark"))
+        extends Cross[ExampleCrossModule](build.listIn(moduleDir / "dependencies"))
+    object testing extends Cross[ExampleCrossModule](build.listIn(moduleDir / "testing"))
+    object linting extends Cross[ExampleCrossModule](build.listIn(moduleDir / "linting"))
+    object publishing extends Cross[ExampleCrossModule](build.listIn(moduleDir / "publishing"))
+    object web extends Cross[ExampleCrossModule](build.listIn(moduleDir / "web"))
+    object native extends Cross[ExampleCrossModule](build.listIn(moduleDir / "native"))
+    object spark extends Cross[ExampleCrossModule](build.listIn(moduleDir / "spark"))
   }
   object javascriptlib extends Module {
-    object basic extends Cross[ExampleCrossModule](build.listIn(millSourcePath / "basic"))
-    object testing extends Cross[ExampleCrossModule](build.listIn(millSourcePath / "testing"))
-    object module extends Cross[ExampleCrossModule](build.listIn(millSourcePath / "module"))
+    object basic extends Cross[ExampleCrossModule](build.listIn(moduleDir / "basic"))
+    object testing extends Cross[ExampleCrossModule](build.listIn(moduleDir / "testing"))
+    object module extends Cross[ExampleCrossModule](build.listIn(moduleDir / "module"))
     object dependencies
-        extends Cross[ExampleCrossModule](build.listIn(millSourcePath / "dependencies"))
-    object publishing extends Cross[ExampleCrossModule](build.listIn(millSourcePath / "publishing"))
-    object linting extends Cross[ExampleCrossModule](build.listIn(millSourcePath / "linting"))
+        extends Cross[ExampleCrossModule](build.listIn(moduleDir / "dependencies"))
+    object publishing extends Cross[ExampleCrossModule](build.listIn(moduleDir / "publishing"))
+    object linting extends Cross[ExampleCrossModule](build.listIn(moduleDir / "linting"))
   }
   object pythonlib extends Module {
-    object basic extends Cross[ExampleCrossModule](build.listIn(millSourcePath / "basic"))
+    object basic extends Cross[ExampleCrossModule](build.listIn(moduleDir / "basic"))
     object dependencies
-        extends Cross[ExampleCrossModule](build.listIn(millSourcePath / "dependencies"))
-    object linting extends Cross[ExampleCrossModule](build.listIn(millSourcePath / "linting"))
-    object publishing extends Cross[ExampleCrossModule](build.listIn(millSourcePath / "publishing"))
-    object module extends Cross[ExampleCrossModule](build.listIn(millSourcePath / "module"))
-    object web extends Cross[ExampleCrossModule](build.listIn(millSourcePath / "web"))
-    object testing extends Cross[ExampleCrossModule](build.listIn(millSourcePath / "testing"))
+        extends Cross[ExampleCrossModule](build.listIn(moduleDir / "dependencies"))
+    object linting extends Cross[ExampleCrossModule](build.listIn(moduleDir / "linting"))
+    object publishing extends Cross[ExampleCrossModule](build.listIn(moduleDir / "publishing"))
+    object module extends Cross[ExampleCrossModule](build.listIn(moduleDir / "module"))
+    object web extends Cross[ExampleCrossModule](build.listIn(moduleDir / "web"))
+    object testing extends Cross[ExampleCrossModule](build.listIn(moduleDir / "testing"))
   }
 
   object cli extends Module {
-    object builtins extends Cross[ExampleCrossModule](build.listIn(millSourcePath / "builtins"))
+    object builtins extends Cross[ExampleCrossModule](build.listIn(moduleDir / "builtins"))
   }
 
   object fundamentals extends Module {
 
     object dependencies
-        extends Cross[ExampleCrossModule](build.listIn(millSourcePath / "dependencies"))
-    object tasks extends Cross[ExampleCrossModule](build.listIn(millSourcePath / "tasks"))
-    object modules extends Cross[ExampleCrossModule](build.listIn(millSourcePath / "modules"))
-    object cross extends Cross[ExampleCrossModule](build.listIn(millSourcePath / "cross"))
-    object `out-dir` extends Cross[ExampleCrossModule](build.listIn(millSourcePath / "out-dir"))
-    object libraries extends Cross[ExampleCrossModule](build.listIn(millSourcePath / "libraries"))
+        extends Cross[ExampleCrossModule](build.listIn(moduleDir / "dependencies"))
+    object tasks extends Cross[ExampleCrossModule](build.listIn(moduleDir / "tasks"))
+    object modules extends Cross[ExampleCrossModule](build.listIn(moduleDir / "modules"))
+    object cross extends Cross[ExampleCrossModule](build.listIn(moduleDir / "cross"))
+    object `out-dir` extends Cross[ExampleCrossModule](build.listIn(moduleDir / "out-dir"))
+    object libraries extends Cross[ExampleCrossModule](build.listIn(moduleDir / "libraries"))
   }
 
   object depth extends Module {
 
-    object sandbox extends Cross[ExampleCrossModule](build.listIn(millSourcePath / "sandbox"))
-    object javahome extends Cross[ExampleCrossModule](build.listIn(millSourcePath / "javahome"))
+    object sandbox extends Cross[ExampleCrossModule](build.listIn(moduleDir / "sandbox"))
+    object javahome extends Cross[ExampleCrossModule](build.listIn(moduleDir / "javahome"))
   }
   object large extends Module {
 
-    object selective extends Cross[ExampleCrossModule](build.listIn(millSourcePath / "selective"))
-    object multi extends Cross[ExampleCrossModule](build.listIn(millSourcePath / "multi"))
+    object selective extends Cross[ExampleCrossModule](build.listIn(moduleDir / "selective"))
+    object multi extends Cross[ExampleCrossModule](build.listIn(moduleDir / "multi"))
   }
 
   object extending extends Module {
-    object imports extends Cross[ExampleCrossModule](build.listIn(millSourcePath / "imports"))
-    object metabuild extends Cross[ExampleCrossModule](build.listIn(millSourcePath / "metabuild"))
-    object plugins extends Cross[ExampleCrossModule](build.listIn(millSourcePath / "plugins"))
-    object jvmcode extends Cross[ExampleCrossModule](build.listIn(millSourcePath / "jvmcode"))
-    object python extends Cross[ExampleCrossModule](build.listIn(millSourcePath / "python"))
-    object typescript extends Cross[ExampleCrossModule](build.listIn(millSourcePath / "typescript"))
+    object imports extends Cross[ExampleCrossModule](build.listIn(moduleDir / "imports"))
+    object metabuild extends Cross[ExampleCrossModule](build.listIn(moduleDir / "metabuild"))
+    object plugins extends Cross[ExampleCrossModule](build.listIn(moduleDir / "plugins"))
+    object jvmcode extends Cross[ExampleCrossModule](build.listIn(moduleDir / "jvmcode"))
+    object python extends Cross[ExampleCrossModule](build.listIn(moduleDir / "python"))
+    object typescript extends Cross[ExampleCrossModule](build.listIn(moduleDir / "typescript"))
   }
 
   trait ExampleCrossModuleKotlin extends ExampleCrossModuleJava {
 
-    override def lineTransform(line: String) = this.millModuleSegments.parts.last match {
+    override def lineTransform(line: String) = this.moduleSegments.parts.last match {
       case "1-test-suite" => line
           .replace(
             "mill bar.test bar.BarTests.hello",
@@ -147,7 +146,7 @@ object `package` extends RootModule with Module {
       case "publishing" => Some(scalalib.publishing)
       case _ => None
     }
-    val upstreamOpt = upstreamCross(this.millModuleSegments.parts.dropRight(1).last)
+    val upstreamOpt = upstreamCross(this.moduleSegments.parts.dropRight(1).last)
       .flatMap(_.valuesToModules.get(List(crossValue)))
 
     def testRepoRoot = Task {
@@ -213,10 +212,10 @@ object `package` extends RootModule with Module {
 
   trait ExampleCrossModule extends build.integration.IntegrationTestModule {
     // disable scalafix because these example modules don't have sources causing it to misbehave
-    def testRepoSourceRoot: T[PathRef] = Task.Source(millSourcePath)
+    def testRepoSourceRoot: T[PathRef] = Task.Source(moduleDir)
     def testRepoRoot: T[PathRef] = Task { testRepoSourceRoot() }
 
-    def sources0 = Task.Sources(millSourcePath)
+    def sources0 = Task.Sources(moduleDir)
     def sources = Task {
       sources0()
         .flatMap(pathRef => os.walk(pathRef.path))
@@ -245,7 +244,7 @@ object `package` extends RootModule with Module {
 
     def rendered = Task {
       var seenCode = false
-      val examplePath = millSourcePath.subRelativeTo(Task.workspace)
+      val examplePath = moduleDir.subRelativeTo(Task.workspace)
       os.write(
         Task.dest / "example.adoc",
         parsed()
@@ -303,7 +302,7 @@ $txt
     "gatling" -> ("gatling/gatling", "3870fda86e6bca005fbd53108c60a65db36279b6"),
     "arrow" -> ("arrow-kt/arrow", "bc9bf92cc98e01c21bdd2bf8640cf7db0f97204a")
   )
-  object thirdparty extends Cross[ThirdPartyModule](build.listIn(millSourcePath / "thirdparty"))
+  object thirdparty extends Cross[ThirdPartyModule](build.listIn(moduleDir / "thirdparty"))
   trait ThirdPartyModule extends ExampleCrossModule {
     val (repoPath, repoHash) = repoInfo(crossValue)
     def repoSlug = repoPath.split("/").last
diff --git a/integration/package.mill b/integration/package.mill
index 53cdc15a9f6..9271663b81e 100644
--- a/integration/package.mill
+++ b/integration/package.mill
@@ -3,13 +3,12 @@ package build.integration
 import scala.util.chaining._
 import coursier.maven.MavenRepository
 import mill._
-import mill.api.JarManifest
 import mill.main.Tasks
 import mill.scalalib._
 import mill.scalalib.api.ZincWorkerUtil
 import mill.scalalib.publish._
 import mill.util.Jvm
-import mill.resolve.SelectMode
+import mill.define.SelectMode
 import mill.contrib.buildinfo.BuildInfo
 import mill.T
 import mill.define.Cross
@@ -24,7 +23,7 @@ object `package` extends RootModule {
   // and pass `lib`'s compile output back to `test`.
 
   trait IntegrationTestModule extends Cross.Module[String] {
-    def millSourcePath = super.millSourcePath / crossValue
+    def moduleDir = super.moduleDir / crossValue
 
     def moduleDeps = Seq(build.main.test, build.testkit, build.runner)
 
@@ -34,11 +33,11 @@ object `package` extends RootModule {
     def forkEnv: T[Map[String, String]]
     def testExclusive = false
     trait ModeModule extends build.MillBaseTestsModule {
-      override def test(args: String*) = Task.Command(exclusive = testExclusive) {
+      override def testForked(args: String*) = Task.Command(exclusive = testExclusive) {
         testTask(Task.Anon { args }, Task.Anon { Seq.empty[String] })()
       }
 
-      def mode: String = millModuleSegments.parts.last
+      def mode: String = moduleSegments.parts.last
       def scalaVersion = build.Deps.scalaVersion
 
       def forkEnv =
@@ -87,13 +86,13 @@ object `package` extends RootModule {
     }
   }
 
-  object failure extends Cross[IntegrationCrossModule](build.listIn(millSourcePath / "failure"))
-  object feature extends Cross[IntegrationCrossModule](build.listIn(millSourcePath / "feature"))
+  object failure extends Cross[IntegrationCrossModule](build.listIn(moduleDir / "failure"))
+  object feature extends Cross[IntegrationCrossModule](build.listIn(moduleDir / "feature"))
   object invalidation
-      extends Cross[IntegrationCrossModule](build.listIn(millSourcePath / "invalidation"))
-  object ide extends Cross[IdeIntegrationCrossModule](build.listIn(millSourcePath / "ide"))
+      extends Cross[IntegrationCrossModule](build.listIn(moduleDir / "invalidation"))
+  object ide extends Cross[IdeIntegrationCrossModule](build.listIn(moduleDir / "ide"))
   object bootstrap
-      extends Cross[IdeIntegrationCrossModule](build.listIn(millSourcePath / "bootstrap"))
+      extends Cross[IdeIntegrationCrossModule](build.listIn(moduleDir / "bootstrap"))
   trait IntegrationCrossModule extends build.MillScalaModule with IntegrationTestModule {
     override def moduleDeps = super[IntegrationTestModule].moduleDeps
     def forkEnv = super.forkEnv() ++ Seq(
diff --git a/main/package.mill b/main/package.mill
index 29e5ad2d931..3b65ea7a78c 100644
--- a/main/package.mill
+++ b/main/package.mill
@@ -80,7 +80,7 @@ object `package` extends RootModule with build.MillStableScalaModule with BuildI
           Some(Task.ctx()),
           dist.coursierCacheCustomizer()
         )
-        result.getOrThrow.orderedDependencies
+        result.get.orderedDependencies
           .map(_.module.repr)
           .distinct
           .map(mod => internalToPublishedModuleMap.getOrElse(mod, mod))
diff --git a/mill-build/build.mill b/mill-build/build.mill
index 957d929826d..112f1aaccb8 100644
--- a/mill-build/build.mill
+++ b/mill-build/build.mill
@@ -4,12 +4,12 @@ import mill.scalalib._
 
 object `package` extends MillBuildRootModule {
   override def ivyDeps = Agg(
-    ivy"de.tototec::de.tobiasroeser.mill.vcs.version::0.4.1",
-    ivy"com.github.lolgab::mill-mima::0.1.1",
+//    ivy"de.tototec::de.tobiasroeser.mill.vcs.version::0.4.1",
+//    ivy"com.github.lolgab::mill-mima::0.1.1",
     ivy"net.sourceforge.htmlcleaner:htmlcleaner:2.29",
     // TODO: implement empty version for ivy deps as we do in import parser
     ivy"com.lihaoyi::mill-contrib-buildinfo:${mill.api.BuildInfo.millVersion}",
-    ivy"com.goyeau::mill-scalafix::0.5.0",
+//    ivy"com.goyeau::mill-scalafix::0.5.0",
     ivy"com.lihaoyi::mill-main-graphviz:${mill.api.BuildInfo.millVersion}",
     // TODO: document, why we have this dependency
     ivy"org.jsoup:jsoup:1.18.1"
diff --git a/scalajslib/package.mill b/scalajslib/package.mill
index 562041446af..f4cce7cebb1 100644
--- a/scalajslib/package.mill
+++ b/scalajslib/package.mill
@@ -44,7 +44,7 @@ object `package` extends RootModule with build.MillStableScalaModule with BuildI
   object worker extends Cross[WorkerModule]("1")
   trait WorkerModule extends build.MillPublishScalaModule with Cross.Module[String] {
     def scalajsWorkerVersion = crossValue
-    def millSourcePath: os.Path = super.millSourcePath / scalajsWorkerVersion
+    def millSourcePath: os.Path = super.moduleDir / scalajsWorkerVersion
     def compileModuleDeps = Seq(build.scalajslib.`worker-api`, build.core.constants, build.core.api)
     def mandatoryIvyDeps = Agg.empty[Dep]
     def compileIvyDeps = super.mandatoryIvyDeps() ++ Agg(
diff --git a/scalalib/package.mill b/scalalib/package.mill
index d25adf2effd..6852f802156 100644
--- a/scalalib/package.mill
+++ b/scalalib/package.mill
@@ -2,14 +2,13 @@ package build.scalalib
 import scala.util.chaining._
 import coursier.maven.MavenRepository
 import mill._
-import mill.api.JarManifest
 import mill.define.NamedTask
 import mill.main.Tasks
 import mill.scalalib._
 import mill.scalalib.api.ZincWorkerUtil
 import mill.scalalib.publish._
 import mill.util.Jvm
-import mill.resolve.SelectMode
+import mill.define.SelectMode
 import mill.contrib.buildinfo.BuildInfo
 import mill.T
 import mill.define.Cross
diff --git a/scalanativelib/package.mill b/scalanativelib/package.mill
index a0c2c525a9e..141559d8435 100644
--- a/scalanativelib/package.mill
+++ b/scalanativelib/package.mill
@@ -17,7 +17,7 @@ object `package` extends RootModule with build.MillStableScalaModule {
 
   trait WorkerModule extends build.MillPublishScalaModule with Cross.Module[String] {
     def scalaNativeWorkerVersion = crossValue
-    def millSourcePath: os.Path = super.millSourcePath / scalaNativeWorkerVersion
+    def millSourcePath: os.Path = super.moduleDir / scalaNativeWorkerVersion
     def compileModuleDeps = Seq(`worker-api`)
     def compileIvyDeps = scalaNativeWorkerVersion match {
       case "0.5" =>
diff --git a/testkit/package.mill b/testkit/package.mill
index 3b577e29c65..7f45dcaeab6 100644
--- a/testkit/package.mill
+++ b/testkit/package.mill
@@ -12,7 +12,7 @@ object `package` extends RootModule with build.MillPublishScalaModule {
 
   def sources =
     super.sources() ++
-      Seq(PathRef(build.millSourcePath / "mill-build/src"))
+      Seq(PathRef(build.moduleDir / "mill-build/src"))
 
   def forkEnv =
     super.forkEnv() ++ Map("MILL_EXECUTABLE_PATH" -> build.dist.launcher().path.toString())
diff --git a/website/package.mill b/website/package.mill
index f88dc3fe8f6..eb1916dae76 100644
--- a/website/package.mill
+++ b/website/package.mill
@@ -26,7 +26,7 @@ object `package` extends RootModule {
         !ref.path.lastOpt.exists(_.startsWith("dependency_2.13-"))
       }
     def scalaVersion = build.Deps.scalaVersion
-    def moduleDeps = build.millInternal.modules.collect {
+    def moduleDeps = build.moduleInternal.modules.collect {
       case m: build.MillStableScalaModule => m
       case m: JavaModule if m eq build.kotlinlib => m
     }
@@ -40,8 +40,8 @@ object `package` extends RootModule {
   private val antoraExe = if (scala.util.Properties.isWin) "antora.cmd" else "antora"
   def npmBase: T[os.Path] = Task(persistent = true) { Task.dest }
   def prepareAntora(npmDir: os.Path) = {
-    Jvm.runSubprocess(
-      commandArgs = Seq(
+    os.call(
+      cmd = Seq(
         npmExe,
         "--no-audit",
         "install",
@@ -50,8 +50,8 @@ object `package` extends RootModule {
         "gitlab:antora/xref-validator",
         "@antora/lunr-extension@v1.0.0-alpha.6"
       ),
-      envArgs = Map(),
-      workingDir = npmDir
+      env = Map(),
+      cwd = npmDir
     )
   }
 
@@ -63,15 +63,15 @@ object `package` extends RootModule {
     val cmdArgs =
       Seq(s"${npmDir}/node_modules/.bin/${antoraExe}") ++ args
     ctx.log.debug(s"command: ${cmdArgs.mkString("'", "' '", "'")}")
-    Jvm.runSubprocess(
-      commandArgs = cmdArgs,
-      envArgs = Map("CI" -> "true"),
-      workingDir = workDir
+    os.call(
+      cmd = cmdArgs,
+      env = Map("CI" -> "true"),
+      cwd = workDir
     )
     PathRef(workDir / "build/site")
   }
 
-  def source0 = Task.Source(millSourcePath / "docs")
+  def source0 = Task.Source(moduleDir / "docs")
   def projectChangelog = Task.Source(Task.workspace / "changelog.adoc")
   def source = Task {
     os.copy(source0().path, Task.dest, mergeFolders = true)
@@ -84,7 +84,7 @@ object `package` extends RootModule {
     val renderedExamples: Seq[(os.SubPath, PathRef)] =
       Task.traverse(build.example.exampleModules)(m =>
         Task.Anon {
-          (m.millSourcePath.subRelativeTo(build.example.millSourcePath), m.rendered())
+          (m.moduleDir.subRelativeTo(build.example.moduleDir), m.rendered())
         }
       )()
 
@@ -96,7 +96,7 @@ object `package` extends RootModule {
 
     val contribReadmes = Task.traverse(build.contrib.contribModules)(m =>
       Task.Anon {
-        m.millModuleSegments.parts.last -> m.readme()
+        m.moduleSegments.parts.last -> m.readme()
       }
     )()
 
@@ -170,9 +170,9 @@ object `package` extends RootModule {
       (p, i, os.temp(s), os.temp.dir())
     }
 
-    mill.util.Jvm.runSubprocess(
+    mill.util.Jvm.callProcess(
       "mill.main.graphviz.GraphvizTools",
-      visualizeClassPath,
+      classPath = visualizeClassPath.toSeq,
       mainArgs = orderedDiagrams.map { case (p, i, src, dest) =>
         T.log.debug(s"Rendering graphviz: ${p} (${i}) to ${dest}")
         s"$src;$dest;svg"
@@ -185,7 +185,7 @@ object `package` extends RootModule {
 
   }
 
-  def supplementalFiles = Task.Source(millSourcePath / "docs" / "supplemental-ui")
+  def supplementalFiles = Task.Source(moduleDir / "docs" / "supplemental-ui")
 
   /**
    * The doc root ready to be built by antora for the current branch.
@@ -228,7 +228,7 @@ object `package` extends RootModule {
     os.write.over(dest / "antora.yml", (lines ++ newLines).mkString("\n"))
   }
 
-  def blogFolder0 = Task.Source(millSourcePath / "blog")
+  def blogFolder0 = Task.Source(moduleDir / "blog")
   def blogFolder = Task {
     os.copy(blogFolder0().path, Task.dest, mergeFolders = true)
     expandDiagramsInDirectoryAdocFile(Task.dest, mill.main.VisualizeModule.classpath().map(_.path))<|MERGE_RESOLUTION|>--- conflicted
+++ resolved
@@ -1,9 +1,5 @@
 diff --git a/build.mill b/build.mill
-<<<<<<< HEAD
-index 5c48e1e4e43..7002647e47b 100644
-=======
 index 36bf4e9a593..84fd76e6645 100644
->>>>>>> 6825727c
 --- a/build.mill
 +++ b/build.mill
 @@ -1,16 +1,16 @@
@@ -58,15 +54,8 @@
 -def baseDir = build.millSourcePath
 +def baseDir = build.moduleDir
  
-<<<<<<< HEAD
  def millJvmVersion = Task.Source(Task.workspace / ".mill-jvm-version")
- 
-@@ -469,7 +469,7 @@ trait MillPublishJavaModule extends MillJavaModule with PublishModule {
-=======
- val essentialBridgeScalaVersions =
-   Seq(Deps.scalaVersion, Deps.scala2Version, Deps.workerScalaVersion212)
-@@ -467,7 +467,7 @@ trait MillPublishJavaModule extends MillJavaModule with PublishModule {
->>>>>>> 6825727c
+
  /**
   * Some custom scala settings and test convenience
   */
@@ -75,11 +64,7 @@
    def scalaVersion = Deps.scalaVersion
    def scalapVersion: T[String] = Deps.scala2Version
    def scalafixScalaBinaryVersion = T {
-<<<<<<< HEAD
-@@ -526,8 +526,8 @@ trait MillScalaModule extends ScalaModule with MillJavaModule with ScalafixModul
-=======
 @@ -524,8 +524,8 @@ trait MillScalaModule extends ScalaModule with MillJavaModule with ScalafixModul
->>>>>>> 6825727c
      val binaryVersion = ZincWorkerUtil.scalaBinaryVersion(sv)
      val hasModuleDefs = binaryVersion == "2.13" || binaryVersion == "3"
      super.scalacPluginIvyDeps() ++
@@ -90,11 +75,7 @@
    }
  
    def mandatoryIvyDeps = T {
-<<<<<<< HEAD
-@@ -535,13 +535,13 @@ trait MillScalaModule extends ScalaModule with MillJavaModule with ScalafixModul
-=======
 @@ -533,13 +533,13 @@ trait MillScalaModule extends ScalaModule with MillJavaModule with ScalafixModul
->>>>>>> 6825727c
      val binaryVersion = ZincWorkerUtil.scalaBinaryVersion(sv)
      val hasModuleDefs = binaryVersion == "2.13" || binaryVersion == "3"
      super.mandatoryIvyDeps() ++
@@ -110,11 +91,7 @@
      def scalafixConfig = T { Some(T.workspace / ".scalafix.conf") }
      def forkArgs = super.forkArgs() ++ outer.testArgs()
      def moduleDeps = outer.testModuleDeps
-<<<<<<< HEAD
-@@ -581,7 +581,8 @@ trait MillBaseTestsModule extends TestModule {
-=======
 @@ -579,7 +579,8 @@ trait MillBaseTestsModule extends TestModule {
->>>>>>> 6825727c
  trait MillPublishScalaModule extends MillScalaModule with MillPublishJavaModule
  
  /** Publishable module which contains strictly handled API. */
@@ -124,11 +101,7 @@
    import com.github.lolgab.mill.mima._
    override def mimaBinaryIssueFilters: T[Seq[ProblemFilter]] = Seq(
      // (5x) MIMA doesn't properly ignore things which are nested inside other private things
-<<<<<<< HEAD
-@@ -711,7 +712,7 @@ trait MillStableScalaModule extends MillPublishScalaModule with Mima {
-=======
 @@ -709,7 +710,7 @@ trait MillStableScalaModule extends MillPublishScalaModule with Mima {
->>>>>>> 6825727c
    def skipPreviousVersions: T[Seq[String]] = T {
      T.log.info("Skipping mima for previous versions (!!1000s of errors due to Scala 3)")
      mimaPreviousVersions() // T(Seq.empty[String])
