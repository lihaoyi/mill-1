diff --git a/build.sc b/build.sc
<<<<<<< HEAD
index cbc7b7aaa..3d8826ab5 100644
=======
index 4f70fbc1a4..6506f15622 100644
>>>>>>> b5e95d7b
--- a/build.sc
+++ b/build.sc
@@ -2,27 +2,18 @@
 import $file.ci.shared
 import $file.ci.upload
 import $ivy.`org.scalaj::scalaj-http:2.4.2`
-import $ivy.`de.tototec::de.tobiasroeser.mill.vcs.version_mill0.10:0.3.0`
-import $ivy.`com.github.lolgab::mill-mima_mill0.10:0.0.13`
 import $ivy.`net.sourceforge.htmlcleaner:htmlcleaner:2.25`
+import $ivy.`com.lihaoyi::mill-contrib-buildinfo:$MILL_VERSION`
+import mill.contrib.buildinfo.BuildInfo
 
 // imports
-import com.github.lolgab.mill.mima
-import com.github.lolgab.mill.mima.{
-  CheckDirection,
-  DirectMissingMethodProblem,
-  IncompatibleMethTypeProblem,
-  IncompatibleSignatureProblem,
-  ProblemFilter,
-  ReversedMissingMethodProblem
-}
 import coursier.maven.MavenRepository
-import de.tobiasroeser.mill.vcs.version.VcsVersion
 import mill._
 import mill.define.{Command, Source, Sources, Target, Task}
 import mill.eval.Evaluator
 import mill.main.MainModule
 import mill.scalalib._
+import mill.scalalib.api.Versions
 import mill.scalalib.publish._
 import mill.modules.Jvm
 import mill.define.SelectMode
@@ -185,12 +176,8 @@ object Deps {
   val requests = ivy"com.lihaoyi::requests:0.8.0"
 }
 
-def millVersion: T[String] = T { VcsVersion.vcsState().format() }
-def millLastTag: T[String] = T {
-  VcsVersion.vcsState().lastTag.getOrElse(
-    sys.error("No (last) git tag found. Your git history seems incomplete!")
-  )
-}
+def millVersion: T[String] = T { "0.0.0.test" }
+def millLastTag: T[String] = T { "0.0.0.test" }
 def millBinPlatform: T[String] = T {
   val tag = millLastTag()
   if (tag.contains("-M")) tag
@@ -240,219 +227,23 @@ class BridgeModule(val crossScalaVersion: String) extends PublishModule with Cro
   def generatedSources = T {
     import mill.scalalib.api.ZincWorkerUtil.{grepJar, scalaBinaryVersion}
     val resolvedJars = resolveDeps(
-      T.task { Agg(ivy"org.scala-sbt::compiler-bridge:${Deps.zinc.dep.version}") },
+      T.task { Agg(ivy"org.scala-sbt::compiler-bridge:${Deps.zinc.dep.version}").map(bindDependency()) },
       sources = true
     )()
 
     val bridgeJar = grepJar(
-      resolvedJars.map(_.path),
+      resolvedJars,
       s"compiler-bridge_${scalaBinaryVersion(scalaVersion())}",
       Deps.zinc.dep.version,
       true
     )
 
-    mill.api.IO.unpackZip(bridgeJar, os.rel)
+    mill.api.IO.unpackZip(bridgeJar.path, os.rel)
 
     Seq(PathRef(T.dest))
   }
 }
 
-
-trait BuildInfo extends JavaModule {
-  /**
-   * The package name under which the BuildInfo data object will be stored.
-   */
-  def buildInfoPackageName: String
-
-  /**
-   * The name of the BuildInfo data object, defaults to "BuildInfo"
-   */
-  def buildInfoObjectName: String = "BuildInfo"
-
-  /**
-   * Enable to compile the BuildInfo values directly into the classfiles,
-   * rather than the default behavior of storing them as a JVM resource. Needed
-   * to use BuildInfo on Scala.js which does not support JVM resources
-   */
-  def buildInfoStaticCompiled: Boolean = false
-
-  /**
-   * A mapping of key-value pairs to pass from the Build script to the
-   * application code at runtime.
-   */
-  def buildInfoMembers: T[Seq[BuildInfo.Value]] = Seq.empty[BuildInfo.Value]
-
-  def resources =
-    if (buildInfoStaticCompiled) super.resources
-    else T.sources{ super.resources() ++ Seq(buildInfoResources()) }
-
-  def buildInfoResources = T{
-    val p = new java.util.Properties
-    for (v <- buildInfoMembers()) p.setProperty(v.key, v.value)
-
-    val stream = os.write.outputStream(
-      T.dest / os.SubPath(buildInfoPackageName.replace('.', '/')) / s"$buildInfoObjectName.buildinfo.properties",
-      createFolders = true
-    )
-
-    p.store(stream, s"mill.contrib.buildinfo.BuildInfo for ${buildInfoPackageName}.${buildInfoObjectName}")
-    stream.close()
-    PathRef(T.dest)
-  }
-
-  private def isScala = this.isInstanceOf[ScalaModule]
-
-  override def generatedSources = T {
-    super.generatedSources() ++ buildInfoSources()
-  }
-
-  def buildInfoSources = T{
-    if (buildInfoMembers().isEmpty) Nil
-    else {
-      val code = if (buildInfoStaticCompiled) BuildInfo.staticCompiledCodegen(
-        buildInfoMembers(), isScala, buildInfoPackageName, buildInfoObjectName
-      ) else BuildInfo.codegen(
-        buildInfoMembers(), isScala, buildInfoPackageName, buildInfoObjectName
-      )
-
-      val ext = if (isScala) "scala" else "java"
-
-      os.write(
-        T.dest / buildInfoPackageName.split('.') / s"${buildInfoObjectName}.$ext",
-        code,
-        createFolders = true
-      )
-      Seq(PathRef(T.dest))
-    }
-  }
-}
-
-object BuildInfo{
-  case class Value(key: String, value: String, comment: String = "")
-  object Value{
-    implicit val rw: upickle.default.ReadWriter[Value] = upickle.default.macroRW
-  }
-  def staticCompiledCodegen(buildInfoMembers: Seq[Value],
-                            isScala: Boolean,
-                            buildInfoPackageName: String,
-                            buildInfoObjectName: String): String = {
-    val bindingsCode = buildInfoMembers
-      .sortBy(_.key)
-      .map {
-        case v =>
-          if (isScala) s"""${commentStr(v)}val ${v.key} = ${pprint.Util.literalize(v.value)}"""
-          else s"""${commentStr(v)}public static java.lang.String ${v.key} = ${pprint.Util.literalize(v.value)};"""
-      }
-      .mkString("\n\n  ")
-
-
-    if (isScala) {
-      val mapEntries = buildInfoMembers
-        .map { case v => s""""${v.key}" -> ${v.key}"""}
-        .mkString(",\n")
-
-      s"""
-         |package $buildInfoPackageName
-         |
-         |object $buildInfoObjectName {
-         |  $bindingsCode
-         |  val toMap = Map[String, String](
-         |    $mapEntries
-         |  )
-         |}
-      """.stripMargin.trim
-    } else {
-      val mapEntries = buildInfoMembers
-        .map { case v => s"""map.put("${v.key}", ${v.key});""" }
-        .mkString(",\n")
-
-      s"""
-         |package $buildInfoPackageName;
-         |
-         |public class $buildInfoObjectName {
-         |  $bindingsCode
-         |
-         |  public static java.util.Map<String, String> toMap(){
-         |    Map<String, String> map = new HashMap<String, String>();
-         |    $mapEntries
-         |    return map;
-         |  }
-         |}
-      """.stripMargin.trim
-    }
-  }
-
-  def codegen(buildInfoMembers: Seq[Value],
-              isScala: Boolean,
-              buildInfoPackageName: String,
-              buildInfoObjectName: String): String = {
-    val bindingsCode = buildInfoMembers
-      .sortBy(_.key)
-      .map {
-        case v =>
-          if (isScala) s"""${commentStr(v)}val ${v.key} = buildInfoProperties.getProperty("${v.key}")"""
-          else s"""${commentStr(v)}public static final java.lang.String ${v.key} = buildInfoProperties.getProperty("${v.key}");"""
-      }
-      .mkString("\n\n  ")
-
-    if (isScala)
-      s"""
-         |package ${buildInfoPackageName}
-         |
-         |object $buildInfoObjectName {
-         |  private val buildInfoProperties = new java.util.Properties
-         |
-         |  private val buildInfoInputStream = getClass
-         |    .getResourceAsStream("$buildInfoObjectName.buildinfo.properties")
-         |
-         |  buildInfoProperties.load(buildInfoInputStream)
-         |
-         |  $bindingsCode
-         |}
-      """.stripMargin.trim
-    else
-      s"""
-         |package ${buildInfoPackageName};
-         |
-         |public class $buildInfoObjectName {
-         |  private static java.util.Properties buildInfoProperties = new java.util.Properties();
-         |
-         |  static {
-         |    java.io.InputStream buildInfoInputStream = $buildInfoObjectName
-         |      .class
-         |      .getResourceAsStream("$buildInfoObjectName.buildinfo.properties");
-         |
-         |    try{
-         |      buildInfoProperties.load(buildInfoInputStream);
-         |    }catch(java.io.IOException e){
-         |      throw new RuntimeException(e);
-         |    }finally{
-         |      try{
-         |        buildInfoInputStream.close();
-         |      }catch(java.io.IOException e){
-         |        throw new RuntimeException(e);
-         |      }
-         |    }
-         |  }
-         |
-         |  $bindingsCode
-         |}
-      """.stripMargin.trim
-  }
-
-  def commentStr(v: Value) = {
-    if (v.comment.isEmpty) ""
-    else {
-      val lines = v.comment.linesIterator.toVector
-      lines.length match{
-        case 1 => s"""/** ${v.comment} */\n  """
-        case _ => s"""/**\n    ${lines.map("* " + _).mkString("\n    ")}\n    */\n  """
-      }
-
-    }
-  }
-}
-
 def commonPomSettings(artifactName: String) = {
   PomSettings(
     description = artifactName,
@@ -506,27 +297,8 @@ trait MillCoursierModule extends CoursierModule {
   )
 }
 
-trait MillMimaConfig extends mima.Mima {
+trait MillMimaConfig extends Module {
   def skipPreviousVersions: T[Seq[String]] = T(Seq.empty[String])
-  override def mimaPreviousVersions: T[Seq[String]] = Settings.mimaBaseVersions
-  override def mimaPreviousArtifacts: T[Agg[Dep]] = T {
-    Agg.from(
-      Settings.mimaBaseVersions
-        .filter(v => !skipPreviousVersions().contains(v))
-        .map(version =>
-          ivy"${pomSettings().organization}:${artifactId()}:${version}"
-        )
-    )
-  }
-  override def mimaExcludeAnnotations: T[Seq[String]] = Seq(
-    "mill.api.internal",
-    "mill.api.experimental"
-  )
-  override def mimaCheckDirection: Target[CheckDirection] = T { CheckDirection.Backward }
-  override def mimaBinaryIssueFilters: Target[Seq[ProblemFilter]] = T {
-    issueFilterByModule.getOrElse(this, Seq())
-  }
-  lazy val issueFilterByModule: Map[MillMimaConfig, Seq[ProblemFilter]] = Map()
 }
 
 /** A Module compiled with applied Mill-specific compiler plugins: mill-moduledefs. */
<<<<<<< HEAD
@@ -757,7 +528,8 @@ object scalajslib extends MillModule with BuildInfo{
     override def ivyDeps = Agg(Deps.sbtTestInterface)
   }
   object worker extends Cross[WorkerModule]("1")
-  class WorkerModule(scalajsWorkerVersion: String) extends MillInternalModule {
+  trait WorkerModule extends MillInternalModule with Cross.Module[String]{
+    override def millSourcePath: os.Path = super.millSourcePath / crossValue
     override def moduleDeps = Seq(scalajslib.`worker-api`)
     override def ivyDeps = Agg(
       Deps.Scalajs_1.scalajsLinker,
@@ -818,19 +590,20 @@ object contrib extends MillModule {
=======
@@ -823,6 +595,7 @@ object scalajslib extends MillModule with BuildInfo{
   object worker extends Cross[WorkerModule]("1")
   class WorkerModule(scalajsWorkerVersion: String) extends MillInternalModule {
     override def moduleDeps = Seq(scalajslib.`worker-api`, main.client, main.api)
+    override def millSourcePath: os.Path = super.millSourcePath / scalajsWorkerVersion
     override def ivyDeps = Agg(
       Deps.Scalajs_1.scalajsLinker,
       Deps.Scalajs_1.scalajsSbtTestAdapter,
@@ -884,6 +657,7 @@ object contrib extends MillModule {
>>>>>>> b5e95d7b
 
     object api extends MillPublishModule
 
-    object worker extends Cross[WorkerModule](Deps.play.keys.toSeq: _*)
-    class WorkerModule(playBinary: String) extends MillInternalModule {
+    object worker extends Cross[WorkerModule](Deps.play.keys.toSeq)
+    trait WorkerModule extends MillInternalModule with Cross.Module[String]{
+      override def millSourcePath: os.Path = super.millSourcePath / crossValue
       override def sources = T.sources {
         // We want to avoid duplicating code as long as the Play APIs allow.
         // But if newer Play versions introduce incompatibilities,
<<<<<<< HEAD
         // just remove the shared source dir for that worker and implement directly.
         Seq(PathRef(millSourcePath / os.up / "src-shared")) ++ super.sources()
       }
-      override def scalaVersion = Deps.play(playBinary).scalaVersion
+      override def scalaVersion = Deps.play(crossValue).scalaVersion
       override def moduleDeps = Seq(playlib.api)
       override def ivyDeps = Agg(
         Deps.osLib,
-        Deps.play(playBinary).routesCompiler
+        Deps.play(crossValue).routesCompiler
       )
     }
   }
@@ -1009,10 +782,10 @@ object scalanativelib extends MillModule {
     override def ivyDeps = Agg(Deps.sbtTestInterface)
   }
=======
@@ -1075,6 +849,7 @@ object scalanativelib extends MillModule {
>>>>>>> b5e95d7b
   object worker extends Cross[WorkerModule]("0.4")
-  class WorkerModule(scalaNativeWorkerVersion: String)
-      extends MillInternalModule {
+  trait WorkerModule extends MillInternalModule with Cross.Module[String]{
+    override def millSourcePath: os.Path = super.millSourcePath / crossValue
     override def moduleDeps = Seq(scalanativelib.`worker-api`)
-    override def ivyDeps = scalaNativeWorkerVersion match {
+    override def ivyDeps = crossValue match {
       case "0.4" =>
<<<<<<< HEAD
         Agg(
           Deps.osLib,
@@ -1170,7 +943,9 @@ trait IntegrationTestModule extends MillScalaModule {
   }
=======
@@ -1237,6 +1012,7 @@ trait IntegrationTestModule extends MillScalaModule {
>>>>>>> b5e95d7b
 }
 
-trait IntegrationTestCrossModule extends IntegrationTestModule {
+trait IntegrationTestCrossModule extends IntegrationTestModule with Cross.Module[String]{
+  def repoSlug = crossValue
+  override def millSourcePath = super.millSourcePath / crossValue
   object local extends ModeModule
   object fork extends ModeModule
   object server extends ModeModule
<<<<<<< HEAD
@@ -1182,20 +957,20 @@ object example extends MillScalaModule {
 
   def moduleDeps = Seq(integration)
 
-  object basic extends Cross[ExampleCrossModule](listIn(millSourcePath / "basic"): _*)
-  object misc extends Cross[ExampleCrossModule](listIn(millSourcePath / "misc"): _*)
-  object web extends Cross[ExampleCrossModule](listIn(millSourcePath / "web"): _*)
+  object basic extends Cross[ExampleCrossModule](listIn(millSourcePath / "basic"))
+  object misc extends Cross[ExampleCrossModule](listIn(millSourcePath / "misc"))
+  object web extends Cross[ExampleCrossModule](listIn(millSourcePath / "web"))
 
-  class ExampleCrossModule(val repoSlug: String) extends IntegrationTestCrossModule {
+  trait ExampleCrossModule extends IntegrationTestCrossModule {
     def testRepoRoot: T[PathRef] = T.source(millSourcePath)
     def compile = example.compile()
   }
 }
 
 object integration extends MillScalaModule {
-  object failure extends Cross[IntegrationCrossModule](listIn(millSourcePath / "failure"): _*)
-  object feature extends Cross[IntegrationCrossModule](listIn(millSourcePath / "feature"): _*)
-  class IntegrationCrossModule(val repoSlug: String) extends IntegrationTestCrossModule
+  object failure extends Cross[IntegrationCrossModule](listIn(millSourcePath / "failure"))
+  object feature extends Cross[IntegrationCrossModule](listIn(millSourcePath / "feature"))
+  trait IntegrationCrossModule extends IntegrationTestCrossModule
 
   def moduleDeps = Seq(scalalib, scalajslib, scalanativelib, runner.test)
 
@@ -1725,53 +1500,7 @@ def launcher = T {
=======
@@ -1791,53 +1567,7 @@ def launcher = T {
>>>>>>> b5e95d7b
 
 
 def uploadToGithub(authKey: String) = T.command {
-  val vcsState = VcsVersion.vcsState()
-  val label = vcsState.format()
-  if (label != millVersion()) sys.error("Modified mill version detected, aborting upload")
-  val releaseTag = vcsState.lastTag.getOrElse(sys.error(
-    "Incomplete git history. No tag found.\nIf on CI, make sure your git checkout job includes enough history."
-  ))
-
-  if (releaseTag == label) {
-    // TODO: check if the tag already exists (e.g. because we created it manually) and do not fail
-    scalaj.http.Http(
-      s"https://api.github.com/repos/${Settings.githubOrg}/${Settings.githubRepo}/releases"
-    )
-      .postData(
-        ujson.write(
-          ujson.Obj(
-            "tag_name" -> releaseTag,
-            "name" -> releaseTag
-          )
-        )
-      )
-      .header("Authorization", "token " + authKey)
-      .asString
-  }
-
-  val exampleZips = Seq("example-1", "example-2", "example-3")
-    .map { example =>
-      os.copy(T.workspace / "example" / example, T.dest / example)
-      os.copy(launcher().path, T.dest / example / "mill")
-      os.proc("zip", "-r", T.dest / s"$example.zip", example).call(cwd = T.dest)
-      (T.dest / s"$example.zip", label + "-" + example + ".zip")
-    }
-
-  val zips = exampleZips ++ Seq(
-    (assembly().path, label + "-assembly"),
-    (launcher().path, label)
-  )
-
-  for ((zip, name) <- zips) {
-    upload.apply(
-      zip,
-      releaseTag,
-      name,
-      authKey,
-      Settings.githubOrg,
-      Settings.githubRepo
-    )
-  }
+  // never upload a bootstrapped version
 }
 
 def validate(ev: Evaluator): Command[Unit] = T.command {<|MERGE_RESOLUTION|>--- conflicted
+++ resolved
@@ -1,9 +1,5 @@
 diff --git a/build.sc b/build.sc
-<<<<<<< HEAD
-index cbc7b7aaa..3d8826ab5 100644
-=======
 index 4f70fbc1a4..6506f15622 100644
->>>>>>> b5e95d7b
 --- a/build.sc
 +++ b/build.sc
 @@ -2,27 +2,18 @@
@@ -304,19 +300,6 @@
  }
  
  /** A Module compiled with applied Mill-specific compiler plugins: mill-moduledefs. */
-<<<<<<< HEAD
-@@ -757,7 +528,8 @@ object scalajslib extends MillModule with BuildInfo{
-     override def ivyDeps = Agg(Deps.sbtTestInterface)
-   }
-   object worker extends Cross[WorkerModule]("1")
--  class WorkerModule(scalajsWorkerVersion: String) extends MillInternalModule {
-+  trait WorkerModule extends MillInternalModule with Cross.Module[String]{
-+    override def millSourcePath: os.Path = super.millSourcePath / crossValue
-     override def moduleDeps = Seq(scalajslib.`worker-api`)
-     override def ivyDeps = Agg(
-       Deps.Scalajs_1.scalajsLinker,
-@@ -818,19 +590,20 @@ object contrib extends MillModule {
-=======
 @@ -823,6 +595,7 @@ object scalajslib extends MillModule with BuildInfo{
    object worker extends Cross[WorkerModule]("1")
    class WorkerModule(scalajsWorkerVersion: String) extends MillInternalModule {
@@ -326,97 +309,30 @@
        Deps.Scalajs_1.scalajsLinker,
        Deps.Scalajs_1.scalajsSbtTestAdapter,
 @@ -884,6 +657,7 @@ object contrib extends MillModule {
->>>>>>> b5e95d7b
- 
-     object api extends MillPublishModule
- 
--    object worker extends Cross[WorkerModule](Deps.play.keys.toSeq: _*)
--    class WorkerModule(playBinary: String) extends MillInternalModule {
-+    object worker extends Cross[WorkerModule](Deps.play.keys.toSeq)
-+    trait WorkerModule extends MillInternalModule with Cross.Module[String]{
-+      override def millSourcePath: os.Path = super.millSourcePath / crossValue
+ 
+     object worker extends Cross[WorkerModule](Deps.play.keys.toSeq: _*)
+     class WorkerModule(playBinary: String) extends MillInternalModule {
++      override def millSourcePath: os.Path = super.millSourcePath / playBinary
        override def sources = T.sources {
          // We want to avoid duplicating code as long as the Play APIs allow.
          // But if newer Play versions introduce incompatibilities,
-<<<<<<< HEAD
-         // just remove the shared source dir for that worker and implement directly.
-         Seq(PathRef(millSourcePath / os.up / "src-shared")) ++ super.sources()
-       }
--      override def scalaVersion = Deps.play(playBinary).scalaVersion
-+      override def scalaVersion = Deps.play(crossValue).scalaVersion
-       override def moduleDeps = Seq(playlib.api)
-       override def ivyDeps = Agg(
-         Deps.osLib,
--        Deps.play(playBinary).routesCompiler
-+        Deps.play(crossValue).routesCompiler
-       )
-     }
-   }
-@@ -1009,10 +782,10 @@ object scalanativelib extends MillModule {
-     override def ivyDeps = Agg(Deps.sbtTestInterface)
-   }
-=======
 @@ -1075,6 +849,7 @@ object scalanativelib extends MillModule {
->>>>>>> b5e95d7b
    object worker extends Cross[WorkerModule]("0.4")
--  class WorkerModule(scalaNativeWorkerVersion: String)
--      extends MillInternalModule {
-+  trait WorkerModule extends MillInternalModule with Cross.Module[String]{
-+    override def millSourcePath: os.Path = super.millSourcePath / crossValue
+   class WorkerModule(scalaNativeWorkerVersion: String)
+       extends MillInternalModule {
++    override def millSourcePath: os.Path = super.millSourcePath / scalaNativeWorkerVersion
      override def moduleDeps = Seq(scalanativelib.`worker-api`)
--    override def ivyDeps = scalaNativeWorkerVersion match {
-+    override def ivyDeps = crossValue match {
+     override def ivyDeps = scalaNativeWorkerVersion match {
        case "0.4" =>
-<<<<<<< HEAD
-         Agg(
-           Deps.osLib,
-@@ -1170,7 +943,9 @@ trait IntegrationTestModule extends MillScalaModule {
-   }
-=======
 @@ -1237,6 +1012,7 @@ trait IntegrationTestModule extends MillScalaModule {
->>>>>>> b5e95d7b
- }
- 
--trait IntegrationTestCrossModule extends IntegrationTestModule {
-+trait IntegrationTestCrossModule extends IntegrationTestModule with Cross.Module[String]{
-+  def repoSlug = crossValue
-+  override def millSourcePath = super.millSourcePath / crossValue
+ }
+ 
+ trait IntegrationTestCrossModule extends IntegrationTestModule {
++  override def millSourcePath = super.millSourcePath / repoSlug
    object local extends ModeModule
    object fork extends ModeModule
    object server extends ModeModule
-<<<<<<< HEAD
-@@ -1182,20 +957,20 @@ object example extends MillScalaModule {
- 
-   def moduleDeps = Seq(integration)
- 
--  object basic extends Cross[ExampleCrossModule](listIn(millSourcePath / "basic"): _*)
--  object misc extends Cross[ExampleCrossModule](listIn(millSourcePath / "misc"): _*)
--  object web extends Cross[ExampleCrossModule](listIn(millSourcePath / "web"): _*)
-+  object basic extends Cross[ExampleCrossModule](listIn(millSourcePath / "basic"))
-+  object misc extends Cross[ExampleCrossModule](listIn(millSourcePath / "misc"))
-+  object web extends Cross[ExampleCrossModule](listIn(millSourcePath / "web"))
- 
--  class ExampleCrossModule(val repoSlug: String) extends IntegrationTestCrossModule {
-+  trait ExampleCrossModule extends IntegrationTestCrossModule {
-     def testRepoRoot: T[PathRef] = T.source(millSourcePath)
-     def compile = example.compile()
-   }
- }
- 
- object integration extends MillScalaModule {
--  object failure extends Cross[IntegrationCrossModule](listIn(millSourcePath / "failure"): _*)
--  object feature extends Cross[IntegrationCrossModule](listIn(millSourcePath / "feature"): _*)
--  class IntegrationCrossModule(val repoSlug: String) extends IntegrationTestCrossModule
-+  object failure extends Cross[IntegrationCrossModule](listIn(millSourcePath / "failure"))
-+  object feature extends Cross[IntegrationCrossModule](listIn(millSourcePath / "feature"))
-+  trait IntegrationCrossModule extends IntegrationTestCrossModule
- 
-   def moduleDeps = Seq(scalalib, scalajslib, scalanativelib, runner.test)
- 
-@@ -1725,53 +1500,7 @@ def launcher = T {
-=======
 @@ -1791,53 +1567,7 @@ def launcher = T {
->>>>>>> b5e95d7b
  
  
  def uploadToGithub(authKey: String) = T.command {
