<project version="4">
    <component name="ScalaCompilerConfiguration">
        <profile name="mill 1" modules="">
            <parameters>
<<<<<<< HEAD
                <parameter value="-Xplugin:.../com/lihaoyi/scalac-mill-moduledefs-plugin_3.8.0-RC1/0.12.2/scalac-mill-moduledefs-plugin_3.8.0-RC1-0.12.2.jar"/>
                <parameter value="-Xplugin:.../dist/localRepo.dest/com/lihaoyi/mill-runner-autooverride-plugin_3.8.0-RC1/SNAPSHOT/mill-runner-autooverride-plugin_3.8.0-RC1-SNAPSHOT.jar"/>
=======
                <parameter value="-Xplugin:.../com/lihaoyi/scalac-mill-moduledefs-plugin_3.8.0-RC3/0.12.4/scalac-mill-moduledefs-plugin_3.8.0-RC3-0.12.4.jar"/>
                <parameter value="-Xplugin:.../dist/localRepo.dest/com/lihaoyi/mill-runner-autooverride-plugin_3.8.0-RC3/SNAPSHOT/mill-runner-autooverride-plugin_3.8.0-RC3-SNAPSHOT.jar"/>
>>>>>>> ebdaf429
                <parameter value="-deprecation"/>
                <parameter value="-Wconf:msg=will be encoded on the classpath:silent"/>
            </parameters>
            <plugins>
<<<<<<< HEAD
                <plugin path=".../com/lihaoyi/scalac-mill-moduledefs-plugin_3.8.0-RC1/0.12.2/scalac-mill-moduledefs-plugin_3.8.0-RC1-0.12.2.jar"/>
                <plugin path=".../out/dist/localRepo.dest/com/lihaoyi/mill-runner-autooverride-plugin_3.8.0-RC1/SNAPSHOT/mill-runner-autooverride-plugin_3.8.0-RC1-SNAPSHOT.jar"/>
                <plugin path=".../org/scala-lang/scala3-compiler_3/3.8.0-RC1/scala3-compiler_3-3.8.0-RC1.jar"/>
                <plugin path=".../org/scala-lang/scala3-library_3/3.8.0-RC1/scala3-library_3-3.8.0-RC1.jar"/>
                <plugin path=".../com/lihaoyi/mill-moduledefs_3/0.12.2/mill-moduledefs_3-0.12.2.jar"/>
                <plugin path=".../com/lihaoyi/unroll-annotation_3/0.2.0/unroll-annotation_3-0.2.0.jar"/>
                <plugin path=".../org/scala-lang/scala3-interfaces/3.8.0-RC1/scala3-interfaces-3.8.0-RC1.jar"/>
                <plugin path=".../org/scala-lang/tasty-core_3/3.8.0-RC1/tasty-core_3-3.8.0-RC1.jar"/>
                <plugin path=".../org/scala-lang/modules/scala-asm/9.8.0-scala-1/scala-asm-9.8.0-scala-1.jar"/>
                <plugin path=".../org/scala-sbt/compiler-interface/1.10.7/compiler-interface-1.10.7.jar"/>
                <plugin path=".../org/scala-lang/scala-library/3.8.0-RC1/scala-library-3.8.0-RC1.jar"/>
=======
                <plugin path=".../com/lihaoyi/scalac-mill-moduledefs-plugin_3.8.0-RC3/0.12.4/scalac-mill-moduledefs-plugin_3.8.0-RC3-0.12.4.jar"/>
                <plugin path=".../out/dist/localRepo.dest/com/lihaoyi/mill-runner-autooverride-plugin_3.8.0-RC3/SNAPSHOT/mill-runner-autooverride-plugin_3.8.0-RC3-SNAPSHOT.jar"/>
                <plugin path=".../org/scala-lang/scala3-compiler_3/3.8.0-RC3/scala3-compiler_3-3.8.0-RC3.jar"/>
                <plugin path=".../org/scala-lang/scala3-library_3/3.8.0-RC3/scala3-library_3-3.8.0-RC3.jar"/>
                <plugin path=".../com/lihaoyi/mill-moduledefs_3/0.12.4/mill-moduledefs_3-0.12.4.jar"/>
                <plugin path=".../com/lihaoyi/unroll-annotation_3/0.2.0/unroll-annotation_3-0.2.0.jar"/>
                <plugin path=".../org/scala-lang/scala3-interfaces/3.8.0-RC3/scala3-interfaces-3.8.0-RC3.jar"/>
                <plugin path=".../org/scala-lang/tasty-core_3/3.8.0-RC3/tasty-core_3-3.8.0-RC3.jar"/>
                <plugin path=".../org/scala-lang/modules/scala-asm/9.9.0-scala-1/scala-asm-9.9.0-scala-1.jar"/>
                <plugin path=".../org/scala-sbt/compiler-interface/1.10.7/compiler-interface-1.10.7.jar"/>
                <plugin path=".../org/scala-lang/scala-library/3.8.0-RC3/scala-library-3.8.0-RC3.jar"/>
>>>>>>> ebdaf429
                <plugin path=".../org/scala-sbt/util-interface/1.10.7/util-interface-1.10.7.jar"/>
            </plugins>
        </profile>
        <profile name="mill 2" modules="helloidea,helloidea.scala2_13,helloidea.scala2_13.test,helloidea.scala3,helloidea.scala3.test,helloidea.test,modulea,moduleb,modulec,moduled,modulee,modulef">
            <parameters></parameters>
            <plugins></plugins>
        </profile>
        <profile name="mill 3" modules="helloideajs,helloideajs.test">
            <parameters>
                <parameter value="-scalajs"/>
            </parameters>
            <plugins></plugins>
        </profile>
        <profile name="mill 4" modules="moduleg-2.12.5,moduleg-2.13.6">
            <parameters>
                <parameter value="-Xsource:3"/>
            </parameters>
            <plugins></plugins>
        </profile>
    </component>
</project><|MERGE_RESOLUTION|>--- conflicted
+++ resolved
@@ -2,30 +2,12 @@
     <component name="ScalaCompilerConfiguration">
         <profile name="mill 1" modules="">
             <parameters>
-<<<<<<< HEAD
-                <parameter value="-Xplugin:.../com/lihaoyi/scalac-mill-moduledefs-plugin_3.8.0-RC1/0.12.2/scalac-mill-moduledefs-plugin_3.8.0-RC1-0.12.2.jar"/>
-                <parameter value="-Xplugin:.../dist/localRepo.dest/com/lihaoyi/mill-runner-autooverride-plugin_3.8.0-RC1/SNAPSHOT/mill-runner-autooverride-plugin_3.8.0-RC1-SNAPSHOT.jar"/>
-=======
                 <parameter value="-Xplugin:.../com/lihaoyi/scalac-mill-moduledefs-plugin_3.8.0-RC3/0.12.4/scalac-mill-moduledefs-plugin_3.8.0-RC3-0.12.4.jar"/>
                 <parameter value="-Xplugin:.../dist/localRepo.dest/com/lihaoyi/mill-runner-autooverride-plugin_3.8.0-RC3/SNAPSHOT/mill-runner-autooverride-plugin_3.8.0-RC3-SNAPSHOT.jar"/>
->>>>>>> ebdaf429
                 <parameter value="-deprecation"/>
                 <parameter value="-Wconf:msg=will be encoded on the classpath:silent"/>
             </parameters>
             <plugins>
-<<<<<<< HEAD
-                <plugin path=".../com/lihaoyi/scalac-mill-moduledefs-plugin_3.8.0-RC1/0.12.2/scalac-mill-moduledefs-plugin_3.8.0-RC1-0.12.2.jar"/>
-                <plugin path=".../out/dist/localRepo.dest/com/lihaoyi/mill-runner-autooverride-plugin_3.8.0-RC1/SNAPSHOT/mill-runner-autooverride-plugin_3.8.0-RC1-SNAPSHOT.jar"/>
-                <plugin path=".../org/scala-lang/scala3-compiler_3/3.8.0-RC1/scala3-compiler_3-3.8.0-RC1.jar"/>
-                <plugin path=".../org/scala-lang/scala3-library_3/3.8.0-RC1/scala3-library_3-3.8.0-RC1.jar"/>
-                <plugin path=".../com/lihaoyi/mill-moduledefs_3/0.12.2/mill-moduledefs_3-0.12.2.jar"/>
-                <plugin path=".../com/lihaoyi/unroll-annotation_3/0.2.0/unroll-annotation_3-0.2.0.jar"/>
-                <plugin path=".../org/scala-lang/scala3-interfaces/3.8.0-RC1/scala3-interfaces-3.8.0-RC1.jar"/>
-                <plugin path=".../org/scala-lang/tasty-core_3/3.8.0-RC1/tasty-core_3-3.8.0-RC1.jar"/>
-                <plugin path=".../org/scala-lang/modules/scala-asm/9.8.0-scala-1/scala-asm-9.8.0-scala-1.jar"/>
-                <plugin path=".../org/scala-sbt/compiler-interface/1.10.7/compiler-interface-1.10.7.jar"/>
-                <plugin path=".../org/scala-lang/scala-library/3.8.0-RC1/scala-library-3.8.0-RC1.jar"/>
-=======
                 <plugin path=".../com/lihaoyi/scalac-mill-moduledefs-plugin_3.8.0-RC3/0.12.4/scalac-mill-moduledefs-plugin_3.8.0-RC3-0.12.4.jar"/>
                 <plugin path=".../out/dist/localRepo.dest/com/lihaoyi/mill-runner-autooverride-plugin_3.8.0-RC3/SNAPSHOT/mill-runner-autooverride-plugin_3.8.0-RC3-SNAPSHOT.jar"/>
                 <plugin path=".../org/scala-lang/scala3-compiler_3/3.8.0-RC3/scala3-compiler_3-3.8.0-RC3.jar"/>
@@ -37,7 +19,6 @@
                 <plugin path=".../org/scala-lang/modules/scala-asm/9.9.0-scala-1/scala-asm-9.9.0-scala-1.jar"/>
                 <plugin path=".../org/scala-sbt/compiler-interface/1.10.7/compiler-interface-1.10.7.jar"/>
                 <plugin path=".../org/scala-lang/scala-library/3.8.0-RC3/scala-library-3.8.0-RC3.jar"/>
->>>>>>> ebdaf429
                 <plugin path=".../org/scala-sbt/util-interface/1.10.7/util-interface-1.10.7.jar"/>
             </plugins>
         </profile>
