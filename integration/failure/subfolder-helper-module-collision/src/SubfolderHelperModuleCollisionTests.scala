--- conflicted
+++ resolved
@@ -10,13 +10,8 @@
       import tester._
       val res = eval(("resolve", "_"))
       assert(res.isSuccess == false)
-<<<<<<< HEAD
-      // Not a great error message but it will have to do for now
+      // Not a great error message, but it will have to do for now
       assert(res.err.contains("Trying to define package with same name as class sub"))
-=======
-      // Not a great error message, but it will have to do for now
-      assert(res.err.contains("sub is already defined as object sub"))
->>>>>>> 80f2a88e
     }
   }
 }