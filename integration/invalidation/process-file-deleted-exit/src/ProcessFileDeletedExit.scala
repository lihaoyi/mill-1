--- conflicted
+++ resolved
@@ -20,24 +20,12 @@
       assert(!os.exists(workspacePath / "out/mill-daemon"))
       assert(!os.exists(workspacePath / "out/mill-no-daemon"))
 
-<<<<<<< HEAD
       val spawned = spawn(("--watch", "foo"))
-=======
-      val spawned = prepEval(
-        ("--watch", "foo"),
-        stdout = os.ProcessOutput.Readlines { println(_) },
-        stderr = os.ProcessOutput.Readlines { println(_) }
-      ).spawn()
->>>>>>> cac50ddc
 
       if (tester.daemonMode) assertEventually { os.exists(workspacePath / "out/mill-daemon") }
       else assertEventually { os.exists(workspacePath / "out/mill-no-daemon") }
 
-<<<<<<< HEAD
       assert(spawned.process.isAlive())
-=======
-      assert(spawned.isAlive())
->>>>>>> cac50ddc
 
       val processRoot =
         if (tester.daemonMode) workspacePath / "out/mill-daemon"
@@ -55,13 +43,7 @@
         }
       }
 
-      assertEventually {
-<<<<<<< HEAD
-        !spawned.process.isAlive()
-=======
-        !spawned.isAlive()
->>>>>>> cac50ddc
-      }
+      assertEventually(!spawned.process.isAlive())
     }
   }
 }