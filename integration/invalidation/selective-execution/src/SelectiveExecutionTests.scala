--- conflicted
+++ resolved
@@ -190,29 +190,12 @@
       test("changed-inputs") - retry(1) {
         integrationTest { tester =>
           import tester._
-<<<<<<< HEAD
           val spawned = spawn(("--watch", "{foo.fooCommand,bar.barCommand}"))
-=======
-          @volatile var output0 = List.empty[String]
-
-          def output = output0.mkString("\n")
-
-          prepEval(
-            ("--watch", "{foo.fooCommand,bar.barCommand}"),
-            check = true,
-            stdout = os.ProcessOutput.Readlines { line =>
-              println("stdout " + line)
-              output0 = output0 :+ line
-            },
-            stderr = os.ProcessOutput.Readlines { line =>
-              println("stderr " + line)
-            }
-          ).spawn()
->>>>>>> cac50ddc
-
-          assertEventually {
-            val output = spawned.stdout.text()
-            output.contains("Computing fooCommand") && output.contains("Computing barCommand")
+
+          assertEventually {
+            spawned.stdout.text().contains(
+              "Computing fooCommand"
+            ) && spawned.stdout.text().contains("Computing barCommand")
           }
 
           // Make sure editing each individual input results in the corresponding downstream
@@ -221,57 +204,54 @@
           spawned.clear()
           modifyFile(workspacePath / "bar/bar.txt", _ + "!")
           assertEventually {
-            val output = spawned.stdout.text()
-            !output.contains("Computing fooCommand") && output.contains("Computing barCommand")
+            !spawned.stdout.text().contains(
+              "Computing fooCommand"
+            ) && spawned.stdout.text().contains("Computing barCommand")
           }
 
           // Test for a bug where modifying the sources 2nd time would run tasks from both modules.
           spawned.clear()
           modifyFile(workspacePath / "bar/bar.txt", _ + "!")
           assertEventually {
-            val output = spawned.stdout.text()
-            !output.contains("Computing fooCommand") && output.contains("Computing barCommand")
+            !spawned.stdout.text().contains(
+              "Computing fooCommand"
+            ) && spawned.stdout.text().contains("Computing barCommand")
           }
 
           spawned.clear()
           modifyFile(workspacePath / "foo/foo.txt", _ + "!")
           assertEventually {
-            val output = spawned.stdout.text()
-            output.contains("Computing fooCommand") && !output.contains("Computing barCommand")
+            spawned.stdout.text().contains(
+              "Computing fooCommand"
+            ) && !spawned.stdout.text().contains("Computing barCommand")
           }
         }
       }
       test("show-changed-inputs") - retry(1) {
         integrationTest { tester =>
           import tester._
-<<<<<<< HEAD
           val spawned = spawn(("--watch", "show", "{foo.fooCommand,bar.barCommand}"))
-          def allOutput = spawned.stdout.text() + spawned.stderr.text()
-=======
-          @volatile var output0 = List.empty[String]
-          def output = output0.mkString("\n")
-          prepEval(
-            ("--watch", "show", "{foo.fooCommand,bar.barCommand}"),
-            check = true,
-            stderr = os.ProcessOutput.Readlines(line => output0 = output0 :+ line),
-            stdout = os.ProcessOutput.Readlines(line => output0 = output0 :+ line)
-          ).spawn()
->>>>>>> cac50ddc
-
-          assertEventually {
-            allOutput.contains("Computing fooCommand") && allOutput.contains("Computing barCommand")
+
+          assertEventually {
+            spawned.stdout.text().contains(
+              "Computing fooCommand"
+            ) && spawned.stdout.text().contains("Computing barCommand")
           }
 
           spawned.clear()
           modifyFile(workspacePath / "bar/bar.txt", _ + "!")
           assertEventually {
-            !allOutput.contains("Computing fooCommand") && allOutput.contains("Computing barCommand")
+            !spawned.stdout.text().contains(
+              "Computing fooCommand"
+            ) && spawned.stdout.text().contains("Computing barCommand")
           }
 
           spawned.clear()
           modifyFile(workspacePath / "foo/foo.txt", _ + "!")
           assertEventually {
-            allOutput.contains("Computing fooCommand") && !allOutput.contains("Computing barCommand")
+            spawned.stdout.text().contains(
+              "Computing fooCommand"
+            ) && !spawned.stdout.text().contains("Computing barCommand")
           }
         }
       }
@@ -280,30 +260,21 @@
         integrationTest { tester =>
           import tester._
 
-<<<<<<< HEAD
           val spawned = spawn(("--watch", "{foo.fooCommand,bar.barCommand}"))
-=======
-          @volatile var output0 = List.empty[String]
-          def output = output0.mkString("\n")
-          prepEval(
-            ("--watch", "{foo.fooCommand,bar.barCommand}"),
-            check = true,
-            stdout = os.ProcessOutput.Readlines { line => output0 = output0 :+ line },
-            stderr = os.ProcessOutput.Readlines { line => System.err.println(line) }
-          ).spawn()
->>>>>>> cac50ddc
-
-          assertEventually {
-            val output = spawned.stdout.text()
-            output.contains("Computing fooCommand") && output.contains("Computing barCommand")
+
+          assertEventually {
+            spawned.stdout.text().contains(
+              "Computing fooCommand"
+            ) && spawned.stdout.text().contains("Computing barCommand")
           }
 
           // Check method body code changes correctly trigger downstream evaluation
           spawned.clear()
           modifyFile(workspacePath / "build.mill", _.replace("\"barHelper \"", "\"barHelper! \""))
           assertEventually {
-            val output = spawned.stdout.text()
-            !output.contains("Computing fooCommand") && output.contains("Computing barCommand")
+            !spawned.stdout.text().contains(
+              "Computing fooCommand"
+            ) && spawned.stdout.text().contains("Computing barCommand")
           }
 
           // Check module body code changes correctly trigger downstream evaluation
@@ -313,8 +284,9 @@
             _.replace("object foo extends Module {", "object foo extends Module { println(123)")
           )
           assertEventually {
-            val output = spawned.stdout.text()
-            output.contains("Computing fooCommand") && !output.contains("Computing barCommand")
+            spawned.stdout.text().contains(
+              "Computing fooCommand"
+            ) && !spawned.stdout.text().contains("Computing barCommand")
           }
         }
       }
