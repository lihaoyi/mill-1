package mill.integration
import mill.testkit.UtestIntegrationTestSuite
import scala.concurrent.Future
import scala.concurrent.ExecutionContext.Implicits.global
import scala.concurrent.duration._

import utest._
import utest.asserts.{RetryMax, RetryInterval}

object SelectiveExecutionTests extends UtestIntegrationTestSuite {
  implicit val retryMax: RetryMax = RetryMax(120.seconds)
  implicit val retryInterval: RetryInterval = RetryInterval(1.seconds)
  val tests: Tests = Tests {
    test("changed-inputs") - integrationTest { tester =>
      import tester._

      eval(("selective.prepare", "{foo.fooCommand,bar.barCommand}"), check = true)

      // no op
      val noOp = eval(
        ("selective.run", "{foo.fooCommand,bar.barCommand}"),
        check = true,
        stderr = os.Inherit
      )

      assert(!noOp.out.contains("Computing fooCommand"))
      assert(!noOp.out.contains("Computing barCommand"))

      // After one input changed
      modifyFile(workspacePath / "bar/bar.txt", _ + "!")

      val resolve = eval(("selective.resolve", "{foo.fooCommand,bar.barCommand}"), check = true)
      assert(resolve.out == "bar.barCommand")

      val cached = eval(
        ("selective.run", "{foo.fooCommand,bar.barCommand}"),
        check = true,
        stderr = os.Inherit
      )

      assert(!cached.out.contains("Computing fooCommand"))
      assert(cached.out.contains("Computing barCommand"))
<<<<<<< HEAD
=======

      // zero out the `mill-selective-execution.json` file to run all tasks
      os.write.over(workspacePath / "out/mill-selective-execution.json", "")
      val runAll = eval(
        ("selective.run", "{foo.fooCommand,bar.barCommand}"),
        check = true,
        stderr = os.Inherit
      )

      assert(runAll.out.contains("Computing fooCommand"))
      assert(runAll.out.contains("Computing barCommand"))
>>>>>>> 0d879c54
    }
    test("changed-inputs-generic") - integrationTest { tester =>
      // Make sure you can run `selective.prepare` on a broader set of tasks than
      // `selective.resolve` or `selective.run` and thingsstill work
      import tester._

      eval(("selective.prepare", "{foo.fooCommand,bar.barCommand}"), check = true)
      modifyFile(workspacePath / "bar/bar.txt", _ + "!")

      val resolve = eval(("selective.resolve", "bar.barCommand"), check = true)
      assert(resolve.out == "bar.barCommand")
      val resolve2 = eval(("selective.resolve", "foo.fooCommand"), check = true)
      assert(resolve2.out == "")

      val cached = eval(
        ("selective.run", "bar.barCommand"),
        check = true,
        stderr = os.Inherit
      )

      assert(!cached.out.contains("Computing fooCommand"))
      assert(cached.out.contains("Computing barCommand"))
    }
    test("default-command") - integrationTest { tester =>
      import tester._

      eval(("selective.prepare", "bar"), check = true)

      val resolve = eval(("selective.resolve", "bar"), check = true)
      assert(resolve.out == "")

      modifyFile(workspacePath / "bar/bar.txt", _ + "!")
      val resolve2 = eval(("selective.resolve", "bar"), check = true)
      assert(resolve2.out != "")

      val cached = eval(("selective.run", "bar"), check = true, stderr = os.Inherit)

      assert(!cached.out.contains("Computing fooCommand"))
      assert(cached.out.contains("Computing barCommand"))
    }
    test("changed-code") - integrationTest { tester =>
      import tester._

      // Check method body code changes correctly trigger downstream evaluation
      eval(
        ("selective.prepare", "{foo.fooCommand,bar.barCommand}"),
        check = true,
        stderr = os.Inherit
      )
      modifyFile(workspacePath / "build.mill", _.replace("\"barHelper \"", "\"barHelper! \""))
      val cached1 =
        eval(
          ("selective.run", "{foo.fooCommand,bar.barCommand}"),
          check = true,
          stderr = os.Inherit
        )

      assert(!cached1.out.contains("Computing fooCommand"))
      assert(cached1.out.contains("Computing barCommand"))

      // Check module body code changes correctly trigger downstream evaluation
      eval(
        ("selective.prepare", "{foo.fooCommand,bar.barCommand}"),
        check = true,
        stderr = os.Inherit
      )
      modifyFile(
        workspacePath / "build.mill",
        _.replace("object foo extends Module {", "object foo extends Module { println(123)")
      )
      val cached2 =
        eval(
          ("selective.run", "{foo.fooCommand,bar.barCommand}"),
          check = true,
          stderr = os.Inherit
        )

      assert(cached2.out.contains("Computing fooCommand"))
      assert(!cached2.out.contains("Computing barCommand"))
    }

    test("watch") {
      test("changed-inputs") - integrationTest { tester =>
        import tester._
        @volatile var output0 = List.empty[String]
        def output = output0.mkString("\n")
        Future {
          eval(
            ("--watch", "{foo.fooCommand,bar.barCommand}"),
            check = true,
            stdout = os.ProcessOutput.Readlines(line => output0 = output0 :+ line),
            stderr = os.Inherit
          )
        }

        eventually(
          output.contains("Computing fooCommand") && output.contains("Computing barCommand")
        )
        output0 = Nil
        modifyFile(workspacePath / "bar/bar.txt", _ + "!")
        eventually(
          !output.contains("Computing fooCommand") && output.contains("Computing barCommand")
        )
        eventually(
          !output.contains("Computing fooCommand") && output.contains("Computing barCommand")
        )
      }
      test("show-changed-inputs") - integrationTest { tester =>
        import tester._
        @volatile var output0 = List.empty[String]
        def output = output0.mkString("\n")
        Future {
          eval(
            ("--watch", "show", "{foo.fooCommand,bar.barCommand}"),
            check = true,
            stderr = os.ProcessOutput.Readlines(line => output0 = output0 :+ line)
          )
        }

        eventually(
          output.contains("Computing fooCommand") && output.contains("Computing barCommand")
        )
        output0 = Nil
        modifyFile(workspacePath / "bar/bar.txt", _ + "!")
        // For now, selective execution doesn't work with `show`, and always runs all provided
        // tasks. This is necessary because we need all specified tasks to be run in order to
        // get their value to render as JSON at the end of `show`
        eventually(
          output.contains("Computing fooCommand") && output.contains("Computing barCommand")
        )
        eventually(
          output.contains("Computing fooCommand") && output.contains("Computing barCommand")
        )
      }

      test("changed-code") - integrationTest { tester =>
        import tester._

        @volatile var output0 = List.empty[String]
        def output = output0.mkString("\n")
        Future {
          eval(
            ("--watch", "{foo.fooCommand,bar.barCommand}"),
            check = true,
            stdout = os.ProcessOutput.Readlines(line => output0 = output0 :+ line),
            stderr = os.Inherit
          )
        }

        eventually(
          output.contains("Computing fooCommand") && output.contains("Computing barCommand")
        )
        output0 = Nil

        // Check method body code changes correctly trigger downstream evaluation
        modifyFile(workspacePath / "build.mill", _.replace("\"barHelper \"", "\"barHelper! \""))

        eventually(
          !output.contains("Computing fooCommand") && output.contains("Computing barCommand")
        )
        output0 = Nil

        // Check module body code changes correctly trigger downstream evaluation
        modifyFile(
          workspacePath / "build.mill",
          _.replace("object foo extends Module {", "object foo extends Module { println(123)")
        )

        eventually(
          output.contains("Computing fooCommand") && !output.contains("Computing barCommand")
        )
      }
    }
    test("failures") {
      test("missing-prepare") - integrationTest { tester =>
        import tester._

        val cached = eval(
          ("selective.run", "{foo.fooCommand,bar.barCommand}"),
          check = false,
          stderr = os.Pipe
        )

        assert(cached.err.contains("`selective.run` can only be run after `selective.prepare`"))
      }
    }
  }
}<|MERGE_RESOLUTION|>--- conflicted
+++ resolved
@@ -40,8 +40,6 @@
 
       assert(!cached.out.contains("Computing fooCommand"))
       assert(cached.out.contains("Computing barCommand"))
-<<<<<<< HEAD
-=======
 
       // zero out the `mill-selective-execution.json` file to run all tasks
       os.write.over(workspacePath / "out/mill-selective-execution.json", "")
@@ -53,8 +51,8 @@
 
       assert(runAll.out.contains("Computing fooCommand"))
       assert(runAll.out.contains("Computing barCommand"))
->>>>>>> 0d879c54
-    }
+    }
+
     test("changed-inputs-generic") - integrationTest { tester =>
       // Make sure you can run `selective.prepare` on a broader set of tasks than
       // `selective.resolve` or `selective.run` and thingsstill work
