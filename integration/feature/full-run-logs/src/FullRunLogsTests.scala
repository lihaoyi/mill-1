--- conflicted
+++ resolved
@@ -31,26 +31,6 @@
       res.isSuccess ==> true
       assert("\\[\\d+\\] <h1>hello</h1>".r.matches(res.out))
 
-<<<<<<< HEAD
-      val expectedErrorRegex =
-        s"""==================================================== run --text hello ================================================
-           |======================================================================================================================
-           |[build.mill-57/61] compile
-           |[build.mill-57] [info] compiling 1 Scala source to ${tester.workspacePath}/out/mill-build/compile.dest/classes ...
-           |[build.mill-57] [info] done compiling
-           |[40/46] compile
-           |[40] [info] compiling 1 Java source to ${tester.workspacePath}/out/compile.dest/classes ...
-           |[40] [info] done compiling
-           |[46/46] run
-           |[46/46] ============================================ run --text hello ============================================<seconds-digits>s
-           |======================================================================================================================"""
-          .stripMargin
-          .replaceAll("(\r\n)|\r", "\n")
-          .replace('\\', '/')
-          .split("<seconds-digits>")
-          .map(java.util.regex.Pattern.quote)
-          .mkString("=? [\\d]+")
-=======
       val expectedErrorRegex = java.util.regex.Pattern
         .quote(
           s"""<dashes> run --text hello <dashes>
@@ -70,7 +50,6 @@
         )
         .replace("<digits>", "\\E\\d+\\Q")
         .replace("<dashes>", "\\E=+\\Q")
->>>>>>> 80f2a88e
 
       val normErr = res.err.replace('\\', '/').replaceAll("(\r\n)|\r", "\n")
       assert(expectedErrorRegex.r.matches(normErr))
