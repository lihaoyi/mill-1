--- conflicted
+++ resolved
@@ -5,12 +5,6 @@
 matrix:
   include:
   - stage: build
-<<<<<<< HEAD
-    env: CI_SCRIPT=ci/test-mill-bootstrap.sh
-    jdk: oraclejdk9
-  - stage: build
-=======
->>>>>>> e628c84b
     env: CI_SCRIPT=ci/test-mill-0.sh
     jdk: oraclejdk8
   - stage: build
