package mill.scalalib.worker

import mill.api.Loose.Agg
import mill.api.{CachedFactory, CompileProblemReporter, Ctx, PathRef, Result, internal}
import mill.scalalib.api.{CompilationResult, Versions, ZincWorkerApi, ZincWorkerUtil}
import os.Path
import sbt.internal.inc.{Analysis, CompileFailed, FreshCompilerCache, ManagedLoggedReporter, MappedFileConverter, MappedVirtualFile, ScalaInstance, Stamps, ZincUtil, javac}
import sbt.internal.inc.classpath.ClasspathUtil
import sbt.internal.inc.consistent.ConsistentFileAnalysisStore
import sbt.internal.util.{ConsoleAppender, ConsoleOut}
import sbt.mill.SbtLoggerUtils
<<<<<<< HEAD
import xsbti.compile.analysis.{ReadMapper, ReadWriteMappers, Stamp, WriteMapper}
import xsbti.compile.{AnalysisContents, AnalysisStore, AuxiliaryClassFileExtension, ClasspathOptions, CompileAnalysis, CompileOrder, Compilers, IncOptions, JavaTools, MiniSetup, PreviousResult}
import xsbti.{PathBasedFile, VirtualFile, VirtualFileRef}
=======
import xsbti.compile.analysis.ReadWriteMappers
import xsbti.compile.{
  AnalysisContents,
  AnalysisStore,
  AuxiliaryClassFileExtension,
  ClasspathOptions,
  CompileAnalysis,
  CompileOrder,
  Compilers,
  IncOptions,
  JavaTools,
  MiniSetup,
  PreviousResult
}
import xsbti.{PathBasedFile, VirtualFile}
import xsbti.compile.CompileProgress
>>>>>>> 029317d3

import java.io.File
import java.net.URLClassLoader
import java.nio.file
import java.util.Optional
import scala.collection.mutable
import scala.util.Properties.isWin

@internal
class ZincWorkerImpl(
    compilerBridge: Either[
      (ZincWorkerApi.Ctx, (String, String) => (Option[Agg[PathRef]], PathRef)),
      String => PathRef
    ],
    jobs: Int,
    compileToJar: Boolean,
    zincLogDebug: Boolean,
    javaHome: Option[PathRef]
) extends ZincWorkerApi with AutoCloseable {
  val libraryJarNameGrep: (Agg[PathRef], String) => PathRef =
    ZincWorkerUtil.grepJar(_, "scala-library", _, sources = false)

  case class CompileCacheKey(
      scalaVersion: String,
      compilerClasspath: Seq[PathRef],
      scalacPluginClasspath: Seq[PathRef],
      scalaOrganization: String,
      javacRuntimeOptions: Seq[String]
  ) {
    val combinedCompilerClasspath: Seq[PathRef] = compilerClasspath ++ scalacPluginClasspath
    val compilersSig: Int =
      combinedCompilerClasspath.hashCode() + scalaVersion.hashCode() +
        scalaOrganization.hashCode() + javacRuntimeOptions.hashCode()
  }
  object scalaCompilerCache extends CachedFactory[CompileCacheKey, (URLClassLoader, Compilers)] {

    override def maxCacheSize = jobs

    override def setup(key: CompileCacheKey): (URLClassLoader, Compilers) = {
      import key._

      val combinedCompilerJars = combinedCompilerClasspath.iterator.map(_.path.toIO).toArray

      val compiledCompilerBridge = compileBridgeIfNeeded(
        scalaVersion,
        scalaOrganization,
        compilerClasspath
      )
      val loader = getCachedClassLoader(compilersSig, combinedCompilerJars)
      val scalaInstance = new ScalaInstance(
        version = key.scalaVersion,
        loader = loader,
        loaderCompilerOnly = loader,
        loaderLibraryOnly = ClasspathUtil.rootLoader,
        libraryJars = Array(libraryJarNameGrep(
          compilerClasspath,
          // we don't support too outdated dotty versions
          // and because there will be no scala 2.14, so hardcode "2.13." here is acceptable
          if (ZincWorkerUtil.isDottyOrScala3(key.scalaVersion)) "2.13." else key.scalaVersion
        ).path.toIO),
        compilerJars = combinedCompilerJars,
        allJars = combinedCompilerJars,
        explicitActual = None
      )
      val compilers = ic.compilers(
        javaTools = getLocalOrCreateJavaTools(javacRuntimeOptions),
        scalac = ZincUtil.scalaCompiler(scalaInstance, compiledCompilerBridge.toIO)
      )
      (loader, compilers)
    }

    override def teardown(key: CompileCacheKey, value: (URLClassLoader, Compilers)): Unit = {
      import key._
      classloaderCache.updateWith(compilersSig) {
        case Some((cl, 1)) =>
          cl.close()
          None
        case Some((cl, n)) if n > 1 => Some((cl, n - 1))
        // No other cases; n should never be zero or negative
      }
    }
  }

  private[this] val classloaderCache =
    collection.mutable.LinkedHashMap.empty[Long, (URLClassLoader, Int)]

  def getCachedClassLoader(
      compilersSig: Long,
      combinedCompilerJars: Array[java.io.File]
  ): URLClassLoader = {
    classloaderCache.synchronized {
      classloaderCache.get(compilersSig) match {
        case Some((cl, i)) =>
          classloaderCache(compilersSig) = (cl, i + 1)
          cl
        case _ =>
          // the Scala compiler must load the `xsbti.*` classes from the same loader as `ZincWorkerImpl`
          val cl = mill.api.ClassLoader.create(
            combinedCompilerJars.map(_.toURI.toURL).toSeq,
            parent = null,
            sharedLoader = getClass.getClassLoader,
            sharedPrefixes = Seq("xsbti")
          )(new Ctx.Home { override def home: Path = os.home })
          classloaderCache.update(compilersSig, (cl, 1))
          cl
      }
    }
  }

  object javaOnlyCompilerCache extends CachedFactory[Seq[String], Compilers] {

    override def setup(key: Seq[String]): Compilers = {
      // Only options relevant for the compiler runtime influence the cached instance
      // Keep the classpath as written by the user
      val classpathOptions = ClasspathOptions.of(
        /*bootLibrary*/ false,
        /*compiler*/ false,
        /*extra*/ false,
        /*autoBoot*/ false,
        /*filterLibrary*/ false
      )

      val dummyFile = new java.io.File("")
      // Zinc does not have an entry point for Java-only compilation, so we need
      // to make up a dummy ScalaCompiler instance.
      val scalac = ZincUtil.scalaCompiler(
        new ScalaInstance(
          version = "",
          loader = null,
          loaderCompilerOnly = null,
          loaderLibraryOnly = null,
          libraryJars = Array(dummyFile),
          compilerJars = Array(dummyFile),
          allJars = new Array(0),
          explicitActual = Some("")
        ),
        dummyFile,
        classpathOptions // this is used for javac too
      )

      val javaTools = getLocalOrCreateJavaTools(key)

      val compilers = ic.compilers(javaTools, scalac)
      compilers

    }

    override def teardown(key: Seq[String], value: Compilers): Unit = ()

    override def maxCacheSize: Int = jobs
  }

  private def zincLogLevel = if (zincLogDebug) sbt.util.Level.Debug else sbt.util.Level.Info
  private[this] val ic = new sbt.internal.inc.IncrementalCompilerImpl()

  private def filterJavacRuntimeOptions(opt: String): Boolean = opt.startsWith("-J")

  private def getLocalOrCreateJavaTools(javacRuntimeOptions: Seq[String]): JavaTools = {
    val javaHome = this.javaHome.map(_.path.toNIO)
    val (javaCompiler, javaDoc) =
      // Local java compilers don't accept -J flags so when we put this together if we detect
      // any javacOptions starting with -J we ensure we have a non-local Java compiler which
      // can handle them.
      if (javacRuntimeOptions.exists(filterJavacRuntimeOptions) || javaHome.isDefined) {
        (javac.JavaCompiler.fork(javaHome), javac.Javadoc.fork(javaHome))

      } else {
        val compiler = javac.JavaCompiler.local.getOrElse(javac.JavaCompiler.fork(None))
        val docs = javac.Javadoc.local.getOrElse(javac.Javadoc.fork())
        (compiler, docs)
      }
    javac.JavaTools(javaCompiler, javaDoc)
  }

  val compilerBridgeLocks: mutable.Map[String, Object] =
    collection.mutable.Map.empty[String, Object]

  def docJar(
      scalaVersion: String,
      scalaOrganization: String,
      compilerClasspath: Agg[PathRef],
      scalacPluginClasspath: Agg[PathRef],
      args: Seq[String]
  )(implicit ctx: ZincWorkerApi.Ctx): Boolean = {
    withCompilers(
      scalaVersion,
      scalaOrganization,
      compilerClasspath,
      scalacPluginClasspath,
      Seq()
    ) { (compilers: Compilers) =>
      if (ZincWorkerUtil.isDotty(scalaVersion) || ZincWorkerUtil.isScala3Milestone(scalaVersion)) {
        // dotty 0.x and scala 3 milestones use the dotty-doc tool
        val dottydocClass =
          compilers.scalac().scalaInstance().loader().loadClass("dotty.tools.dottydoc.DocDriver")
        val dottydocMethod = dottydocClass.getMethod("process", classOf[Array[String]])
        val reporter =
          dottydocMethod.invoke(dottydocClass.getConstructor().newInstance(), args.toArray)
        val hasErrorsMethod = reporter.getClass().getMethod("hasErrors")
        !hasErrorsMethod.invoke(reporter).asInstanceOf[Boolean]
      } else if (ZincWorkerUtil.isScala3(scalaVersion)) {
        val scaladocClass =
          compilers.scalac().scalaInstance().loader().loadClass("dotty.tools.scaladoc.Main")
        val scaladocMethod = scaladocClass.getMethod("run", classOf[Array[String]])
        val reporter =
          scaladocMethod.invoke(scaladocClass.getConstructor().newInstance(), args.toArray)
        val hasErrorsMethod = reporter.getClass().getMethod("hasErrors")
        !hasErrorsMethod.invoke(reporter).asInstanceOf[Boolean]
      } else {
        val scaladocClass =
          compilers.scalac().scalaInstance().loader().loadClass("scala.tools.nsc.ScalaDoc")
        val scaladocMethod = scaladocClass.getMethod("process", classOf[Array[String]])
        scaladocMethod.invoke(
          scaladocClass.getConstructor().newInstance(),
          args.toArray
        ).asInstanceOf[Boolean]
      }
    }
  }

  /** Compile the SBT/Zinc compiler bridge in the `compileDest` directory */
  def compileZincBridge(
      ctx0: ZincWorkerApi.Ctx,
      workingDir: os.Path,
      compileDest: os.Path,
      scalaVersion: String,
      compilerClasspath: Agg[PathRef],
      compilerBridgeClasspath: Agg[PathRef],
      compilerBridgeSourcesJar: os.Path
  ): Unit = {
    if (scalaVersion == "2.12.0") {
      // The Scala 2.10.0 compiler fails on compiling the compiler bridge
      throw new IllegalArgumentException(
        "The current version of Zinc is incompatible with Scala 2.12.0.\n" +
          "Use Scala 2.12.1 or greater (2.12.12 is recommended)."
      )
    }

    ctx0.log.info("Compiling compiler interface...")

    os.makeDir.all(workingDir)
    os.makeDir.all(compileDest)

    val sourceFolder = os.unzip(compilerBridgeSourcesJar, workingDir / "unpacked")
    val classloader = mill.api.ClassLoader.create(
      compilerClasspath.iterator.map(_.path.toIO.toURI.toURL).toSeq,
      null
    )(ctx0)

    val (sources, resources) =
      os.walk(sourceFolder).filter(os.isFile)
        .partition(a => a.ext == "scala" || a.ext == "java")

    resources.foreach { res =>
      val dest = compileDest / res.relativeTo(sourceFolder)
      os.move(res, dest, replaceExisting = true, createFolders = true)
    }

    val argsArray = Array[String](
      "-d",
      compileDest.toString,
      "-classpath",
      (compilerClasspath.iterator ++ compilerBridgeClasspath).map(_.path).mkString(
        File.pathSeparator
      )
    ) ++ sources.map(_.toString)

    val allScala = sources.forall(_.ext == "scala")
    val allJava = sources.forall(_.ext == "java")
    if (allJava) {
      val javacExe: String =
        sys.props
          .get("java.home")
          .map(h =>
            if (isWin) new File(h, "bin\\javac.exe")
            else new File(h, "bin/javac")
          )
          .filter(f => f.exists())
          .fold("javac")(_.getAbsolutePath())
      import scala.sys.process._
      (Seq(javacExe) ++ argsArray).!
    } else if (allScala) {
      val compilerMain = classloader.loadClass(
        if (ZincWorkerUtil.isDottyOrScala3(scalaVersion)) "dotty.tools.dotc.Main"
        else "scala.tools.nsc.Main"
      )
      compilerMain
        .getMethod("process", classOf[Array[String]])
        .invoke(null, argsArray ++ Array("-nowarn"))
    } else {
      throw new IllegalArgumentException("Currently not implemented case.")
    }
  }

  /**
   * If needed, compile (for Scala 2) or download (for Dotty) the compiler bridge.
   * @return a path to the directory containing the compiled classes, or to the downloaded jar file
   */
  def compileBridgeIfNeeded(
      scalaVersion: String,
      scalaOrganization: String,
      compilerClasspath: Agg[PathRef]
  ): os.Path = {
    compilerBridge match {
      case Right(compiled) => compiled(scalaVersion).path
      case Left((ctx0, bridgeProvider)) =>
        val workingDir = ctx0.dest / s"zinc-${Versions.zinc}" / scalaVersion
        val lock = synchronized(compilerBridgeLocks.getOrElseUpdate(scalaVersion, new Object()))
        val compiledDest = workingDir / "compiled"
        lock.synchronized {
          if (os.exists(compiledDest / "DONE")) compiledDest
          else {
            val (cp, bridgeJar) = bridgeProvider(scalaVersion, scalaOrganization)
            cp match {
              case None => bridgeJar.path
              case Some(bridgeClasspath) =>
                compileZincBridge(
                  ctx0,
                  workingDir,
                  compiledDest,
                  scalaVersion,
                  compilerClasspath,
                  bridgeClasspath,
                  bridgeJar.path
                )
                os.write(compiledDest / "DONE", "")
                compiledDest
            }
          }

        }
    }

  }

  /**
   * Discover main classes by inspecting the classpath.
   *
   * This implementation uses the Scala API of `scalap` to inspect the classfiles for `public static main` methods.
   *
   * In contrast to [[discoverMainClasses()]], this version does not need a successful zinc compilation,
   * which makes it independent of the actual used compiler.
   * It should also work for JVM bytecode generated by Kotlin and other languages.
   *
   * This implementation is only in this "zinc"-specific module, because this module is already shared between all `JavaModule`s.
   */
  override def discoverMainClasses(classpath: Seq[os.Path]): Seq[String] = {
    DiscoverMainClassesMain(classpath)
  }

  def discoverMainClasses(compilationResult: CompilationResult): Seq[String] = {
    def toScala[A](o: Optional[A]): Option[A] = if (o.isPresent) Some(o.get) else None

    toScala(fileAnalysisStore(compilationResult.analysisFile).get())
      .map(_.getAnalysis)
      .flatMap {
        case analysis: Analysis =>
          Some(analysis.infos.allInfos.values.flatMap(_.getMainClasses).toSeq.sorted)
        case _ =>
          None
      }
      .getOrElse(Seq.empty[String])
  }

  override def compileJava(
      upstreamCompileOutput: Seq[CompilationResult],
      sources: Agg[os.Path],
      compileClasspath: Agg[os.Path],
      javacOptions: Seq[String],
      reporter: Option[CompileProblemReporter],
      reportCachedProblems: Boolean,
      incrementalCompilation: Boolean
  )(implicit ctx: ZincWorkerApi.Ctx): Result[CompilationResult] = {
    javaOnlyCompilerCache.withValue(javacOptions.filter(filterJavacRuntimeOptions)) { compilers =>
      compileInternal(
        upstreamCompileOutput = upstreamCompileOutput,
        sources = sources,
        compileClasspath = compileClasspath,
        javacOptions = javacOptions,
        scalacOptions = Nil,
        compilers = compilers,
        reporter = reporter,
        reportCachedProblems = reportCachedProblems,
        incrementalCompilation = incrementalCompilation,
        auxiliaryClassFileExtensions = Seq.empty[String]
      )
    }
  }

  override def compileMixed(
      upstreamCompileOutput: Seq[CompilationResult],
      sources: Agg[os.Path],
      compileClasspath: Agg[os.Path],
      javacOptions: Seq[String],
      scalaVersion: String,
      scalaOrganization: String,
      scalacOptions: Seq[String],
      compilerClasspath: Agg[PathRef],
      scalacPluginClasspath: Agg[PathRef],
      reporter: Option[CompileProblemReporter],
      reportCachedProblems: Boolean,
      incrementalCompilation: Boolean,
      auxiliaryClassFileExtensions: Seq[String]
  )(implicit ctx: ZincWorkerApi.Ctx): Result[CompilationResult] = {
    withCompilers(
      scalaVersion = scalaVersion,
      scalaOrganization = scalaOrganization,
      compilerClasspath = compilerClasspath,
      scalacPluginClasspath = scalacPluginClasspath,
      javacOptions = javacOptions
    ) { (compilers: Compilers) =>
      compileInternal(
        upstreamCompileOutput = upstreamCompileOutput,
        sources = sources,
        compileClasspath = compileClasspath,
        javacOptions = javacOptions,
        scalacOptions = scalacOptions,
        compilers = compilers,
        reporter = reporter,
        reportCachedProblems: Boolean,
        incrementalCompilation,
        auxiliaryClassFileExtensions
      )
    }
  }

  private def withCompilers[T](
      scalaVersion: String,
      scalaOrganization: String,
      compilerClasspath: Agg[PathRef],
      scalacPluginClasspath: Agg[PathRef],
      javacOptions: Seq[String]
  )(f: Compilers => T) = {

    val javacRuntimeOptions = javacOptions.filter(filterJavacRuntimeOptions)

    scalaCompilerCache.withValue(
      CompileCacheKey(
        scalaVersion,
        compilerClasspath.toSeq,
        scalacPluginClasspath.toSeq,
        scalaOrganization,
        javacRuntimeOptions
      )
    ) { case (loader, compilers) =>
      f(compilers)
    }
  }

  private def fileAnalysisStore(path: os.Path): AnalysisStore = {
    def denormalizeVirtualFile(file: VirtualFileRef) = file match{
      case b: MappedVirtualFile =>
        MappedVirtualFile(PathRef.denormalizePath(os.Path(b.toPath())).toString(), Map())
      case b => b
    }
    def normalizeVirtualFile(file: VirtualFileRef) = file match{
      case b: MappedVirtualFile =>
        MappedVirtualFile(PathRef.normalizePath(os.Path(b.toPath())).toString(), Map())
      case b => b
    }
    def denormalizeNioPath(file: java.nio.file.Path) = PathRef.denormalizePath(os.Path(file)).toNIO
    def normalizeNioPath(file: java.nio.file.Path) = PathRef.normalizePath(os.Path(file)).toNIO
    def normalizeString(str: String) = {
      PathRef.defaultMapping.foldLeft(str){case (s, (long, short)) =>
        s.replace(long.toString(), short.toString())
      }
    }
    def denormalizeString(str: String) = {
      PathRef.defaultMapping.foldLeft(str){case (s, (long, short)) =>
        s.replace(short.toString(), long.toString())
      }
    }
    val mappers = new ReadWriteMappers(
      new ReadMapper{
        override def mapSourceFile(sourceFile: VirtualFileRef): VirtualFileRef =
          denormalizeVirtualFile(sourceFile)
        override def mapBinaryFile(binaryFile: VirtualFileRef): VirtualFileRef =
          denormalizeVirtualFile(binaryFile)
        override def mapProductFile(productFile: VirtualFileRef): VirtualFileRef =
          denormalizeVirtualFile(productFile)
        override def mapOutputDir(outputDir: file.Path): file.Path = denormalizeNioPath(outputDir)
        override def mapSourceDir(sourceDir: file.Path): file.Path = denormalizeNioPath(sourceDir)
        override def mapClasspathEntry(classpathEntry: file.Path): file.Path = denormalizeNioPath(classpathEntry)
        override def mapJavacOption(javacOption: String): String = denormalizeString(javacOption)
        override def mapScalacOption(scalacOption: String): String = denormalizeString(scalacOption)
        override def mapBinaryStamp(file: VirtualFileRef, binaryStamp: Stamp): Stamp = binaryStamp
        override def mapSourceStamp(file: VirtualFileRef, sourceStamp: Stamp): Stamp = sourceStamp
        override def mapProductStamp(file: VirtualFileRef, productStamp: Stamp): Stamp = productStamp
        override def mapMiniSetup(miniSetup: MiniSetup): MiniSetup = miniSetup
      },
      new WriteMapper{
        override def mapSourceFile(sourceFile: VirtualFileRef): VirtualFileRef =
          normalizeVirtualFile(sourceFile)
        override def mapBinaryFile(binaryFile: VirtualFileRef): VirtualFileRef =
          normalizeVirtualFile(binaryFile)
        override def mapProductFile(productFile: VirtualFileRef): VirtualFileRef =
          normalizeVirtualFile(productFile)
        override def mapOutputDir(outputDir: file.Path): file.Path = normalizeNioPath(outputDir)
        override def mapSourceDir(sourceDir: file.Path): file.Path = normalizeNioPath(sourceDir)
        override def mapClasspathEntry(classpathEntry: file.Path): file.Path = normalizeNioPath(classpathEntry)
        override def mapJavacOption(javacOption: String): String = normalizeString(javacOption)
        override def mapScalacOption(scalacOption: String): String = normalizeString(scalacOption)
        override def mapBinaryStamp(file: VirtualFileRef, binaryStamp: Stamp): Stamp = binaryStamp
        override def mapSourceStamp(file: VirtualFileRef, sourceStamp: Stamp): Stamp = sourceStamp
        override def mapProductStamp(file: VirtualFileRef, productStamp: Stamp): Stamp = productStamp
        override def mapMiniSetup(miniSetup: MiniSetup): MiniSetup = miniSetup
      }
    )
    // No need to utilize more than 8 cores to serialize a small file
    val parallelism = math.min(Runtime.getRuntime.availableProcessors(), 8)

    if (System.getenv("MILL_TEST_TEXT_ANALYSIS_STORE") != null) {
      ConsistentFileAnalysisStore
        .text(file = path.toIO, mappers = mappers, sort = true, parallelism = parallelism)
    }else {
      ConsistentFileAnalysisStore
        .binary(file = path.toIO, mappers = mappers, sort = true, parallelism = parallelism)
    }
  }

  private def compileInternal(
      upstreamCompileOutput: Seq[CompilationResult],
      sources: Agg[os.Path],
      compileClasspath: Agg[os.Path],
      javacOptions: Seq[String],
      scalacOptions: Seq[String],
      compilers: Compilers,
      reporter: Option[CompileProblemReporter],
      reportCachedProblems: Boolean,
      incrementalCompilation: Boolean,
      auxiliaryClassFileExtensions: Seq[String],
      zincCache: os.SubPath = os.sub / "zinc"
  )(implicit ctx: ZincWorkerApi.Ctx): Result[CompilationResult] = {
    os.makeDir.all(ctx.dest)

    val classesDir =
      if (compileToJar) ctx.dest / "classes.jar"
      else ctx.dest / "classes"

    if (ctx.log.debugEnabled) {
      ctx.log.debug(
        s"""Compiling:
           |  javacOptions: ${javacOptions.map("'" + _ + "'").mkString(" ")}
           |  scalacOptions: ${scalacOptions.map("'" + _ + "'").mkString(" ")}
           |  sources: ${sources.map("'" + _ + "'").mkString(" ")}
           |  classpath: ${compileClasspath.map("'" + _ + "'").mkString(" ")}
           |  output: ${classesDir}"""
          .stripMargin
      )
    }

    reporter.foreach(_.start())

    val consoleAppender = ConsoleAppender(
      "ZincLogAppender",
      ConsoleOut.printStreamOut(ctx.log.errorStream),
      ctx.log.colored,
      ctx.log.colored,
      _ => None
    )
    val loggerId = Thread.currentThread().getId.toString
    val logger = SbtLoggerUtils.createLogger(loggerId, consoleAppender, zincLogLevel)

    val newReporter = reporter match {
      case None => new ManagedLoggedReporter(10, logger) with RecordingReporter
      case Some(forwarder) =>
        new ManagedLoggedReporter(10, logger) with RecordingReporter {

          override def logError(problem: xsbti.Problem): Unit = {
            forwarder.logError(new ZincProblem(problem))
            super.logError(problem)
          }

          override def logWarning(problem: xsbti.Problem): Unit = {
            forwarder.logWarning(new ZincProblem(problem))
            super.logWarning(problem)
          }

          override def logInfo(problem: xsbti.Problem): Unit = {
            forwarder.logInfo(new ZincProblem(problem))
            super.logInfo(problem)
          }

          override def printSummary(): Unit = {
            forwarder.printSummary()
            super.printSummary()
          }
        }
    }
    val analysisMap0 = upstreamCompileOutput.map(c => c.classes.path -> c.analysisFile).toMap

    def analysisMap(f: VirtualFile): Optional[CompileAnalysis] = {
      val analysisFile = f match {
        case pathBased: PathBasedFile => analysisMap0.get(os.Path(pathBased.toPath))
        case _ => None
      }
      analysisFile match {
        case Some(zincPath) => fileAnalysisStore(zincPath).get().map(_.getAnalysis)
        case None => Optional.empty[CompileAnalysis]
      }
    }

    val lookup = MockedLookup(analysisMap)

    val store = fileAnalysisStore(ctx.dest / zincCache)

    // Fix jdk classes marked as binary dependencies, see https://github.com/com-lihaoyi/mill/pull/1904
    val converter = MappedFileConverter.empty
    val classpath = (compileClasspath.iterator ++ Some(classesDir))
      .map(path => converter.toVirtualFile(path.toNIO))
      .toArray
    val virtualSources = sources.iterator
      .map(path => converter.toVirtualFile(path.toNIO))
      .toArray

    val incOptions = IncOptions.of().withAuxiliaryClassFiles(
      auxiliaryClassFileExtensions.map(new AuxiliaryClassFileExtension(_)).toArray
    )
    val compileProgress = reporter.map { reporter =>
      new CompileProgress {
        override def advance(
            current: Int,
            total: Int,
            prevPhase: String,
            nextPhase: String
        ): Boolean = {
          val percentage = current * 100 / total
          reporter.notifyProgress(percentage = percentage, total = total)
          true
        }
      }
    }

    val inputs = ic.inputs(
      classpath = classpath,
      sources = virtualSources,
      classesDirectory = classesDir.toNIO,
      earlyJarPath = None,
      scalacOptions = scalacOptions.toArray,
      javacOptions = javacOptions.toArray,
      maxErrors = 10,
      sourcePositionMappers = Array(),
      order = CompileOrder.Mixed,
      compilers = compilers,
      setup = ic.setup(
        lookup = lookup,
        skip = false,
        cacheFile = zincCache.toNIO,
        cache = new FreshCompilerCache,
        incOptions = incOptions,
        reporter = newReporter,
        progress = compileProgress,
        earlyAnalysisStore = None,
        extra = Array()
      ),
      pr = if (incrementalCompilation) {
        val prev = store.get()
        PreviousResult.of(
          prev.map(_.getAnalysis): Optional[CompileAnalysis],
          prev.map(_.getMiniSetup): Optional[MiniSetup]
        )
      } else {
        PreviousResult.of(
          Optional.empty[CompileAnalysis],
          Optional.empty[MiniSetup]
        )
      },
      temporaryClassesDirectory = java.util.Optional.empty(),
      converter = converter,
      stampReader = Stamps.timeWrapBinaryStamps(converter)
    )

    val scalaColorProp = "scala.color"
    val previousScalaColor = sys.props(scalaColorProp)
    try {
      sys.props(scalaColorProp) = if (ctx.log.colored) "true" else "false"
      val newResult = ic.compile(
        in = inputs,
        logger = logger
      )

      if (reportCachedProblems) {
        newReporter.logOldProblems(newResult.analysis())
      }

      store.set(
        AnalysisContents.create(
          newResult.analysis(),
          newResult.setup()
        )
      )
      Result.Success(CompilationResult((ctx.dest / zincCache), PathRef(classesDir)))
    } catch {
      case e: CompileFailed =>
        Result.Failure(e.toString)
    } finally {
      reporter.foreach(r => sources.foreach(r.fileVisited(_)))
      reporter.foreach(_.finish())
      previousScalaColor match {
        case null => sys.props.remove(scalaColorProp)
        case v => sys.props(scalaColorProp) = previousScalaColor
      }
    }
  }

  override def close(): Unit = {
    val urlClassLoaders = classloaderCache
      .map(_._2._1)
      .collect { case v: AutoCloseable => v }

    urlClassLoaders.foreach(_.close())

    classloaderCache.clear()
  }
}<|MERGE_RESOLUTION|>--- conflicted
+++ resolved
@@ -4,16 +4,24 @@
 import mill.api.{CachedFactory, CompileProblemReporter, Ctx, PathRef, Result, internal}
 import mill.scalalib.api.{CompilationResult, Versions, ZincWorkerApi, ZincWorkerUtil}
 import os.Path
-import sbt.internal.inc.{Analysis, CompileFailed, FreshCompilerCache, ManagedLoggedReporter, MappedFileConverter, MappedVirtualFile, ScalaInstance, Stamps, ZincUtil, javac}
+import sbt.internal.inc.{
+  Analysis,
+  CompileFailed,
+  FreshCompilerCache,
+  ManagedLoggedReporter,
+  MappedFileConverter,
+  MappedVirtualFile,
+  ScalaInstance,
+  Stamps,
+  ZincUtil,
+  javac
+}
 import sbt.internal.inc.classpath.ClasspathUtil
 import sbt.internal.inc.consistent.ConsistentFileAnalysisStore
 import sbt.internal.util.{ConsoleAppender, ConsoleOut}
 import sbt.mill.SbtLoggerUtils
-<<<<<<< HEAD
-import xsbti.compile.analysis.{ReadMapper, ReadWriteMappers, Stamp, WriteMapper}
-import xsbti.compile.{AnalysisContents, AnalysisStore, AuxiliaryClassFileExtension, ClasspathOptions, CompileAnalysis, CompileOrder, Compilers, IncOptions, JavaTools, MiniSetup, PreviousResult}
-import xsbti.{PathBasedFile, VirtualFile, VirtualFileRef}
-=======
+import xsbti.compile.analysis.{ReadMapper, Stamp, WriteMapper}
+import xsbti.VirtualFileRef
 import xsbti.compile.analysis.ReadWriteMappers
 import xsbti.compile.{
   AnalysisContents,
@@ -30,7 +38,6 @@
 }
 import xsbti.{PathBasedFile, VirtualFile}
 import xsbti.compile.CompileProgress
->>>>>>> 029317d3
 
 import java.io.File
 import java.net.URLClassLoader
@@ -481,12 +488,12 @@
   }
 
   private def fileAnalysisStore(path: os.Path): AnalysisStore = {
-    def denormalizeVirtualFile(file: VirtualFileRef) = file match{
+    def denormalizeVirtualFile(file: VirtualFileRef) = file match {
       case b: MappedVirtualFile =>
         MappedVirtualFile(PathRef.denormalizePath(os.Path(b.toPath())).toString(), Map())
       case b => b
     }
-    def normalizeVirtualFile(file: VirtualFileRef) = file match{
+    def normalizeVirtualFile(file: VirtualFileRef) = file match {
       case b: MappedVirtualFile =>
         MappedVirtualFile(PathRef.normalizePath(os.Path(b.toPath())).toString(), Map())
       case b => b
@@ -494,17 +501,17 @@
     def denormalizeNioPath(file: java.nio.file.Path) = PathRef.denormalizePath(os.Path(file)).toNIO
     def normalizeNioPath(file: java.nio.file.Path) = PathRef.normalizePath(os.Path(file)).toNIO
     def normalizeString(str: String) = {
-      PathRef.defaultMapping.foldLeft(str){case (s, (long, short)) =>
+      PathRef.defaultMapping.foldLeft(str) { case (s, (long, short)) =>
         s.replace(long.toString(), short.toString())
       }
     }
     def denormalizeString(str: String) = {
-      PathRef.defaultMapping.foldLeft(str){case (s, (long, short)) =>
+      PathRef.defaultMapping.foldLeft(str) { case (s, (long, short)) =>
         s.replace(short.toString(), long.toString())
       }
     }
     val mappers = new ReadWriteMappers(
-      new ReadMapper{
+      new ReadMapper {
         override def mapSourceFile(sourceFile: VirtualFileRef): VirtualFileRef =
           denormalizeVirtualFile(sourceFile)
         override def mapBinaryFile(binaryFile: VirtualFileRef): VirtualFileRef =
@@ -513,15 +520,17 @@
           denormalizeVirtualFile(productFile)
         override def mapOutputDir(outputDir: file.Path): file.Path = denormalizeNioPath(outputDir)
         override def mapSourceDir(sourceDir: file.Path): file.Path = denormalizeNioPath(sourceDir)
-        override def mapClasspathEntry(classpathEntry: file.Path): file.Path = denormalizeNioPath(classpathEntry)
+        override def mapClasspathEntry(classpathEntry: file.Path): file.Path =
+          denormalizeNioPath(classpathEntry)
         override def mapJavacOption(javacOption: String): String = denormalizeString(javacOption)
         override def mapScalacOption(scalacOption: String): String = denormalizeString(scalacOption)
         override def mapBinaryStamp(file: VirtualFileRef, binaryStamp: Stamp): Stamp = binaryStamp
         override def mapSourceStamp(file: VirtualFileRef, sourceStamp: Stamp): Stamp = sourceStamp
-        override def mapProductStamp(file: VirtualFileRef, productStamp: Stamp): Stamp = productStamp
+        override def mapProductStamp(file: VirtualFileRef, productStamp: Stamp): Stamp =
+          productStamp
         override def mapMiniSetup(miniSetup: MiniSetup): MiniSetup = miniSetup
       },
-      new WriteMapper{
+      new WriteMapper {
         override def mapSourceFile(sourceFile: VirtualFileRef): VirtualFileRef =
           normalizeVirtualFile(sourceFile)
         override def mapBinaryFile(binaryFile: VirtualFileRef): VirtualFileRef =
@@ -530,12 +539,14 @@
           normalizeVirtualFile(productFile)
         override def mapOutputDir(outputDir: file.Path): file.Path = normalizeNioPath(outputDir)
         override def mapSourceDir(sourceDir: file.Path): file.Path = normalizeNioPath(sourceDir)
-        override def mapClasspathEntry(classpathEntry: file.Path): file.Path = normalizeNioPath(classpathEntry)
+        override def mapClasspathEntry(classpathEntry: file.Path): file.Path =
+          normalizeNioPath(classpathEntry)
         override def mapJavacOption(javacOption: String): String = normalizeString(javacOption)
         override def mapScalacOption(scalacOption: String): String = normalizeString(scalacOption)
         override def mapBinaryStamp(file: VirtualFileRef, binaryStamp: Stamp): Stamp = binaryStamp
         override def mapSourceStamp(file: VirtualFileRef, sourceStamp: Stamp): Stamp = sourceStamp
-        override def mapProductStamp(file: VirtualFileRef, productStamp: Stamp): Stamp = productStamp
+        override def mapProductStamp(file: VirtualFileRef, productStamp: Stamp): Stamp =
+          productStamp
         override def mapMiniSetup(miniSetup: MiniSetup): MiniSetup = miniSetup
       }
     )
@@ -545,7 +556,7 @@
     if (System.getenv("MILL_TEST_TEXT_ANALYSIS_STORE") != null) {
       ConsistentFileAnalysisStore
         .text(file = path.toIO, mappers = mappers, sort = true, parallelism = parallelism)
-    }else {
+    } else {
       ConsistentFileAnalysisStore
         .binary(file = path.toIO, mappers = mappers, sort = true, parallelism = parallelism)
     }
