package mill.scalalib
import mill.util.JsonFormatters._
import upickle.default.{macroRW, ReadWriter => RW}
sealed trait Dep {
  def configure(attributes: coursier.Attributes): Dep
  def force: Boolean
  def forceVersion(): Dep = this match {
    case dep : Dep.Java => dep.copy(force = true)
    case dep : Dep.Scala => dep.copy(force = true)
    case dep : Dep.Point => dep.copy(force = true)
  }
  def exclude(exclusions: (String, String)*): Dep = this match {
    case dep : Dep.Java => dep.copy(dep = dep.dep.copy(exclusions = dep.dep.exclusions ++ exclusions))
    case dep : Dep.Scala => dep.copy(dep = dep.dep.copy(exclusions = dep.dep.exclusions ++ exclusions))
    case dep : Dep.Point => dep.copy(dep = dep.dep.copy(exclusions = dep.dep.exclusions ++ exclusions))
  }
  def excludeOrg(organizations: String*): Dep = exclude(organizations.map(_ -> "*"): _*)
  def excludeName(names: String*): Dep = exclude(names.map("*" -> _): _*)
  def withConfiguration(configuration: String): Dep = this match {
    case dep : Dep.Java => dep.copy(dep = dep.dep.copy(configuration = configuration))
    case dep : Dep.Scala => dep.copy(dep = dep.dep.copy(configuration = configuration))
    case dep : Dep.Point => dep.copy(dep = dep.dep.copy(configuration = configuration))
  }
}
object Dep{

  val DefaultConfiguration = "default(compile)"

  implicit def parse(signature: String) = {
    val parts = signature.split(';')
    val module = parts.head
    val attributes = parts.tail.foldLeft(coursier.Attributes()) { (as, s) =>
      s.split('=') match {
        case Array("classifier", v) => as.copy(classifier = v)
        case Array(k, v) => throw new Exception(s"Unrecognized attribute: [$s]")
        case _ => throw new Exception(s"Unable to parse attribute specifier: [$s]")
      }
    }
    (module.split(':') match {
      case Array(a, b, c) => Dep.Java(a, b, c, cross = false, force = false)
      case Array(a, b, "", c) => Dep.Java(a, b, c, cross = true, force = false)
      case Array(a, "", b, c) => Dep.Scala(a, b, c, cross = false, force = false)
      case Array(a, "", b, "", c) => Dep.Scala(a, b, c, cross = true, force = false)
      case Array(a, "", "", b, c) => Dep.Point(a, b, c, cross = false, force = false)
      case Array(a, "", "", b, "", c) => Dep.Point(a, b, c, cross = true, force = false)
      case _ => throw new Exception(s"Unable to parse signature: [$signature]")
    }).configure(attributes = attributes)
  }
  def apply(org: String, name: String, version: String, cross: Boolean): Dep = {
    this(coursier.Dependency(coursier.Module(org, name), version, DefaultConfiguration), cross)
  }
  case class Java(dep: coursier.Dependency, cross: Boolean, force: Boolean) extends Dep {
    def configure(attributes: coursier.Attributes): Dep = copy(dep = dep.copy(attributes = attributes))
  }
  object Java{
    implicit def rw: RW[Java] = macroRW
<<<<<<< HEAD
    def apply(org: String, name: String, version: String, cross: Boolean): Dep = {
      Java(coursier.Dependency(coursier.Module(org, name), version, DefaultConfiguration), cross)
=======
    def apply(org: String, name: String, version: String, cross: Boolean, force: Boolean): Dep = {
      Java(coursier.Dependency(coursier.Module(org, name), version), cross, force)
>>>>>>> e628c84b
    }
  }
  implicit def default(dep: coursier.Dependency): Dep = new Java(dep, false, false)
  def apply(dep: coursier.Dependency, cross: Boolean) = Scala(dep, cross, false)
  case class Scala(dep: coursier.Dependency, cross: Boolean, force: Boolean) extends Dep {
    def configure(attributes: coursier.Attributes): Dep = copy(dep = dep.copy(attributes = attributes))
  }
  object Scala{
    implicit def rw: RW[Scala] = macroRW
<<<<<<< HEAD
    def apply(org: String, name: String, version: String, cross: Boolean): Dep = {
      Scala(coursier.Dependency(coursier.Module(org, name), version, DefaultConfiguration), cross)
=======
    def apply(org: String, name: String, version: String, cross: Boolean, force: Boolean): Dep = {
      Scala(coursier.Dependency(coursier.Module(org, name), version), cross, force)
>>>>>>> e628c84b
    }
  }
  case class Point(dep: coursier.Dependency, cross: Boolean, force: Boolean) extends Dep {
    def configure(attributes: coursier.Attributes): Dep = copy(dep = dep.copy(attributes = attributes))
  }
  object Point{
    implicit def rw: RW[Point] = macroRW
<<<<<<< HEAD
    def apply(org: String, name: String, version: String, cross: Boolean): Dep = {
      Point(coursier.Dependency(coursier.Module(org, name), version, DefaultConfiguration), cross)
=======
    def apply(org: String, name: String, version: String, cross: Boolean, force: Boolean): Dep = {
      Point(coursier.Dependency(coursier.Module(org, name), version), cross, force)
>>>>>>> e628c84b
    }
  }
  implicit def rw = RW.merge[Dep](
    Java.rw, Scala.rw, Point.rw
  )
}<|MERGE_RESOLUTION|>--- conflicted
+++ resolved
@@ -54,13 +54,8 @@
   }
   object Java{
     implicit def rw: RW[Java] = macroRW
-<<<<<<< HEAD
-    def apply(org: String, name: String, version: String, cross: Boolean): Dep = {
-      Java(coursier.Dependency(coursier.Module(org, name), version, DefaultConfiguration), cross)
-=======
     def apply(org: String, name: String, version: String, cross: Boolean, force: Boolean): Dep = {
-      Java(coursier.Dependency(coursier.Module(org, name), version), cross, force)
->>>>>>> e628c84b
+      Java(coursier.Dependency(coursier.Module(org, name), version, DefaultConfiguration), cross, force)
     }
   }
   implicit def default(dep: coursier.Dependency): Dep = new Java(dep, false, false)
@@ -70,13 +65,8 @@
   }
   object Scala{
     implicit def rw: RW[Scala] = macroRW
-<<<<<<< HEAD
-    def apply(org: String, name: String, version: String, cross: Boolean): Dep = {
-      Scala(coursier.Dependency(coursier.Module(org, name), version, DefaultConfiguration), cross)
-=======
     def apply(org: String, name: String, version: String, cross: Boolean, force: Boolean): Dep = {
-      Scala(coursier.Dependency(coursier.Module(org, name), version), cross, force)
->>>>>>> e628c84b
+      Scala(coursier.Dependency(coursier.Module(org, name), version, DefaultConfiguration), cross, force)
     }
   }
   case class Point(dep: coursier.Dependency, cross: Boolean, force: Boolean) extends Dep {
@@ -84,13 +74,8 @@
   }
   object Point{
     implicit def rw: RW[Point] = macroRW
-<<<<<<< HEAD
-    def apply(org: String, name: String, version: String, cross: Boolean): Dep = {
-      Point(coursier.Dependency(coursier.Module(org, name), version, DefaultConfiguration), cross)
-=======
     def apply(org: String, name: String, version: String, cross: Boolean, force: Boolean): Dep = {
-      Point(coursier.Dependency(coursier.Module(org, name), version), cross, force)
->>>>>>> e628c84b
+      Point(coursier.Dependency(coursier.Module(org, name), version, DefaultConfiguration), cross, force)
     }
   }
   implicit def rw = RW.merge[Dep](
