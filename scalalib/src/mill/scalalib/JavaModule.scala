--- conflicted
+++ resolved
@@ -957,26 +957,7 @@
     super.forkEnv()
   }
 
-<<<<<<< HEAD
   def launcher: T[PathRef] = Task { launcher0() }
-=======
-  /**
-   * Builds a command-line "launcher" file that can be used to run this module's
-   * code, without the Mill process. Useful for deployment & other places where
-   * you do not want a build tool running
-   */
-  def launcher: Target[PathRef] = Task {
-    val launchClasspath =
-      if (!runUseArgsFile()) runClasspath().map(_.path)
-      else {
-        val classpathJar = Task.dest / "classpath.jar"
-        Jvm.createClasspathPassingJar(classpathJar, runClasspath().map(_.path))
-        Agg(classpathJar)
-      }
-
-    Jvm.createLauncher(finalMainClass(), launchClasspath, forkArgs())
-  }
->>>>>>> 570a262a
 
   /**
    * Task that print the transitive dependency tree to STDOUT.
