--- conflicted
+++ resolved
@@ -1347,52 +1347,7 @@
     Some((JvmBuildTarget.dataKind, bspJvmBuildTargetTask()))
   }
 
-<<<<<<< HEAD
-  def sanitizeUri(uri: String): String =
-    if (uri.endsWith("/")) sanitizeUri(uri.substring(0, uri.length - 1)) else uri
-    
-  def buildTargetSources: Task[Seq[java.nio.file.Path]] = Task.Anon {
-    (sources() ++ generatedSources()).map(_.path.toNIO)
-  }
-
-  def buildTargetInverseSources[T](id: T, uri: String): Task[Seq[T]] = Task.Anon {
-      val src = allSourceFiles()
-      val found = src.map(_.path.toString).map(sanitizeUri).contains(uri)
-      if (found) Seq(id) else Seq()
-    }
-
-  def buildTargetDependencySources: Task[(Seq[java.nio.file.Path], Seq[java.nio.file.Path], Any)] = Task.Anon {
-      (
-        millResolver().classpath(
-          Seq(
-            coursierDependency.withConfiguration(coursier.core.Configuration.provided),
-            coursierDependency
-          ),
-          sources = true
-        ).map(_.path.toNIO),
-        unmanagedClasspath().map(_.path.toNIO),
-        allRepositories()
-      )
-    }
-
-  def buildTargetDependencyModules: Task[(Any, Seq[java.nio.file.Path])] = Task.Anon {
-      (
-        // full list of dependencies, including transitive ones
-        millResolver()
-          .resolution(
-            Seq(
-              coursierDependency.withConfiguration(coursier.core.Configuration.provided),
-              coursierDependency
-            )
-          )
-          .orderedDependencies,
-        unmanagedClasspath().map(_.path.toNIO)
-      )
-    }
-
-  def buildTargetResources: Task[Seq[java.nio.file.Path]] = Task.Anon {
-    resources().map(_.path.toNIO)
-=======
+
   def bspBuildTargetScalacOptions(
       enableJvmCompileClasspathProvider: Boolean,
       clientWantsSemanticDb: Boolean
@@ -1497,7 +1452,6 @@
 
   def bspRun(args: Seq[String]): Command[Unit] = Task.Command {
     run(Task.Anon(Args(args)))()
->>>>>>> 7d72a6e6
   }
 }
 
