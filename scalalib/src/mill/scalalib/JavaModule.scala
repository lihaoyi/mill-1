--- conflicted
+++ resolved
@@ -563,12 +563,8 @@
 
   def resolvedRunIvyDeps: T[Agg[PathRef]] = Task {
     defaultResolver().resolveDeps(
-<<<<<<< HEAD
-      runIvyDeps().map(bindDependency()) ++ transitiveIvyDeps()
-=======
       runIvyDeps().map(bindDependency()) ++ transitiveIvyDeps(),
       artifactTypes = Some(artifactTypes())
->>>>>>> 7221788f
     )
   }
 
