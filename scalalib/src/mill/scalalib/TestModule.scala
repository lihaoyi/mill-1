package mill.scalalib

import mill.api.{Ctx, PathRef, Result}
import mill.main.client.EnvVars
import mill.define.{Command, Task, TaskModule}
import mill.scalalib.bsp.{BspBuildTarget, BspModule}
import mill.testrunner.{Framework, TestArgs, TestResult, TestRunner, TestRunnerUtils}
import mill.util.Jvm
import mill.{Agg, T}
import sbt.testing.Status

import java.time.format.DateTimeFormatter
import java.time.temporal.ChronoUnit
import java.time.{Instant, LocalDateTime, ZoneId}
import scala.concurrent.duration.Duration
import scala.concurrent.{Await, Future}
import scala.xml.Elem

trait TestModule
    extends TestModule.JavaModuleBase
    with WithZincWorker
    with RunModule
    with TaskModule {

  // FIXME: The `compile` is no longer needed, but we keep it for binary compatibility (0.11.x)
  def compile: T[mill.scalalib.api.CompilationResult]

  override def defaultCommandName() = "test"

  /**
   * The classpath containing the tests. This is most likely the output of the compilation target.
   * By default this uses the result of [[localRunClasspath]], which is most likely the result of a local compilation.
   */
  def testClasspath: T[Seq[PathRef]] = T { localRunClasspath() }

  /**
   * The test framework to use.
   *
   * For convenience, you can also mix-in one of these predefined traits:
   * - [[TestModule.Junit4]]
   * - [[TestModule.Junit5]]
   * - [[TestModule.Munit]]
   * - [[TestModule.ScalaTest]]
   * - [[TestModule.Specs2]]
   * - [[TestModule.TestNg]]
   * - [[TestModule.Utest]]
   * - [[TestModule.Weaver]]
   * - [[TestModule.ZioTest]]
   */
  def testFramework: T[String]

  def discoveredTestClasses: T[Seq[String]] = T {
    val classes = Jvm.inprocess(
      runClasspath().map(_.path),
      classLoaderOverrideSbtTesting = true,
      isolated = true,
      closeContextClassLoaderWhenDone = true,
      cl => {
        val framework = Framework.framework(testFramework())(cl)
        val classes = TestRunnerUtils.discoverTests(cl, framework, testClasspath().map(_.path))
        classes.toSeq.map(_._1.getName())
          .map {
            case s if s.endsWith("$") => s.dropRight(1)
            case s => s
          }
      }
    )
    classes.sorted
  }

  /**
   * Discovers and runs the module's tests in a subprocess, reporting the
   * results to the console.
   * @see [[testCached]]
   */
  def test(args: String*): Command[(String, Seq[TestResult])] =
    T.command {
      testTask(T.task { args }, T.task { Seq.empty[String] })()
    }

  def getTestEnvironmentVars(args: String*): Command[(String, String, String, Seq[String])] = {
    T.command {
      getTestEnvironmentVarsTask(T.task { args })()
    }
  }

  /**
   * Args to be used by [[testCached]].
   */
  def testCachedArgs: T[Seq[String]] = T { Seq[String]() }

  /**
   * Discovers and runs the module's tests in a subprocess, reporting the
   * results to the console.
   * If no input has changed since the last run, no test were executed.
   * @see [[test()]]
   */
  def testCached: T[(String, Seq[TestResult])] = T {
    testTask(testCachedArgs, T.task { Seq.empty[String] })()
  }

  /**
   * Make this test module each individual test classes in parallel in separate JVMs
   * and sandbox folders. Setting it to `false` will fall back to running all
   * test classes in this module in a single JVM in a single sandbox folder
   */
  def testForkGrouping: T[Seq[Seq[String]]] = T  {
    discoveredTestClasses().sorted.grouped(1).toSeq
  }

  /**
   * Discovers and runs the module's tests in a subprocess, reporting the
   * results to the console.
   * Arguments before "--" will be used as wildcard selector to select
   * test classes, arguments after "--" will be passed as regular arguments.
   * `testOnly *foo foobar bar* -- arguments` will test only classes with name
   * (includes package name) 1. end with "foo", 2. exactly "foobar", 3. start
   * with "bar", with "arguments" as arguments passing to test framework.
   */
  def testOnly(args: String*): Command[(String, Seq[TestResult])] = {
    val (selector, testArgs) = args.indexOf("--") match {
      case -1 => (args, Seq.empty)
      case pos =>
        val (s, t) = args.splitAt(pos)
        (s, t.tail)
    }
    T.command {
      testTask(T.task { testArgs }, T.task { selector })()
    }
  }

  /**
   * Controls whether the TestRunner should receive it's arguments via an args-file instead of a as long parameter list.
   * Defaults to what `runUseArgsFile` return.
   */
  def testUseArgsFile: T[Boolean] = T { runUseArgsFile() || scala.util.Properties.isWin }

  /**
   * Sets the file name for the generated JUnit-compatible test report.
   * If None is set, no file will be generated.
   */
  def testReportXml: T[Option[String]] = T(Some("test-report.xml"))

  /**
   * Returns a Tuple where the first element is the main-class, second and third are main-class-arguments and the forth is classpath
   */
  private def getTestEnvironmentVarsTask(args: Task[Seq[String]])
      : Task[(String, String, String, Seq[String])] =
    T.task {
      val mainClass = "mill.testrunner.entrypoint.TestRunnerMain"
      val outputPath = T.dest / "out.json"
      val selectors = Seq.empty

      val testArgs = TestArgs(
        framework = testFramework(),
        classpath = runClasspath().map(_.path),
        arguments = args(),
        sysProps = Map.empty,
        outputPath = outputPath,
        colored = T.log.colored,
        testCp = testClasspath().map(_.path),
        home = T.home,
        globSelectors = selectors
      )

      val argsFile = T.dest / "testargs"
      os.write(argsFile, upickle.default.write(testArgs))

      val testRunnerClasspathArg =
        zincWorker().scalalibClasspath()
          .map(_.path.toNIO.toUri.toURL).mkString(",")

      val cp = (runClasspath() ++ zincWorker().testrunnerEntrypointClasspath()).map(_.path.toString)

      Result.Success((mainClass, testRunnerClasspathArg, argsFile.toString, cp))
    }

  /**
   * Whether or not to use the test task destination folder as the working directory
   * when running tests. `true` means test subprocess run in the `.dest/sandbox` folder of
   * the test task, providing better isolation and encouragement of best practices
   * (e.g. not reading/writing stuff randomly from the project source tree). `false`
   * means the test subprocess runs in the project root folder, providing weaker
   * isolation.
   */
  def testSandboxWorkingDir: T[Boolean] = true

  /**
   * The actual task shared by `test`-tasks that runs test in a forked JVM.
   */
  protected def testTask(
      args: Task[Seq[String]],
      globSelectors: Task[Seq[String]]): Task[(String, Seq[TestResult])] =
    T.task {

      val useArgsFile = testUseArgsFile()

      val (jvmArgs, props: Map[String, String]) =
        if (useArgsFile) {
          val (props, jvmArgs) = forkArgs().partition(_.startsWith("-D"))
          val sysProps =
            props
              .map(_.drop(2).split("[=]", 2))
              .map {
                case Array(k, v) => k -> v
                case Array(k) => k -> ""
              }
              .toMap

          jvmArgs -> sysProps
        } else {
          forkArgs() -> Map()
        }

      val selectors = globSelectors()

      val testRunnerClasspathArg = zincWorker().scalalibClasspath()
        .map(_.path.toNIO.toUri.toURL)
        .mkString(",")

<<<<<<< HEAD
      val resourceEnv =
        Map(EnvVars.MILL_TEST_RESOURCE_FOLDER -> resources().map(_.path).mkString(";"))
=======
      val argsFile = T.dest / "testargs"
      os.write(argsFile, upickle.default.write(testArgs))
      val mainArgs = Seq(testRunnerClasspathArg, argsFile.toString)

      os.makeDir(T.dest / "sandbox")
      val resourceEnv = Map(
        EnvVars.MILL_TEST_RESOURCE_FOLDER -> resources().map(_.path).mkString(";"),
        EnvVars.MILL_WORKSPACE_ROOT -> T.workspace.toString
      )
      Jvm.runSubprocess(
        mainClass = "mill.testrunner.entrypoint.TestRunnerMain",
        classPath =
          (runClasspath() ++ zincWorker().testrunnerEntrypointClasspath()).map(
            _.path
          ),
        jvmArgs = jvmArgs,
        envArgs = forkEnv() ++ resourceEnv,
        mainArgs = mainArgs,
        workingDir = if (testSandboxWorkingDir()) T.dest / "sandbox" else forkWorkingDir(),
        useCpPassingJar = useArgsFile
      )
>>>>>>> cc5d70ba

      def runTestSubprocess(selectors2: Seq[String], base: os.Path) = {
        val outputPath = base / "out.json"
        val testArgs = TestArgs(
          framework = testFramework(),
          classpath = runClasspath().map(_.path),
          arguments = args(),
          sysProps = props,
          outputPath = outputPath,
          colored = T.log.colored,
          testCp = testClasspath().map(_.path),
          home = T.home,
          globSelectors = selectors2
        )

        val argsFile = base / "testargs"
        val sandbox = base / "sandbox"
        os.write(argsFile, upickle.default.write(testArgs), createFolders = true)

        os.makeDir.all(sandbox)

        Jvm.runSubprocess(
          mainClass = "mill.testrunner.entrypoint.TestRunnerMain",
          classPath =
            (runClasspath() ++ zincWorker().testrunnerEntrypointClasspath()).map(
              _.path
            ),
          jvmArgs = jvmArgs,
          envArgs = forkEnv() ++ resourceEnv,
          mainArgs = Seq(testRunnerClasspathArg, argsFile.toString),
          workingDir = if (testSandboxWorkingDir()) sandbox else forkWorkingDir(),
          useCpPassingJar = useArgsFile
        )

        if (!os.exists(outputPath)) Left(s"Test reporting Failed: ${outputPath} does not exist")
        else Right(upickle.default.read[(String, Seq[TestResult])](ujson.read(outputPath.toIO)))
      }

      val testClassLists = testForkGrouping()
      val subprocessResult: Either[String, (String, Seq[TestResult])] = testClassLists match{
        case Seq(singleTestClassList) => runTestSubprocess(singleTestClassList, T.dest)
        case multipleTestClassLists =>
          implicit val ec = T.ctx.executionContext
          val futures =
            for ((testClassList, i) <- multipleTestClassLists.zipWithIndex) yield Future {
              val groupLabel = s"group-$i"
              (groupLabel, runTestSubprocess(testClassList, T.dest / groupLabel))
            }

          val outputs = T.ctx.executionContext.await(Future.sequence(futures))

          val (lefts, rights) = outputs.partitionMap {
            case (name, Left(v)) => Left(name + " " + v)
            case (name, Right((msg, results))) => Right((name + " " + msg, results))
          }

          if (lefts.nonEmpty) Left(lefts.mkString("\n"))
          else Right((rights.map(_._1).mkString("\n"), rights.flatMap(_._2)))
      }

      subprocessResult match {
        case Left(errMsg) => Result.Failure(errMsg)
        case Right((doneMsg, results)) =>
          try {
            if (results.isEmpty && selectors.nonEmpty) {
              // no tests ran but we expected some to run, as we applied a filter (e.g. via `testOnly`)
              Result.Failure(
                s"Test selector does not match any test: ${selectors.mkString(" ")}" + "\nRun discoveredTestClasses to see available tests"
              )
            } else TestModule.handleResults(doneMsg, results, T.ctx(), testReportXml())
          } catch {
            case e: Throwable =>
              Result.Failure("Test reporting failed: " + e)
          }
      }
    }

  /**
   * Discovers and runs the module's tests in-process in an isolated classloader,
   * reporting the results to the console
   */
  def testLocal(args: String*): Command[(String, Seq[TestResult])] = T.command {
    val (doneMsg, results) = TestRunner.runTestFramework(
      Framework.framework(testFramework()),
      runClasspath().map(_.path),
      Agg.from(testClasspath().map(_.path)),
      args,
      T.testReporter
    )
    TestModule.handleResults(doneMsg, results, T.ctx(), testReportXml())
  }

  override def bspBuildTarget: BspBuildTarget = {
    val parent = super.bspBuildTarget
    parent.copy(
      canTest = true,
      tags = Seq(BspModule.Tag.Test)
    )
  }
}

object TestModule {
  private val FailedTestReportCount = 5
  private val ErrorStatus = Status.Error.name()
  private val FailureStatus = Status.Failure.name()
  private val SkippedStates =
    Set(Status.Ignored.name(), Status.Skipped.name(), Status.Pending.name())

  /**
   * TestModule using TestNG Framework to run tests.
   * You need to provide the testng dependency yourself.
   */
  trait TestNg extends TestModule {
    override def testFramework: T[String] = "mill.testng.TestNGFramework"
    override def ivyDeps: T[Agg[Dep]] = T {
      super.ivyDeps() ++ Agg(
        ivy"com.lihaoyi:mill-contrib-testng:${mill.api.BuildInfo.millVersion}"
      )
    }
  }

  /**
   * TestModule that uses JUnit 4 Framework to run tests.
   * You may want to provide the junit dependency explicitly to use another version.
   */
  trait Junit4 extends TestModule {
    override def testFramework: T[String] = "com.novocode.junit.JUnitFramework"
    override def ivyDeps: T[Agg[Dep]] = T {
      super.ivyDeps() ++ Agg(ivy"${mill.scalalib.api.Versions.sbtTestInterface}")
    }
  }

  /**
   * TestModule that uses JUnit 5 Framework to run tests.
   * You may want to provide the junit dependency explicitly to use another version.
   */
  trait Junit5 extends TestModule {
    override def testFramework: T[String] = "com.github.sbt.junit.jupiter.api.JupiterFramework"
    override def ivyDeps: T[Agg[Dep]] = T {
      super.ivyDeps() ++ Agg(ivy"${mill.scalalib.api.Versions.jupiterInterface}")
    }
  }

  /**
   * TestModule that uses ScalaTest Framework to run tests.
   * You need to provide the scalatest dependencies yourself.
   */
  trait ScalaTest extends TestModule {
    override def testFramework: T[String] = "org.scalatest.tools.Framework"
  }

  /**
   * TestModule that uses Specs2 Framework to run tests.
   * You need to provide the specs2 dependencies yourself.
   */
  trait Specs2 extends ScalaModuleBase with TestModule {
    override def testFramework: T[String] = "org.specs2.runner.Specs2Framework"
    override def scalacOptions = T {
      super.scalacOptions() ++ Seq("-Yrangepos")
    }
  }

  /**
   * TestModule that uses UTest Framework to run tests.
   * You need to provide the utest dependencies yourself.
   */
  trait Utest extends TestModule {
    override def testFramework: T[String] = "utest.runner.Framework"
  }

  /**
   * TestModule that uses MUnit to run tests.
   * You need to provide the munit dependencies yourself.
   */
  trait Munit extends TestModule {
    override def testFramework: T[String] = "munit.Framework"
  }

  /**
   * TestModule that uses Weaver to run tests.
   * You need to provide the weaver dependencies yourself.
   * https://github.com/disneystreaming/weaver-test
   */
  trait Weaver extends TestModule {
    override def testFramework: T[String] = "weaver.framework.CatsEffect"
  }

  /**
   * TestModule that uses ZIO Test Framework to run tests.
   * You need to provide the zio-test dependencies yourself.
   */
  trait ZioTest extends TestModule {
    override def testFramework: T[String] = "zio.test.sbt.ZTestFramework"
  }

  @deprecated("Use other overload instead", "Mill after 0.10.2")
  def handleResults(
      doneMsg: String,
      results: Seq[TestResult]
  ): Result[(String, Seq[TestResult])] = handleResults(doneMsg, results, None)

  def handleResults(
      doneMsg: String,
      results: Seq[TestResult],
      ctx: Option[Ctx.Env]
  ): Result[(String, Seq[TestResult])] = {

    val badTests: Seq[TestResult] =
      results.filter(x => Set("Error", "Failure").contains(x.status))
    if (badTests.isEmpty) {
      Result.Success((doneMsg, results))
    } else {
      val reportCount =
        if (ctx.fold(false)(_.env.contains("CI"))) badTests.length
        else FailedTestReportCount
      val suffix =
        if (badTests.length <= reportCount) ""
        else s"\n  and ${badTests.length - reportCount} more ..."

      val msg = s"${badTests.size} tests failed: ${badTests
          .take(reportCount)
          .map(t => s"${t.fullyQualifiedName} ${t.selector}")
          .mkString("\n  ", "\n  ", "")}$suffix"

      Result.Failure(msg, Some((doneMsg, results)))
    }
  }

  def handleResults(
      doneMsg: String,
      results: Seq[TestResult],
      ctx: Ctx.Env with Ctx.Dest,
      testReportXml: Option[String],
      props: Option[Map[String, String]] = None
  ): Result[(String, Seq[TestResult])] = {
    for {
      fileName <- testReportXml
      path = ctx.dest / fileName
      xml <- genTestXmlReport(results, Instant.now(), props.getOrElse(Map.empty))
      _ = scala.xml.XML.save(path.toString(), xml, xmlDecl = true)
    } yield ()
    handleResults(doneMsg, results, Some(ctx))
  }

  trait JavaModuleBase extends BspModule {
    def ivyDeps: T[Agg[Dep]] = Agg.empty[Dep]
    def resources: T[Seq[PathRef]] = T { Seq.empty[PathRef] }
  }

  trait ScalaModuleBase extends mill.Module {
    def scalacOptions: T[Seq[String]] = Seq.empty[String]
  }

  private[scalalib] def genTestXmlReport(
      results0: Seq[TestResult],
      timestamp: Instant,
      props: Map[String, String]
  ): Option[Elem] = {
    def durationAsString(value: Long) = (value / 1000d).toString
    def testcaseName(testResult: TestResult) =
      testResult.selector.replace(s"${testResult.fullyQualifiedName}.", "")

    def properties: Elem = {
      val ps = props.map { case (key, value) =>
        <property name={key} value={value}/>
      }
      <properties>
        {ps}
      </properties>
    }

    val suites = results0.groupBy(_.fullyQualifiedName).map { case (fqn, testResults) =>
      val cases = testResults.map { testResult =>
        val testName = testcaseName(testResult)
        <testcase classname={testResult.fullyQualifiedName}
                  name={testName}
                  time={durationAsString(testResult.duration)}>
          {testCaseStatus(testResult).orNull}
        </testcase>
      }

      <testsuite name={fqn}
                 tests={testResults.length.toString}
                 failures={testResults.count(_.status == FailureStatus).toString}
                 errors={testResults.count(_.status == ErrorStatus).toString}
                 skipped={
        testResults.count(testResult => SkippedStates.contains(testResult.status)).toString
      }
                 time={durationAsString(testResults.map(_.duration).sum)}
                 timestamp={formatTimestamp(timestamp)}>
        {properties}
        {cases}
      </testsuite>
    }
    // todo add the parent module name
    val xml =
      <testsuites tests={results0.size.toString}
                  failures={results0.count(_.status == FailureStatus).toString}
                  errors={results0.count(_.status == ErrorStatus).toString}
                  skipped={
        results0.count(testResult => SkippedStates.contains(testResult.status)).toString
      }
                  time={durationAsString(results0.map(_.duration).sum)}>
        {suites}
      </testsuites>
    if (results0.nonEmpty) Some(xml) else None
  }

  private def formatTimestamp(timestamp: Instant): String = {
    DateTimeFormatter.ISO_LOCAL_DATE_TIME.format(
      LocalDateTime.ofInstant(
        timestamp.truncatedTo(ChronoUnit.SECONDS),
        ZoneId.of("UTC")
      )
    )
  }

  private def testCaseStatus(e: TestResult): Option[Elem] = {
    val trace: String = e.exceptionTrace.map(stackTraceTrace =>
      stackTraceTrace.map(t =>
        s"${t.getClassName}.${t.getMethodName}(${t.getFileName}:${t.getLineNumber})"
      )
        .mkString(
          s"${e.exceptionName.getOrElse("")}: ${e.exceptionMsg.getOrElse("")}\n    at ",
          "\n    at ",
          ""
        )
    ).getOrElse("")
    e.status match {
      case ErrorStatus if (e.exceptionMsg.isDefined && e.exceptionName.isDefined) =>
        Some(<error message={e.exceptionMsg.get} type={e.exceptionName.get}>
          {trace}
        </error>)
      case ErrorStatus => Some(<error message="No Exception or message provided"/>)
      case FailureStatus if (e.exceptionMsg.isDefined && e.exceptionName.isDefined) =>
        Some(<failure message={e.exceptionMsg.get} type={e.exceptionName.get}>
          {trace}
        </failure>)
      case FailureStatus => Some(<failure message="No Exception or message provided"/>)
      case s if SkippedStates.contains(s) => Some(<skipped/>)
      case _ => None
    }
  }
}<|MERGE_RESOLUTION|>--- conflicted
+++ resolved
@@ -100,12 +100,10 @@
   }
 
   /**
-   * Make this test module each individual test classes in parallel in separate JVMs
-   * and sandbox folders. Setting it to `false` will fall back to running all
-   * test classes in this module in a single JVM in a single sandbox folder
+   * How
    */
   def testForkGrouping: T[Seq[Seq[String]]] = T  {
-    discoveredTestClasses().sorted.grouped(1).toSeq
+    Seq(discoveredTestClasses())
   }
 
   /**
@@ -218,32 +216,10 @@
         .map(_.path.toNIO.toUri.toURL)
         .mkString(",")
 
-<<<<<<< HEAD
-      val resourceEnv =
-        Map(EnvVars.MILL_TEST_RESOURCE_FOLDER -> resources().map(_.path).mkString(";"))
-=======
-      val argsFile = T.dest / "testargs"
-      os.write(argsFile, upickle.default.write(testArgs))
-      val mainArgs = Seq(testRunnerClasspathArg, argsFile.toString)
-
-      os.makeDir(T.dest / "sandbox")
       val resourceEnv = Map(
         EnvVars.MILL_TEST_RESOURCE_FOLDER -> resources().map(_.path).mkString(";"),
         EnvVars.MILL_WORKSPACE_ROOT -> T.workspace.toString
       )
-      Jvm.runSubprocess(
-        mainClass = "mill.testrunner.entrypoint.TestRunnerMain",
-        classPath =
-          (runClasspath() ++ zincWorker().testrunnerEntrypointClasspath()).map(
-            _.path
-          ),
-        jvmArgs = jvmArgs,
-        envArgs = forkEnv() ++ resourceEnv,
-        mainArgs = mainArgs,
-        workingDir = if (testSandboxWorkingDir()) T.dest / "sandbox" else forkWorkingDir(),
-        useCpPassingJar = useArgsFile
-      )
->>>>>>> cc5d70ba
 
       def runTestSubprocess(selectors2: Seq[String], base: os.Path) = {
         val outputPath = base / "out.json"
@@ -289,7 +265,10 @@
           implicit val ec = T.ctx.executionContext
           val futures =
             for ((testClassList, i) <- multipleTestClassLists.zipWithIndex) yield Future {
-              val groupLabel = s"group-$i"
+              val groupLabel = testClassList match{
+                case Seq(single) => single
+                case multiple => s"group-$i"
+              }
               (groupLabel, runTestSubprocess(testClassList, T.dest / groupLabel))
             }
 
