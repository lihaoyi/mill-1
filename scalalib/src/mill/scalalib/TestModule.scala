--- conflicted
+++ resolved
@@ -240,15 +240,10 @@
    * TestModule using TestNG Framework to run tests.
    * You need to provide the testng dependency yourself.
    */
-  trait TestNg extends JavaModuleBase with TestModule {
+  trait TestNg extends TestModule {
     override def testFramework: T[String] = "mill.testng.TestNGFramework"
-<<<<<<< HEAD
-    override def mandatoryIvyDeps: T[Agg[Dep]] = T {
-      super.mandatoryIvyDeps() ++ Agg(
-=======
-    override def ivyDeps: T[Seq[Dep]] = Task {
-      super.ivyDeps() ++ Seq(
->>>>>>> 6825727c
+    override def mandatoryIvyDeps: T[Seq[Dep]] = Task {
+      super.mandatoryIvyDeps() ++ Seq(
         ivy"com.lihaoyi:mill-contrib-testng:${mill.api.BuildInfo.millVersion}"
       )
     }
@@ -258,15 +253,10 @@
    * TestModule that uses JUnit 4 Framework to run tests.
    * You may want to provide the junit dependency explicitly to use another version.
    */
-  trait Junit4 extends JavaModuleBase with TestModule {
+  trait Junit4 extends TestModule {
     override def testFramework: T[String] = "com.novocode.junit.JUnitFramework"
-<<<<<<< HEAD
-    override def mandatoryIvyDeps: T[Agg[Dep]] = T {
-      super.mandatoryIvyDeps() ++ Agg(ivy"com.novocode:junit-interface:0.11")
-=======
-    override def ivyDeps: T[Seq[Dep]] = Task {
-      super.ivyDeps() ++ Seq(ivy"${mill.scalalib.api.Versions.sbtTestInterface}")
->>>>>>> 6825727c
+    override def mandatoryIvyDeps: T[Seq[Dep]] = Task {
+      super.mandatoryIvyDeps() ++ Seq(ivy"${mill.scalalib.api.Versions.sbtTestInterface}")
     }
   }
 
@@ -274,16 +264,10 @@
    * TestModule that uses JUnit 5 Framework to run tests.
    * You may want to provide the junit dependency explicitly to use another version.
    */
-<<<<<<< HEAD
-  trait Junit5 extends JavaModuleBase with TestModule {
-    override def testFramework: T[String] = "net.aichler.jupiter.api.JupiterFramework"
-    override def mandatoryIvyDeps: T[Agg[Dep]] = T {
-      super.mandatoryIvyDeps() ++ Agg(ivy"net.aichler:jupiter-interface:0.9.0")
-=======
   trait Junit5 extends TestModule {
     override def testFramework: T[String] = "com.github.sbt.junit.jupiter.api.JupiterFramework"
-    override def ivyDeps: T[Seq[Dep]] = Task {
-      super.ivyDeps() ++ Seq(ivy"${mill.scalalib.api.Versions.jupiterInterface}")
+    override def mandatoryIvyDeps: T[Seq[Dep]] = Task {
+      super.mandatoryIvyDeps() ++ Seq(ivy"${mill.scalalib.api.Versions.jupiterInterface}")
     }
 
     /**
@@ -337,7 +321,6 @@
           itemClass.getMethod("getFullyQualifiedClassName").invoke(item).asInstanceOf[String]
         }.toSeq
       }
->>>>>>> 6825727c
     }
   }
 
@@ -409,13 +392,9 @@
     TestModuleUtil.handleResults(doneMsg, results, ctx, testReportXml, props)
 
   trait JavaModuleBase extends BspModule {
-<<<<<<< HEAD
-    def ivyDeps: T[Agg[Dep]] = Agg.empty[Dep]
-    def mandatoryIvyDeps: T[Agg[Dep]] = Agg.empty[Dep]
-=======
     def ivyDeps: T[Seq[Dep]] = Seq.empty[Dep]
+    def mandatoryIvyDeps: T[Seq[Dep]] = Seq.empty[Dep]
     def resources: T[Seq[PathRef]] = Task { Seq.empty[PathRef] }
->>>>>>> 6825727c
   }
 
   trait ScalaModuleBase extends mill.Module {
