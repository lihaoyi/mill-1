package mill.idea

import scala.collection.immutable
import scala.util.{Success, Try}
import scala.xml.{Elem, MetaData, Node, NodeSeq, Null, UnprefixedAttribute}
import coursier.core.compatibility.xmlParseDom
import coursier.maven.Pom
import mill.Agg
import mill.api.Ctx
import mill.api.{PathRef, Strict}
import mill.define.{Ctx => _, _}
import mill.eval.Evaluator
import mill.main.BuildInfo
import mill.scalalib.GenIdeaModule.{IdeaConfigFile, JavaFacet}
import mill.scalalib.internal.JavaModuleUtils
import mill.util.Classpath
import mill.{T, scalalib}
import mill.scalalib.{GenIdeaImpl => _, _}

case class GenIdeaImpl(
    private val evaluators: Seq[Evaluator]
)(implicit ctx: Ctx) {
  import GenIdeaImpl._

<<<<<<< HEAD
  val workDir: Path = evaluators.head.rootModules.head.millSourcePath
  val ideaDir: Path = workDir / ".idea"
=======
  val workDir: os.Path = evaluators.head.rootModule.millSourcePath
  val ideaDir: os.Path = workDir / ".idea"
>>>>>>> eab62a88

  val ideaConfigVersion = 4

  def run(): Unit = {
    val pp = new scala.xml.PrettyPrinter(999, 4)
    val jdkInfo = extractCurrentJdk(ideaDir / "misc.xml")
      .getOrElse(("JDK_1_8", "1.8 (1)"))

    ctx.log.info("Analyzing modules ...")
    val layout: Seq[(os.SubPath, Node)] =
      xmlFileLayout(evaluators, jdkInfo)

    ctx.log.debug("Cleaning obsolete IDEA project files ...")
    os.remove.all(ideaDir / "libraries")
    os.remove.all(ideaDir / "scala_compiler.xml")
    os.remove.all(ideaDir / "mill_modules")

    ctx.log.info(s"Writing ${layout.size} IDEA project files to ${ideaDir} ...")
    for ((subPath, xml) <- layout) {
      ctx.log.debug(s"Writing ${subPath} ...")
      os.write.over(ideaDir / subPath, pp.format(xml), createFolders = true)
    }
  }

  def extractCurrentJdk(ideaPath: os.Path): Option[(String, String)] = {
    import scala.xml.XML
    Try {
      val xml = XML.loadFile(ideaPath.toString)
      (xml \\ "component")
        .filter(x => x.attribute("project-jdk-type").map(_.text).contains("JavaSDK"))
        .map { n =>
          (n.attribute("languageLevel"), n.attribute("project-jdk-name"))
        }
        .collectFirst { case (Some(lang), Some(jdk)) => (lang.text, jdk.text) }
    }.getOrElse(None)
  }

  def xmlFileLayout(
      evaluators: Seq[Evaluator],
      jdkInfo: (String, String),
      fetchMillModules: Boolean = true
  ): Seq[(os.SubPath, scala.xml.Node)] = {

    val rootModules = evaluators.zipWithIndex.map { case (ev, idx) => (ev.rootModules.head, ev, idx) }
    val transitive: Seq[(BaseModule, Seq[Module], Evaluator, Int)] = rootModules
      .map { case (rootModule, ev, idx) =>
        (rootModule, JavaModuleUtils.transitiveModules(rootModule), ev, idx)
      }

    val foundModules: Seq[(Segments, Module, Evaluator)] = transitive
      .flatMap { case (rootMod, transModules, ev, idx) =>
        transModules.collect {
          case m: Module =>
            val rootSegs = rootMod.millSourcePath.relativeTo(workDir).segments
            val modSegs = m.millModuleSegments.parts
            val segments: Seq[String] = rootSegs ++ modSegs
            (Segments(segments.map(Segment.Label)), m, ev)
        }
      }

    val modules: Seq[(Segments, JavaModule, Evaluator)] = foundModules
      .collect { case (s, x: scalalib.JavaModule, ev) => (s, x, ev) }
      .filterNot(_._2.skipIdea)
      .distinct

    lazy val modulesByEvaluator: Map[Evaluator, Seq[(Segments, JavaModule)]] = modules
      .groupMap { case (_, _, ev) => ev } { case (s, m, _) => (s, m) }

//    val modules: Seq[(Segments, JavaModule)] =
//      rootModule.millInternal.segmentsToModules.values
//        .collect { case x: scalalib.JavaModule => x }
//        .flatMap(_.transitiveModuleDeps)
//        .filterNot(_.skipIdea)
//        .map(x => (x.millModuleSegments, x))
//        .toSeq
//        .distinct

    val buildLibraryPaths: immutable.Seq[os.Path] = {
      if (!fetchMillModules) Nil
      else {
        val moduleRepos = modulesByEvaluator.toSeq.flatMap { case (ev, modules) =>
          ev.evalOrThrow(
            exceptionFactory = r =>
              GenIdeaException(
                s"Failure during resolving repositories: ${Evaluator.formatFailing(r)}"
              )
          )(modules.map(_._2.repositoriesTask))
        }
        Lib.resolveMillBuildDeps(moduleRepos.flatten, Option(ctx), useSources = true)
        Lib.resolveMillBuildDeps(moduleRepos.flatten, Option(ctx), useSources = false)
      }
    }

    // is head the right one?
    val buildDepsPaths = Classpath.allJars(evaluators.head.rootModules.head.getClass.getClassLoader)
      .map(url => os.Path(java.nio.file.Paths.get(url.toURI)))

    def resolveTasks: Map[Evaluator, Seq[Task[ResolvedModule]]] =
      modulesByEvaluator.map { case (evaluator, m) =>
        evaluator -> m.map {
          case (path, mod) => {

            // same as input of resolvedIvyDeps
            val allIvyDeps = T.task {
              mod.transitiveIvyDeps() ++ mod.transitiveCompileIvyDeps()
            }

            val scalaCompilerClasspath = mod match {
              case x: ScalaModule => x.scalaCompilerClasspath
              case _ =>
                T.task {
                  Agg.empty[PathRef]
                }
            }

            val externalLibraryDependencies = T.task {
              mod.resolveDeps(T.task {
                val bind = mod.bindDependency()
                mod.mandatoryIvyDeps().map(bind)
              })()
            }

            val externalDependencies = T.task {
              mod.resolvedIvyDeps() ++
                T.traverse(mod.transitiveModuleDeps)(_.unmanagedClasspath)().flatten
            }
            val extCompileIvyDeps =
              mod.resolveDeps(T.task {
                val bind = mod.bindDependency()
                mod.compileIvyDeps().map(bind)
              })
            val extRunIvyDeps = mod.resolvedRunIvyDeps

            val externalSources = T.task {
              mod.resolveDeps(allIvyDeps, sources = true)()
            }

            val (scalacPluginsIvyDeps, allScalacOptions, scalaVersion) = mod match {
              case mod: ScalaModule => (
                  T.task(mod.scalacPluginIvyDeps()),
                  T.task(mod.allScalacOptions()),
                  T.task { Some(mod.scalaVersion()) }
                )
              case _ => (
                  T.task(Agg[Dep]()),
                  T.task(Seq[String]()),
                  T.task(None)
                )
            }

            val scalacPluginDependencies = T.task {
              mod.resolveDeps(T.task {
                val bind = mod.bindDependency()
                scalacPluginsIvyDeps().map(bind)
              })()
            }

            val facets = T.task {
              mod.ideaJavaModuleFacets(ideaConfigVersion)()
            }

            val configFileContributions = T.task {
              mod.ideaConfigFiles(ideaConfigVersion)()
            }

            val compilerOutput = T.task {
              mod.ideaCompileOutput()
            }

            T.task {
              val resolvedCp: Agg[Scoped[os.Path]] =
                externalDependencies().map(_.path).map(Scoped(_, None)) ++
                  extCompileIvyDeps()
                    .map(_.path)
                    .map(Scoped(_, Some("PROVIDED"))) ++
                  extRunIvyDeps().map(_.path).map(Scoped(_, Some("RUNTIME")))
              // unused, but we want to trigger sources, to have them available (automatically)
              // TODO: make this a separate eval to handle resolve errors
              externalSources()
              val resolvedSp: Agg[PathRef] = scalacPluginDependencies()
              val resolvedCompilerCp: Agg[PathRef] =
                scalaCompilerClasspath()
              val resolvedLibraryCp: Agg[PathRef] =
                externalLibraryDependencies()
              val scalacOpts: Seq[String] = allScalacOptions()
              val resolvedFacets: Seq[JavaFacet] = facets()
              val resolvedConfigFileContributions: Seq[IdeaConfigFile] =
                configFileContributions()
              val resolvedCompilerOutput = compilerOutput()
              val resolvedScalaVersion = scalaVersion()

              ResolvedModule(
                path = path,
                // FIXME: why do we need to sources in the classpath?
                // FIXED, was: classpath = resolvedCp.map(_.path).filter(_.ext == "jar") ++ resolvedSrcs.map(_.path),
                classpath = resolvedCp.filter(_.value.ext == "jar"),
                module = mod,
                pluginClasspath = resolvedSp.map(_.path).filter(_.ext == "jar"),
                scalaOptions = scalacOpts,
                scalaCompilerClasspath = resolvedCompilerCp.map(_.path),
                libraryClasspath = resolvedLibraryCp.map(_.path),
                facets = resolvedFacets,
                configFileContributions = resolvedConfigFileContributions,
                compilerOutput = resolvedCompilerOutput.path,
                evaluator = evaluator,
                scalaVersion = resolvedScalaVersion
              )
            }
          }
        }
      }

    val resolvedModules: Seq[ResolvedModule] = {
      resolveTasks.toSeq.flatMap { case (evaluator, tasks) =>
        evaluator.evaluate(tasks) match {
          case r if r.failing.items().nonEmpty =>
            throw GenIdeaException(
              s"Failure during resolving modules: ${Evaluator.formatFailing(r)}"
            )
          case r => r.values.map(_.value).asInstanceOf[Seq[ResolvedModule]]
        }
      }
    }

    val moduleLabels = modules.map { case (s, m, e) => (m, s) }.toMap

    val allResolved: Seq[os.Path] =
      (resolvedModules.flatMap(_.classpath).map(_.value) ++ buildLibraryPaths ++ buildDepsPaths)
        .distinct
        .sorted

    val (wholeFileConfigs, configFileContributions) =
      resolvedModules
        .flatMap(_.configFileContributions)
        .partition(_.asWholeFile.isDefined)

    // whole file
    val ideaWholeConfigFiles: Seq[(os.SubPath, Elem)] =
      wholeFileConfigs.flatMap(_.asWholeFile).map { wf =>
        os.sub / wf._1 -> ideaConfigElementTemplate(wf._2)
      }

    type FileComponent = (os.SubPath, Option[String])

    /** Ensure, the additional configs don't collide. */
    def collisionFreeExtraConfigs(
        confs: Seq[IdeaConfigFile]
    ): Map[os.SubPath, Seq[IdeaConfigFile]] = {

      var seen: Map[FileComponent, Seq[GenIdeaModule.Element]] = Map()
      var result: Map[os.SubPath, Seq[IdeaConfigFile]] = Map()
      confs.foreach { conf =>
        val key = conf.subPath -> conf.component
        seen.get(key) match {
          case None =>
            seen += key -> conf.config
            result += conf.subPath -> (result
              .get(conf.subPath)
              .getOrElse(Seq()) ++ Seq(conf))
          case Some(existing) if conf.config == existing =>
          // identical, ignore
          case Some(existing) =>
            def details(elements: Seq[GenIdeaModule.Element]) = {
              elements.map(
                ideaConfigElementTemplate(_).toString().replaceAll("\\n", "")
              )
            }
            val msg =
              s"Config collision in file `${conf.subPath}` and component `${conf.component}`: ${details(
                  conf.config
                )} vs. ${details(existing)}"
            ctx.log.error(msg)
        }
      }
      result
    }

    val fileComponentContributions: Seq[(os.SubPath, Elem)] =
      collisionFreeExtraConfigs(configFileContributions).toSeq.map {
        case (file, configs) =>
          val map: Map[Option[String], Seq[GenIdeaModule.Element]] =
            configs
              .groupBy(_.component)
              .view
              .mapValues(_.flatMap(_.config))
              .toMap
          file -> ideaConfigFileTemplate(map)
      }

    val pathShortLibNameDuplicate = allResolved
      .groupBy(_.last)
      .filter(_._2.size > 1)
      .view
      .mapValues(_.sorted)
      .mapValues(_.zipWithIndex)
      .flatMap(y =>
        y._2.map {
          case (path, 0) => path -> y._1
          case (path, idx) => path -> s"${y._1} (${idx})"
        }
      )
      .toMap

    val pathToLibName = allResolved
      .map(p => p -> pathShortLibNameDuplicate.getOrElse(p, p.last))
      .toMap

    type ArtifactAndVersion = (String, String)

    def guessJarArtifactNameAndVersionFromPath(
        path: os.Path
    ): Option[ArtifactAndVersion] =
      Try {
        // in a local maven repo or a local Coursier repo,
        // the dir-layout reflects the jar coordinates
        val fileName = path.last
        val parentDir = (path / os.up).last
        val grandParentDir = (path / os.up / os.up).last
        if (fileName.startsWith(s"${grandParentDir}-${parentDir}")) {
          // could be a maven or coursier repo
          Some((grandParentDir, parentDir))
        } else {
          None
        }
      }.toOption.flatten

    // Tries to group jars with their poms and sources.
    def toResolvedJar(path: os.Path): Option[ResolvedLibrary] = {
      val guessedArtifactVersion = guessJarArtifactNameAndVersionFromPath(path)
      val inCoursierCache = path.startsWith(os.Path(coursier.paths.CoursierPaths.cacheDirectory()))
      val inIvyLikeLocal = (path / os.up).last == "jars"
      def inMavenLikeLocal = guessedArtifactVersion.isDefined
      val isSource = path.last.endsWith("sources.jar")
      val isPom = path.ext == "pom"
      val baseName = guessedArtifactVersion
        .map(av => s"${av._1}-${av._2}")
        .getOrElse(path.baseName)

      if (inCoursierCache && (isSource || isPom)) {
        // Remove sources and pom as they'll be recovered from the jar path
        None
      } else if (inCoursierCache && path.ext == "jar") {
        val pom = path / os.up / s"$baseName.pom"
        val sources = Some(path / os.up / s"$baseName-sources.jar")
          .filter(_.toIO.exists())
        Some(CoursierResolved(path, pom, sources))
      } else if (inIvyLikeLocal && path.ext == "jar") {
        // assume some jvy-like dir structure
        val sources =
          Some(path / os.up / os.up / "srcs" / s"${path.baseName}-sources.jar")
            .filter(_.toIO.exists())
        Some(WithSourcesResolved(path, sources))
      } else if (inMavenLikeLocal) {
        // assume some maven-like dir structure
        val sources = Some(path / os.up / s"${baseName}-sources.jar")
          .filter(_.toIO.exists())
        Some(WithSourcesResolved(path, sources))
      } else {
        Some(OtherResolved(path))
      }
    }

    /**
     * We need to use a very specific library name format.
     * This is required in order IntelliJ IDEA can recognize `$ivy` imports in `build.sc` files and doesn't show red code.
     * This is how currently Ammonite integration is done in Scala Plugin for IntelliJ IDEA.
     *
     * @see [[https://github.com/JetBrains/intellij-scala/blob/idea223.x/scala/worksheet/src/org/jetbrains/plugins/scala/worksheet/ammonite/AmmoniteUtil.scala#L240]]
     * @example {{{
     *   //SBT: com.lihaoyi:ammonite-ops_2.13:2.2.0:jar
     *   import $ivy.`com.lihaoyi::ammonite-ops:2.2.0
     * }}}
     */
    def sbtLibraryNameFromPom(pomPath: os.Path): String = {
      val pom = xmlParseDom(os.read(pomPath)).flatMap(Pom.project)
        .getOrElse(throw new RuntimeException(s"Could not parse pom file: ${pomPath}"))

      val artifactId = pom.module.name.value
      val scalaArtifactRegex = ".*_[23]\\.[0-9]{1,2}".r
      val artifactWithScalaVersion = artifactId.substring(
        artifactId.length - math.min(5, artifactId.length)
      ) match {
        case scalaArtifactRegex(_*) => artifactId
        case _ =>
          // Default to the scala binary version used by mill itself
          s"${artifactId}_${BuildInfo.scalaVersion.split("[.]").take(2).mkString(".")}"
      }
      s"SBT: ${pom.module.organization.value}:$artifactWithScalaVersion:${pom.version}:jar"
    }

    def libraryNames(resolvedJar: ResolvedLibrary): Seq[String] =
      resolvedJar match {
        case CoursierResolved(path, pom, _) if buildDepsPaths.contains(path) && pom.toIO.exists() =>
          Seq(sbtLibraryNameFromPom(pom), pathToLibName(path))
        case CoursierResolved(path, _, _) =>
          Seq(pathToLibName(path))
        case WithSourcesResolved(path, _) =>
          Seq(pathToLibName(path))
        case OtherResolved(path) =>
          Seq(pathToLibName(path))
      }

    def resolvedLibraries(resolved: Seq[os.Path]): Seq[ResolvedLibrary] =
      resolved
        .map(toResolvedJar)
        .collect { case Some(r) => r }

    val compilerSettings = resolvedModules
      .foldLeft(Map[(Agg[os.Path], Seq[String]), Vector[JavaModule]]()) {
        (r, q) =>
          val key = (q.pluginClasspath, q.scalaOptions)
          r + (key -> (r.getOrElse(key, Vector()) :+ q.module))
      }

    val fixedFiles: Seq[(os.SubPath, Elem)] = Seq(
      Tuple2(os.sub / "misc.xml", miscXmlTemplate(jdkInfo)),
      Tuple2(os.sub / "scala_settings.xml", scalaSettingsTemplate()),
      Tuple2(
        os.sub / "modules.xml",
        allModulesXmlTemplate(
          modules.map { case (segments, mod, _) => moduleName(segments) }.sorted
        )
      ),
//      Tuple2(
//        os.sub / "mill_modules" / "mill-build.iml",
//        rootXmlTemplate(allBuildLibraries.flatMap(lib => libraryNames(lib)))
//      ),
      Tuple2(
        os.sub / "scala_compiler.xml",
        scalaCompilerTemplate(compilerSettings)
      )
    )

    /**
     * @note `:` in path isn't supported on Windows ~ https://github.com/com-lihaoyi/mill/issues/2243<br>
     *       It comes from [[sbtLibraryNameFromPom]]
     */
    def libraryNameToFileSystemPathPart(name: String, ext: String): os.SubPath = {
      os.sub / s"${name.replaceAll("""[-.:]""", "_")}.${ext}"
    }

    val libraries: Seq[(os.SubPath, Elem)] =
      resolvedLibraries(allResolved).flatMap { resolved =>
        val names = libraryNames(resolved)
        val sources = resolved match {
          case CoursierResolved(_, _, s) => s
          case WithSourcesResolved(_, s) => s
          case OtherResolved(_) => None
        }
        for (name <- names)
          yield {
            Tuple2(
              os.sub / "libraries" / libraryNameToFileSystemPathPart(name, "xml"),
              libraryXmlTemplate(
                name = name,
                path = resolved.path,
                sources = sources
              )
            )
          }
      }

    val moduleFiles: Seq[(os.SubPath, Elem)] = resolvedModules.flatMap {
      case ResolvedModule(
            path,
            resolvedDeps,
            mod,
            _,
            _,
            compilerClasspath,
            _,
            facets,
            _,
            compilerOutput,
            evaluator,
            scalaVersion
          ) =>
        val Seq(
          resourcesPathRefs: Seq[PathRef],
          generatedSourcePathRefs: Seq[PathRef],
          allSourcesPathRefs: Seq[PathRef]
        ) = evaluator.evaluate(
          Agg(
            mod.resources,
            mod.generatedSources,
            mod.allSources
          )
        )
          .values
          .map(_.value)

        val generatedSourcePaths = generatedSourcePathRefs.map(_.path)
        val normalSourcePaths = (allSourcesPathRefs
          .map(_.path)
          .toSet -- generatedSourcePaths.toSet).toSeq

        val sanizedDeps: Seq[ScopedOrd[String]] = {
          resolvedDeps
            .map((s: Scoped[os.Path]) => pathToLibName(s.value) -> s.scope)
            .iterator
            .toSeq
            .groupBy(_._1)
            .view
            .mapValues(_.map(_._2))
            .map {
              case (lib, scopes) =>
                val isCompile = scopes.contains(None)
                val isProvided = scopes.contains(Some("PROVIDED"))
                val isRuntime = scopes.contains(Some("RUNTIME"))

                val finalScope = (isCompile, isProvided, isRuntime) match {
                  case (_, true, false) => Some("PROVIDED")
                  case (false, false, true) => Some("RUNTIME")
                  case _ => None
                }

                ScopedOrd(lib, finalScope)
            }
            .toSeq
        }

        val libNames = Strict.Agg.from(sanizedDeps).iterator.toSeq

        val depNames = Strict.Agg
          .from(mod.moduleDeps.map((_, None)) ++
            mod.compileModuleDeps.map((_, Some("PROVIDED"))))
          .filter(!_._1.skipIdea)
          .map { case (v, s) => ScopedOrd(moduleName(moduleLabels(v)), s) }
          .iterator
          .toSeq
          .distinct

        val isTest = mod.isInstanceOf[TestModule]

        val moduleXml = moduleXmlTemplate(
          basePath = mod.intellijModulePath,
          scalaVersionOpt = scalaVersion,
          resourcePaths = Strict.Agg.from(resourcesPathRefs.map(_.path)),
          normalSourcePaths = Strict.Agg.from(normalSourcePaths),
          generatedSourcePaths = Strict.Agg.from(generatedSourcePaths),
          compileOutputPath = compilerOutput,
          libNames = libNames,
          depNames = depNames,
          isTest = isTest,
          facets = facets
        )

        val moduleFile = Tuple2(
          os.sub / "mill_modules" / s"${moduleName(path)}.iml",
          moduleXml
        )

        val scalaSdkFile = {
          Option.when(scalaVersion.isDefined && compilerClasspath.nonEmpty) {
            val name = s"scala-SDK-${scalaVersion.get}"
            val languageLevel =
              scalaVersion.map(_.split("[.]", 3).take(2).mkString("Scala_", "_", ""))

            Tuple2(
              os.sub / "libraries" / libraryNameToFileSystemPathPart(name, "xml"),
              scalaSdkTemplate(
                name = name,
                languageLevel = languageLevel,
                scalaCompilerClassPath = compilerClasspath,
                // FIXME: fill in these fields
                compilerBridgeJar = None,
                scaladocExtraClasspath = None
              )
            )
          }
        }

        Seq(moduleFile) ++ scalaSdkFile
    }

    {
      // file collision checks
      val map =
        (fixedFiles ++ ideaWholeConfigFiles ++ fileComponentContributions)
          .groupBy(_._1)
          .filter(_._2.size > 1)
      if (map.nonEmpty) {
        ctx.log.error(
          s"Config file collisions detected. Check you `ideaConfigFiles` targets. Colliding files: ${map
              .map(_._1)}. All project files: ${map}"
        )
      }
    }

    fixedFiles ++ ideaWholeConfigFiles ++ fileComponentContributions ++ libraries ++ moduleFiles
  }

  def relify(p: os.Path): String = {
    val r = p.relativeTo(ideaDir / "mill_modules")
    (Seq.fill(r.ups)("..") ++ r.segments).mkString("/")
  }

  def ideaConfigElementTemplate(element: GenIdeaModule.Element): Elem = {

    val example = <config/>

    val attribute1: MetaData =
      if (element.attributes.isEmpty) Null
      else
        element.attributes.toSeq.reverse.foldLeft(Null.asInstanceOf[MetaData]) {
          case (prevAttr, (k, v)) =>
            new UnprefixedAttribute(k, v, prevAttr)
        }

    new Elem(
      prefix = null,
      label = element.name,
      attributes1 = attribute1,
      example.scope,
      minimizeEmpty = true,
      child = element.childs.map(ideaConfigElementTemplate): _*
    )
  }

  def ideaConfigFileTemplate(
      components: Map[Option[String], Seq[GenIdeaModule.Element]]
  ): Elem = {
    <project version={"" + ideaConfigVersion}>
      {
      components.toSeq.map { case (name, config) =>
        <component name={name.getOrElse("")}>{config.map(ideaConfigElementTemplate)}</component>
      }
    }
    </project>
  }

  def scalaSettingsTemplate(): Elem = {
//    simpleIdeaConfigFileTemplate(Map("ScalaProjectSettings" -> Map("scFileMode" -> "Ammonite")))
    <project version={"" + ideaConfigVersion}>
      <component name="ScalaProjectSettings">
        <option name="scFileMode" value="Ammonite" />
      </component>
    </project>
  }
  def miscXmlTemplate(jdkInfo: (String, String)): Elem = {
    <project version={"" + ideaConfigVersion}>
      <component name="ProjectRootManager" version="2" languageLevel={jdkInfo._1} project-jdk-name={
      jdkInfo._2
    } project-jdk-type="JavaSDK">
        <output url="file://$PROJECT_DIR$/target/idea_output"/>
      </component>
    </project>
  }

  def allModulesXmlTemplate(selectors: Seq[String]): Elem = {
    <project version={"" + ideaConfigVersion}>
      <component name="ProjectModuleManager">
        <modules>
          {
//            <module
//          fileurl="file://$PROJECT_DIR$/.idea/mill_modules/mill-build.iml"
//          filepath="$PROJECT_DIR$/.idea/mill_modules/mill-build.iml"/>
    }
          {
      for (selector <- selectors)
        yield {
          val filepath = "$PROJECT_DIR$/.idea/mill_modules/" + selector + ".iml"
          val fileurl = "file://" + filepath
          <module fileurl={fileurl} filepath={filepath} />
        }
    }
        </modules>
      </component>
    </project>
  }
  def rootXmlTemplate(libNames: Strict.Agg[String]): scala.xml.Elem = {
    <module type="JAVA_MODULE" version={"" + ideaConfigVersion}>
      <component name="NewModuleRootManager">
        <output url="file://$MODULE_DIR$/../../out/ideaOutputDir-mill-build"/>
        <content url="file://$MODULE_DIR$/../..">
          <excludeFolder url="file://$MODULE_DIR$/../../project" />
          <excludeFolder url="file://$MODULE_DIR$/../../target" />
          <excludeFolder url="file://$MODULE_DIR$/../../out" />
        </content>
        <exclude-output/>
        <orderEntry type="inheritedJdk" />
        <orderEntry type="sourceFolder" forTests="false" />
        {
      for (name <- libNames.toSeq.sorted)
        yield <orderEntry type="library" name={name} level="project" />
    }
      </component>
    </module>
  }

  /** Try to make the file path a relative JAR URL (to PROJECT_DIR or HOME_DIR). */
  def relativeJarUrl(path: os.Path): String = {
    // When coursier cache dir is on different logical drive than project dir
    // we can not use a relative path. See issue: https://github.com/lihaoyi/mill/issues/905
    val relPath = relForwardPath(path)
    if (path.ext == "jar") "jar://" + relPath + "!/" else "file://" + relPath
  }

  /** Try to make the file path a relative URL (to PROJECT_DIR or HOME_DIR). */
  def relativeFileUrl(path: os.Path): String = {
    // When coursier cache dir is on different logical drive than project dir
    // we can not use a relative path. See issue: https://github.com/lihaoyi/mill/issues/905
    "file://" + relForwardPath(path)
  }

  private val projectDir = (workDir, "$PROJECT_DIR$/")
  private val homeDir = (os.home, "$USER_HOME$/")

  private def relForwardPath(path: os.Path): String = {

    def forward(p: os.FilePath): String = p.toString().replace("""\""", "/")

    val relToProjectDir = Try(projectDir._2 + forward(path.relativeTo(projectDir._1)))
    val relToHomeDir = Try(homeDir._2 + forward(path.relativeTo(homeDir._1)))

    (relToProjectDir, relToHomeDir) match {
      // We seem to be outside of project-dir but inside home dir, so use releative path to home dir
      case (Success(p1), Success(p2)) if p1.contains("..") && !p2.contains("..") => p2
      // default to project-dir-relative
      case (Success(p), _) => p
      // if that fails, use home-dir-relative, which might fix cases on Windows
      // where the home-dir is not on the same drive as the project-dir
      case (_, Success(p)) => p
      // Use the absolute path
      case _ => forward(path)
    }
  }

  def scalaSdkTemplate(
      name: String,
      languageLevel: Option[String],
      scalaCompilerClassPath: Agg[os.Path],
      compilerBridgeJar: Option[os.Path],
      scaladocExtraClasspath: Agg[os.Path]
  ): Elem = {
    <component name="libraryTable">
      <library name={name} type="Scala">
        <properties>
            {
      if (languageLevel.isDefined) <language-level>{languageLevel.get}</language-level>
    }
            <compiler-classpath>
              {
      scalaCompilerClassPath.iterator.toSeq.sortBy(_.wrapped).map(p =>
        <root url={relativeFileUrl(p)}/>
      )
    }
            </compiler-classpath>
          {
      if (compilerBridgeJar.isDefined) <compiler-bridge-binary-jar>{
        relativeFileUrl(compilerBridgeJar.get)
      }</compiler-bridge-binary-jar>
    }
        </properties>
      </library>
    </component>
  }

  def libraryXmlTemplate(
      name: String,
      path: os.Path,
      sources: Option[os.Path]
  ): Elem = {
    <component name="libraryTable">
      <library name={name}>
        <CLASSES>
          <root url={relativeJarUrl(path)}/>
        </CLASSES>
        {
      if (sources.isDefined) {
        <SOURCES>
            <root url={relativeJarUrl(sources.get)}/>
          </SOURCES>
      }
    }
      </library>
    </component>
  }

  /**
   * @param libNames The library dependencies (external dependencies)
   * @param depNames The dependency modules (internal dependencies)
   */
  def moduleXmlTemplate(
      basePath: os.Path,
      scalaVersionOpt: Option[String],
      resourcePaths: Strict.Agg[os.Path],
      normalSourcePaths: Strict.Agg[os.Path],
      generatedSourcePaths: Strict.Agg[os.Path],
      compileOutputPath: os.Path,
      libNames: Seq[ScopedOrd[String]],
      depNames: Seq[ScopedOrd[String]],
      isTest: Boolean,
      facets: Seq[GenIdeaModule.JavaFacet]
  ): Elem = {
    val genSources = generatedSourcePaths.toSeq.distinct.sorted.partition(_.startsWith(basePath))
    val normSources = normalSourcePaths.iterator.toSeq.sorted.partition(_.startsWith(basePath))
    val resources = resourcePaths.iterator.toSeq.sorted.partition(_.startsWith(basePath))

    def relUrl(path: os.Path): String = "file://$MODULE_DIR$/" + relify(path)
    def genSourceFolder(path: os.Path): Elem = {
      <sourceFolder url={relUrl(path)} isTestSource={isTest.toString} generated="true"/>
    }
    def sourceFolder(path: os.Path): Elem = {
      <sourceFolder url={relUrl(path)} isTestSource={isTest.toString}/>
    }
    def resourcesFolder(path: os.Path): Elem = {
      val resourceType = if (isTest) "java-test-resource" else "java-resource"
      <sourceFolder url={relUrl(path)} type={resourceType} />
    }

    <module type="JAVA_MODULE" version={"" + ideaConfigVersion}>
      <component name="NewModuleRootManager">
        {
      val outputUrl = relUrl(compileOutputPath)
      if (isTest)
        <output-test url={outputUrl} />
      else
        <output url={outputUrl} />
    }
        <exclude-output />
        {
      for (generatedSourcePath <- genSources._2) yield {
        <content url={relUrl(generatedSourcePath)}>
          {genSourceFolder(generatedSourcePath)}
        </content>
      }
    }
        {
      // keep the "real" base path as last content, to ensure, Idea picks it up as "main" module dir
      for (normalSourcePath <- normSources._2) yield {
        <content url={relUrl(normalSourcePath)}>
            {sourceFolder(normalSourcePath)}
          </content>
      }
    }
        {
      for (resourcePath <- resources._2) yield {
        <content url={relUrl(resourcePath)}>
          {resourcesFolder(resourcePath)}
        </content>
      }
    }
        {
      // the (potentially empty) content root to denote where a module lives
      // this is to avoid some strange layout issues
      // see details at: https://github.com/com-lihaoyi/mill/pull/2638#issuecomment-1685229512
      <content url={relUrl(basePath)}>
        {
        for (generatedSourcePath <- genSources._1) yield {
          genSourceFolder(generatedSourcePath)
        }
      }
        {
        for (normalSourcePath <- normSources._1) yield {
          sourceFolder(normalSourcePath)
        }
      }
        {
        for (resourcePath <- resources._1) yield {
          resourcesFolder(resourcePath)
        }
      }
        </content>
    }
        <orderEntry type="inheritedJdk" />
        <orderEntry type="sourceFolder" forTests="false" />
        {
      for {
        scalaVersion <- scalaVersionOpt.toSeq
      } yield <orderEntry type="library" name={s"scala-SDK-${scalaVersion}"} level="project" />
    }

        {
      for (name <- libNames.sorted)
        yield name.scope match {
          case None => <orderEntry type="library" name={name.value} level="project" />
          case Some(scope) =>
            <orderEntry type="library" scope={scope} name={name.value} level="project" />
        }
    }
        {
      // we place the module dependencies after the library dependencies, as IJ is leaking the (transitive)
      // library dependencies of the module dependencies, even if they are not exported.
      // This can result in wrong classpath when lib dependencies are refined.
      for (dep <- depNames.sorted)
        yield dep.scope match {
          case None => <orderEntry type="module" module-name={dep.value} exported="" />
          case Some(scope) =>
            <orderEntry type="module" module-name={dep.value} exported="" scope={scope} />
        }
    }
      </component>
      {
      if (facets.isEmpty) NodeSeq.Empty
      else {
        <component name="FacetManager">
            {
          for (facet <- facets) yield {
            <facet type={facet.`type`} name={facet.name}>
                  {ideaConfigElementTemplate(facet.config)}
                </facet>
          }
        }
          </component>
      }
    }
    </module>
  }

  def scalaCompilerTemplate(
      settings: Map[(Agg[os.Path], Seq[String]), Seq[JavaModule]]
  ) = {

    <project version={"" + ideaConfigVersion}>
      <component name="ScalaCompilerConfiguration">
        {
      for ((((plugins, params), mods), i) <- settings.toSeq.zip(1 to settings.size))
        yield <profile name={s"mill $i"} modules={
          mods.map(m => moduleName(m.millModuleSegments)).mkString(",")
        }>
            <parameters>
              {
          for (param <- params)
            yield <parameter value={param} />
        }
            </parameters>
            <plugins>
              {
          for (plugin <- plugins.toSeq)
            yield <plugin path={plugin.toString} />
        }
            </plugins>
          </profile>
    }
      </component>
    </project>
  }
}

object GenIdeaImpl {

  /**
   * Create the module name (to be used by Idea) for the module based on it segments.
   * @see [[Module.millModuleSegments]]
   */
  def moduleName(p: Segments): String =
    p.value
      .foldLeft(new StringBuilder()) {
        case (sb, Segment.Label(s)) if sb.isEmpty => sb.append(s)
        case (sb, Segment.Cross(s)) if sb.isEmpty => sb.append(s.mkString("-"))
        case (sb, Segment.Label(s)) => sb.append(".").append(s)
        case (sb, Segment.Cross(s)) => sb.append("-").append(s.mkString("-"))
      }
      .mkString
      .toLowerCase()

  sealed trait ResolvedLibrary { def path: os.Path }
  final case class CoursierResolved(path: os.Path, pom: os.Path, sources: Option[os.Path])
      extends ResolvedLibrary
  final case class OtherResolved(path: os.Path) extends ResolvedLibrary
  final case class WithSourcesResolved(path: os.Path, sources: Option[os.Path])
      extends ResolvedLibrary

  final case class Scoped[T](value: T, scope: Option[String])

  final case class ScopedOrd[T <: Comparable[T]](value: T, scope: Option[String])
      extends Ordered[ScopedOrd[T]] {
    override def compare(that: ScopedOrd[T]): Int =
      value.compareTo(that.value) match {
        case 0 =>
          (scope, that.scope) match {
            case (None, None) => 0
            case (Some(l), Some(r)) => l.compare(r)
            case (None, _) => -1
            case (_, None) => +1
          }
        case x => x
      }
  }
  object ScopedOrd {
    def apply[T <: Comparable[T]](scoped: Scoped[T]): ScopedOrd[T] =
      ScopedOrd(scoped.value, scoped.scope)
  }

  final case class ResolvedModule(
      path: Segments,
      classpath: Agg[Scoped[os.Path]],
      module: JavaModule,
      pluginClasspath: Agg[os.Path],
      scalaOptions: Seq[String],
      scalaCompilerClasspath: Agg[os.Path],
      libraryClasspath: Agg[os.Path],
      facets: Seq[JavaFacet],
      configFileContributions: Seq[IdeaConfigFile],
      compilerOutput: os.Path,
      evaluator: Evaluator,
      scalaVersion: Option[String]
  )

  case class GenIdeaException(msg: String) extends RuntimeException

}<|MERGE_RESOLUTION|>--- conflicted
+++ resolved
@@ -22,13 +22,8 @@
 )(implicit ctx: Ctx) {
   import GenIdeaImpl._
 
-<<<<<<< HEAD
-  val workDir: Path = evaluators.head.rootModules.head.millSourcePath
-  val ideaDir: Path = workDir / ".idea"
-=======
-  val workDir: os.Path = evaluators.head.rootModule.millSourcePath
+  val workDir: os.Path = evaluators.head.rootModules.head.millSourcePath
   val ideaDir: os.Path = workDir / ".idea"
->>>>>>> eab62a88
 
   val ideaConfigVersion = 4
 
