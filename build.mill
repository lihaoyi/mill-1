--- conflicted
+++ resolved
@@ -118,17 +118,10 @@
   val asmTree = ivy"org.ow2.asm:asm-tree:9.7.1"
   val bloopConfig = ivy"ch.epfl.scala::bloop-config:1.5.5".withDottyCompat(scalaVersion)
 
-<<<<<<< HEAD
-  val coursierVersion = "2.1.18"
+  val coursierVersion = "2.1.21"
   val coursier = ivy"io.get-coursier::coursier:$coursierVersion".withDottyCompat(scalaVersion)
-  val coursierInterface = ivy"io.get-coursier:interface:1.0.24"
+  val coursierInterface = ivy"io.get-coursier:interface:1.0.26"
   val coursierJvm = ivy"io.get-coursier::coursier-jvm:$coursierVersion".withDottyCompat(scalaVersion)
-=======
-  val coursierVersion = "2.1.21"
-  val coursier = ivy"io.get-coursier::coursier:$coursierVersion"
-  val coursierInterface = ivy"io.get-coursier:interface:1.0.26"
-  val coursierJvm = ivy"io.get-coursier::coursier-jvm:$coursierVersion"
->>>>>>> 384a2c56
 
   val cask = ivy"com.lihaoyi::cask:0.9.4"
   val castor = ivy"com.lihaoyi::castor:0.3.0"
