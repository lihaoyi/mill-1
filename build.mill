--- conflicted
+++ resolved
@@ -694,13 +694,6 @@
  */
 object dummy extends Cross[DependencyFetchDummy](dummyDeps)
 trait DependencyFetchDummy extends ScalaModule with Cross.Module[Dep] {
-<<<<<<< HEAD
-  // these cross module names cause problems on windows, and anyway they
-  // are not necessary in order to load the project into IntelliJ anyway
-  def skipIdea = true
-=======
-
->>>>>>> 9be97546
   def scalaVersion = Deps.scalaVersion
   def compileIvyDeps = Agg(crossValue)
 }