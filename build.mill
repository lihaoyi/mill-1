package build
// imports
import com.github.lolgab.mill.mima.Mima
import coursier.maven.MavenRepository
import de.tobiasroeser.mill.vcs.version.VcsVersion
import com.goyeau.mill.scalafix.ScalafixModule
import mill._
import mill.define.NamedTask
import mill.main.Tasks
import mill.scalalib._
import mill.scalalib.api.ZincWorkerUtil
import mill.scalalib.publish._
import mill.resolve.SelectMode
import mill.T
import mill.define.Cross

// plugins and dependencies
import $meta._
import $file.ci.shared
import $file.ci.upload
import $packages._

object Settings {
  val pomOrg = "com.lihaoyi"
  val githubOrg = "com-lihaoyi"
  val githubRepo = "mill"
  val projectUrl = s"https://github.com/${githubOrg}/${githubRepo}"
  val changelogUrl = s"${projectUrl}#changelog"
  val newIssueUrl = s"${projectUrl}/issues/new/choose"
  val docUrl = "https://mill-build.org"
  // the exact branches containing a doc root
  val docBranches = Seq()
  // the exact tags containing a doc root. Publish docs for 
  // the last point version in each minor release series
  val legacyDocTags: Seq[String] = Seq(
    "0.9.12",
    "0.10.15",
  )
  val docTags: Seq[String] = Seq(
    "0.11.13",
    "0.12.3"
  )
  val mimaBaseVersions: Seq[String] =
    0.to(13).map("0.11." + _) ++
    Seq("0.12.0", "0.12.1", "0.12.2", "0.12.3")
}

object Deps {

  // The Scala version to use
  // When updating, run "Publish Bridges" Github Actions for the new version
  // and then add to it `bridgeScalaVersions`
<<<<<<< HEAD
  val scalaVersion = "3.5.0"
  val scala2Version = "2.13.14"
=======
  val scalaVersion = "2.13.15"
  val scala2Version = "2.13.15"
>>>>>>> 80f2a88e
  // The Scala 2.12.x version to use for some workers
  val workerScalaVersion212 = "2.12.19"

  val testScala213Version = "2.13.15"
  // Scala Native 4.2 will not get releases for new Scala version
  val testScala213VersionForScalaNative42 = "2.13.8"
  val testScala212Version = "2.12.6"
  val testScala32Version = "3.2.0"
  val testScala33Version = "3.3.1"

  object Scalajs_1 {
<<<<<<< HEAD
    val scalaJsVersion = "1.16.0"
    val scalajsEnvJsdomNodejs = ivy"org.scala-js::scalajs-env-jsdom-nodejs:1.1.0".withDottyCompat(scalaVersion)
    val scalajsEnvExoegoJsdomNodejs = ivy"net.exoego::scalajs-env-jsdom-nodejs:2.1.0".withDottyCompat(scalaVersion)
    val scalajsEnvNodejs = ivy"org.scala-js::scalajs-env-nodejs:1.4.0".withDottyCompat(scalaVersion)
    val scalajsEnvPhantomjs = ivy"org.scala-js::scalajs-env-phantomjs:1.0.0".withDottyCompat(scalaVersion)
    val scalajsEnvSelenium = ivy"org.scala-js::scalajs-env-selenium:1.1.1".withDottyCompat(scalaVersion)
    val scalajsSbtTestAdapter = ivy"org.scala-js:scalajs-sbt-test-adapter_2.13:${scalaJsVersion}"
    val scalajsLinker = ivy"org.scala-js:scalajs-linker_2.13:${scalaJsVersion}"
    val scalajsImportMap = ivy"com.armanbilge::scalajs-importmap:0.1.1".withDottyCompat(scalaVersion)
=======
    val scalaJsVersion = "1.17.0"
    val scalajsEnvJsdomNodejs = ivy"org.scala-js::scalajs-env-jsdom-nodejs:1.1.0"
    val scalajsEnvExoegoJsdomNodejs = ivy"net.exoego::scalajs-env-jsdom-nodejs:2.1.0"
    val scalajsEnvNodejs = ivy"org.scala-js::scalajs-env-nodejs:1.4.0"
    val scalajsEnvPhantomjs = ivy"org.scala-js::scalajs-env-phantomjs:1.0.0"
    val scalajsEnvSelenium = ivy"org.scala-js::scalajs-env-selenium:1.1.1"
    val scalajsSbtTestAdapter = ivy"org.scala-js::scalajs-sbt-test-adapter:${scalaJsVersion}"
    val scalajsLinker = ivy"org.scala-js::scalajs-linker:${scalaJsVersion}"
    val scalajsImportMap = ivy"com.armanbilge::scalajs-importmap:0.1.1"
>>>>>>> 80f2a88e
  }

  object Scalanative_0_5 {
    val scalanativeVersion = "0.5.5"
    val scalanativeTools = ivy"org.scala-native::tools:${scalanativeVersion}"
    val scalanativeUtil = ivy"org.scala-native::util:${scalanativeVersion}"
    val scalanativeNir = ivy"org.scala-native::nir:${scalanativeVersion}"
    val scalanativeTestRunner = ivy"org.scala-native::test-runner:${scalanativeVersion}"
  }

  trait Play {
    def playVersion: String
    def playBinVersion: String = playVersion.split("[.]").take(2).mkString(".")
    def routesCompiler = playBinVersion match {
      case "2.6" | "2.7" | "2.8" => ivy"com.typesafe.play::routes-compiler::$playVersion"
      case "2.9" => ivy"com.typesafe.play::play-routes-compiler::$playVersion"
      case _ => ivy"org.playframework::play-routes-compiler::$playVersion"
    }
    def scalaVersion: String = Deps.scalaVersion
  }
  object Play_2_6 extends Play {
    def playVersion = "2.6.25"
    override def scalaVersion: String = Deps.workerScalaVersion212
  }
  object Play_2_7 extends Play {
    val playVersion = "2.7.9"
    override def scalaVersion: String = Deps.scala2Version
  }
  object Play_2_8 extends Play {
    val playVersion = "2.8.22"
    override def scalaVersion: String = Deps.scala2Version
  }
  object Play_2_9 extends Play {
    val playVersion = "2.9.5"
  }
  object Play_3_0 extends Play {
    val playVersion = "3.0.5"
  }
  val play =
    Seq(Play_3_0, Play_2_9, Play_2_8, Play_2_7, Play_2_6).map(p => (p.playBinVersion, p)).toMap

  val acyclic = ivy"com.lihaoyi:::acyclic:0.3.15"
  val ammoniteVersion = "3.0.0-2-6342755f"
  val asmTree = ivy"org.ow2.asm:asm-tree:9.7.1"
  val bloopConfig = ivy"ch.epfl.scala::bloop-config:1.5.5".withDottyCompat(scalaVersion)

<<<<<<< HEAD
  val coursier = ivy"io.get-coursier::coursier:2.1.14".withDottyCompat(scalaVersion)
  val coursierInterface = ivy"io.get-coursier:interface:1.0.19"
=======
  val coursierVersion = "2.1.18"
  val coursier = ivy"io.get-coursier::coursier:$coursierVersion"
  val coursierInterface = ivy"io.get-coursier:interface:1.0.24"
  val coursierJvm = ivy"io.get-coursier::coursier-jvm:$coursierVersion"
>>>>>>> 80f2a88e

  val cask = ivy"com.lihaoyi::cask:0.9.4"
  val castor = ivy"com.lihaoyi::castor:0.3.0"
  val fastparse = ivy"com.lihaoyi::fastparse:3.1.1"
  val flywayCore = ivy"org.flywaydb:flyway-core:8.5.13"
  val graphvizJava = Seq(
    ivy"guru.nidi:graphviz-java-min-deps:0.18.1",
    ivy"org.webjars.npm:viz.js-graphviz-java:2.1.3",
    ivy"org.apache.xmlgraphics:batik-rasterizer:1.18"
  )

  val jgraphtCore = ivy"org.jgrapht:jgrapht-core:1.4.0" // 1.5.0+ dont support JDK8
  val javet = Seq(
    ivy"com.caoccao.javet:javet:4.0.0",
    ivy"com.caoccao.javet:javet-linux-arm64:4.0.0",
    ivy"com.caoccao.javet:javet-macos:4.0.0"
  )

  val jline = ivy"org.jline:jline:3.27.1"
  val jnaVersion = "5.15.0"
  val jna = ivy"net.java.dev.jna:jna:${jnaVersion}"
  val jnaPlatform = ivy"net.java.dev.jna:jna-platform:${jnaVersion}"

  val junitInterface = ivy"com.github.sbt:junit-interface:0.13.3"
  val commonsIo = ivy"commons-io:commons-io:2.17.0"
  val log4j2Core = ivy"org.apache.logging.log4j:log4j-core:2.24.1"
  val osLib = ivy"com.lihaoyi::os-lib:0.11.4-M2"
  val pprint = ivy"com.lihaoyi::pprint:0.9.0"
  val mainargs = ivy"com.lihaoyi::mainargs:0.7.6"
  val millModuledefsVersion = "0.11.1"
  val millModuledefsString = s"com.lihaoyi::mill-moduledefs:${millModuledefsVersion}"
  val millModuledefs = ivy"${millModuledefsString}"
  val millModuledefsPlugin =
    ivy"com.lihaoyi:::scalac-mill-moduledefs-plugin:${millModuledefsVersion}"
  // can't use newer versions, as these need higher Java versions
  val testng = ivy"org.testng:testng:7.5.1"
  val sbtTestInterface = ivy"org.scala-sbt:test-interface:1.0"
  def scalaCompiler(scalaVersion: String) = {
    if (ZincWorkerUtil.isScala3(scalaVersion)) ivy"org.scala-lang:scala3-compiler_3:${scalaVersion}"
    else ivy"org.scala-lang:scala-compiler:${scalaVersion}"
  }
  val scalafmtDynamic = ivy"org.scalameta::scalafmt-dynamic:3.8.3".withDottyCompat(scalaVersion)
  def scalap(scalaVersion: String) = ivy"org.scala-lang:scalap:${scalaVersion}"
<<<<<<< HEAD
  def scalaReflect(scalaVersion: String) =
    if (ZincWorkerUtil.isScala3(scalaVersion)) ivy"org.scala-lang:scala-reflect:${Deps.scala2Version}"
    else ivy"org.scala-lang:scala-reflect:${scalaVersion}"
  val scoverage2Version = "2.1.1"
=======
  def scalaReflect(scalaVersion: String) = ivy"org.scala-lang:scala-reflect:${scalaVersion}"
  val scoverage2Version = "2.2.1"
>>>>>>> 80f2a88e
  val scalacScoverage2Plugin = ivy"org.scoverage:::scalac-scoverage-plugin:${scoverage2Version}"
  val scalacScoverage2Reporter = ivy"org.scoverage::scalac-scoverage-reporter:${scoverage2Version}"
  val scalacScoverage2Domain = ivy"org.scoverage::scalac-scoverage-domain:${scoverage2Version}"
  val scalacScoverage2Serializer = ivy"org.scoverage::scalac-scoverage-serializer:${scoverage2Version}"
  val scalaparse = ivy"com.lihaoyi::scalaparse:${fastparse.version}"
  val scalatags = ivy"com.lihaoyi::scalatags:0.12.0".withDottyCompat(scalaVersion)
  def scalaXml = ivy"org.scala-lang.modules::scala-xml:2.3.0"
  // keep in sync with doc/antora/antory.yml
  val semanticDBscala = ivy"org.scalameta:::semanticdb-scalac:4.11.0"
  val semanticDbJava = ivy"com.sourcegraph:semanticdb-java:0.10.3"
<<<<<<< HEAD
  val sourcecode = ivy"com.lihaoyi::sourcecode:0.4.3-M1"
  val upickle = ivy"com.lihaoyi::upickle:3.3.1"
  val windowsAnsi = ivy"io.github.alexarchambault.windows-ansi:windows-ansi:0.0.5"
  val zinc = ivy"org.scala-sbt::zinc:1.10.2".withDottyCompat(scalaVersion)
=======
  val sourcecode = ivy"com.lihaoyi::sourcecode:0.4.2"
  val upickle = ivy"com.lihaoyi::upickle:3.3.1"
  val windowsAnsi = ivy"io.github.alexarchambault.windows-ansi:windows-ansi:0.0.5"
  val zinc = ivy"org.scala-sbt::zinc:1.10.4"
>>>>>>> 80f2a88e
  // keep in sync with doc/antora/antory.yml
  val bsp4j = ivy"ch.epfl.scala:bsp4j:2.2.0-M2"
  val fansi = ivy"com.lihaoyi::fansi:0.5.0"
  val jarjarabrams = ivy"com.eed3si9n.jarjarabrams::jarjar-abrams-core:1.14.0".withDottyCompat(scalaVersion)
  val requests = ivy"com.lihaoyi::requests:0.9.0"
  val logback = ivy"ch.qos.logback:logback-classic:1.5.11"
  val sonatypeCentralClient = ivy"com.lumidion::sonatype-central-client-requests:0.3.0"
  val kotlinVersion = "2.0.21"
  val kotlinCompiler = ivy"org.jetbrains.kotlin:kotlin-compiler:$kotlinVersion"
  val mavenVersion = "3.9.9"
  val mavenEmbedder = ivy"org.apache.maven:maven-embedder:$mavenVersion"
  val mavenResolverVersion = "1.9.22"
  val mavenResolverConnectorBasic = ivy"org.apache.maven.resolver:maven-resolver-connector-basic:$mavenResolverVersion"
  val mavenResolverSupplier = ivy"org.apache.maven.resolver:maven-resolver-supplier:$mavenResolverVersion"
  val mavenResolverTransportFile = ivy"org.apache.maven.resolver:maven-resolver-transport-file:$mavenResolverVersion"
  val mavenResolverTransportHttp = ivy"org.apache.maven.resolver:maven-resolver-transport-http:$mavenResolverVersion"
  val mavenResolverTransportWagon = ivy"org.apache.maven.resolver:maven-resolver-transport-wagon:$mavenResolverVersion"
  val coursierJvmIndexVersion = "0.0.4-70-51469f"

  object RuntimeDeps {
    val dokkaVersion = "1.9.20"
    val koverVersion = "0.8.3"

    val detektCli = ivy"io.gitlab.arturbosch.detekt:detekt-cli:1.23.7"
    val dokkaAnalysisDescriptors = ivy"org.jetbrains.dokka:analysis-kotlin-descriptors:$dokkaVersion"
    val dokkaBase = ivy"org.jetbrains.dokka:dokka-base:$dokkaVersion"
    val dokkaCli = ivy"org.jetbrains.dokka:dokka-cli:$dokkaVersion"
    val errorProneCore = ivy"com.google.errorprone:error_prone_core:2.31.0"
    val freemarker = ivy"org.freemarker:freemarker:2.3.33"
    val jupiterInterface = ivy"com.github.sbt.junit:jupiter-interface:0.11.4"
    val kotlinxHtmlJvm = ivy"org.jetbrains.kotlinx:kotlinx-html-jvm:0.8.0"
    val koverCli = ivy"org.jetbrains.kotlinx:kover-cli:$koverVersion"
    val koverJvmAgent = ivy"org.jetbrains.kotlinx:kover-jvm-agent:$koverVersion"
    val ktfmt = ivy"com.facebook:ktfmt:0.52"
    val ktlint = ivy"com.pinterest.ktlint:ktlint-core:0.49.1"
    val sbtTestInterface = ivy"com.github.sbt:junit-interface:0.13.2"

    def all = Seq(
      detektCli,
      dokkaAnalysisDescriptors,
      dokkaBase,
      dokkaCli,
      errorProneCore,
      freemarker,
      jupiterInterface,
      kotlinxHtmlJvm,
      koverCli,
      koverJvmAgent,
      ktfmt,
      ktlint,
      sbtTestInterface,
    )
  }

  /** Used to manage transitive versions. */
  lazy val transitiveDeps = Seq(
    ivy"org.apache.ant:ant:1.10.15",
    Deps.commonsIo,
    ivy"com.google.code.gson:gson:2.11.0",
    ivy"com.google.protobuf:protobuf-java:4.28.2",
    ivy"com.google.guava:guava:33.3.1-jre",
    ivy"org.yaml:snakeyaml:2.3",
    ivy"org.apache.commons:commons-compress:1.27.1"
  )

  /** Used in tests. */
  object TestDeps {
    // tests framework (test)
    val scalaCheck = ivy"org.scalacheck::scalacheck:1.18.1"
    val scalaTest = ivy"org.scalatest::scalatest:3.2.19"
    val utest = ivy"com.lihaoyi::utest:0.8.4"
    val zioTest = ivy"dev.zio::zio-test:2.0.22"
  }

  /** Used in documentation. */
  object DocDeps {
    val millScip = ivy"io.chris-kipp::mill-scip_mill0.11:0.3.7"
  }
}

def millVersion: T[String] = Task { VcsVersion.vcsState().format() }

def millLastTag: T[String] = Task {
  VcsVersion.vcsState().lastTag.getOrElse(
    sys.error("No (last) git tag found. Your git history seems incomplete!")
  )
}

def millBinPlatform: T[String] = Task {
  // val tag = millLastTag()
  // if (tag.contains("-M")) tag
  // else {
  //  val pos = if (tag.startsWith("0.")) 2 else 1
  //  tag.split("[.]", pos + 1).take(pos).mkString(".")
  // }
  "0.11"
}

def baseDir = build.millSourcePath

val essentialBridgeScalaVersions =
  Seq(Deps.scalaVersion, Deps.scala2Version, Deps.workerScalaVersion212)
// published compiler bridges
val bridgeScalaVersions = Seq(
  // Our version of Zinc doesn't work with Scala 2.12.0 and 2.12.4 compiler
  // bridges. We skip 2.12.1 because it's so old not to matter, and we need a
  // non-supported scala version for testing purposes. We skip 2.13.0-2 because
  // scaladoc fails on windows
  /*"2.12.0",*/ /*2.12.1",*/ "2.12.2",
  "2.12.3", /*"2.12.4",*/ "2.12.5",
  "2.12.6",
  "2.12.7",
  "2.12.8",
  "2.12.9",
  "2.12.10",
  "2.12.11",
  "2.12.12",
  "2.12.13",
  "2.12.14",
  "2.12.15",
  "2.12.16",
  "2.12.17",
  "2.12.18",
  "2.12.19",
  /*"2.13.0", "2.13.1", "2.13.2",*/
  "2.13.3",
  "2.13.4",
  "2.13.5",
  "2.13.6",
  "2.13.7",
  "2.13.8",
  "2.13.9",
  "2.13.10",
  "2.13.11",
  "2.13.12",
  "2.13.13",
  "2.13.14",
  "2.13.15"
)

// We limit the number of compiler bridges to compile and publish for local
// development and testing, because otherwise it takes forever to compile all
// of them. Compiler bridges not in this set will get downloaded and compiled
// on the fly anyway. For publishing, we publish everything or a specific version
// if given.
val compilerBridgeScalaVersions =
  interp.watchValue(sys.env.get("MILL_COMPILER_BRIDGE_VERSIONS")) match {
    case None | Some("") | Some("none") => Seq.empty[String]
    case Some("all") => (essentialBridgeScalaVersions ++ bridgeScalaVersions).distinct
    case Some("essential") => essentialBridgeScalaVersions
    case Some(versions) => versions.split(',').map(_.trim()).filterNot(_.isEmpty).toSeq
  }
val bridgeVersion = "0.0.1"

trait MillJavaModule extends JavaModule {

  // Test setup
  def testDep = Task { (s"com.lihaoyi-${artifactId()}", testDepPaths().map(_.path).mkString("\n")) }

  // Workaround for Zinc/JNA bug
  // https://github.com/sbt/sbt/blame/6718803ee6023ab041b045a6988fafcfae9d15b5/main/src/main/scala/sbt/Main.scala#L130
  def testArgs: T[Seq[String]] = Task { Seq("-Djna.nosys=true") }
  def testDepPaths = Task { upstreamAssemblyClasspath() ++ Seq(compile().classes) ++ resources() }

  def testTransitiveDeps: T[Map[String, String]] = Task {
    val upstream = Task.traverse(moduleDeps ++ compileModuleDeps) {
      case m: MillJavaModule => m.testTransitiveDeps.map(Some(_))
      case _ => Task.Anon(None)
    }().flatten.flatten
    val current = Seq(testDep())
    upstream.toMap ++ current
  }

  def testIvyDeps: T[Agg[Dep]] = Agg(Deps.TestDeps.utest)
  def testModuleDeps: Seq[JavaModule] =
    if (this == build.main) Seq(build.main)
    else Seq(this, build.main.test)

  def writeLocalTestOverrides = Task.Anon {
    for ((k, v) <- testTransitiveDeps()) {
      os.write(Task.dest / "mill" / "local-test-overrides" / k, v, createFolders = true)
    }
    Seq(PathRef(Task.dest))
  }

  def runClasspath = super.runClasspath() ++ writeLocalTestOverrides()

  def repositoriesTask = Task.Anon {
    super.repositoriesTask() ++
      Seq(MavenRepository("https://oss.sonatype.org/content/repositories/releases"))
  }

  def mapDependencies: Task[coursier.Dependency => coursier.Dependency] = Task.Anon {
    super.mapDependencies().andThen { dep =>
      forcedVersions.find(f =>
        f.dep.module.organization.value == dep.module.organization.value &&
          f.dep.module.name.value == dep.module.name.value
      ).map { forced =>
        val newDep = dep.withVersion(forced.dep.version)
        Task.log.debug(s"Forcing version of ${dep.module} from ${dep.version} to ${newDep.version}")
        newDep
      }.getOrElse(dep)
    }
  }
  val forcedVersions: Seq[Dep] = Deps.transitiveDeps ++ Seq(
    Deps.jline,
    Deps.jna
  )
}

trait MillPublishJavaModule extends MillJavaModule with PublishModule {
  def commonPomSettings(artifactName: String) = {
    PomSettings(
      description = artifactName,
      organization = Settings.pomOrg,
      url = Settings.projectUrl,
      licenses = Seq(License.MIT),
      versionControl = VersionControl.github(Settings.githubOrg, Settings.githubRepo),
      developers = Seq(
        Developer("lihaoyi", "Li Haoyi", "https://github.com/lihaoyi"),
        Developer("lefou", "Tobias Roeser", "https://github.com/lefou")
      )
    )
  }

  def artifactName = "mill-" + super.artifactName()
  def publishVersion = millVersion()
  def publishProperties = super.publishProperties() ++ Map(
    "info.releaseNotesURL" -> Settings.changelogUrl
  )
  def pomSettings = commonPomSettings(artifactName())
  def javacOptions = Seq("-source", "1.8", "-target", "1.8", "-encoding", "UTF-8")
}

/**
 * Some custom scala settings and test convenience
 */
trait MillScalaModule extends ScalaModule with MillJavaModule with ScalafixModule { outer =>
  def scalaVersion = Deps.scalaVersion
  def scalapVersion: T[String] = Deps.scala2Version
  def scalafixScalaBinaryVersion = T {
    def sv = scalaVersion()
    if (ZincWorkerUtil.isScala3(sv)) "2.13"
    else ZincWorkerUtil.scalaBinaryVersion(sv)
  }

  def scalafixConfig = T {
    if (ZincWorkerUtil.isScala3(scalaVersion())) Some(T.workspace / ".scalafix-3.conf") else None
  }
  def semanticDbVersion = Deps.semanticDBscala.version
  def scalacOptions =
    super.scalacOptions() ++ Seq(
      "-deprecation",
      "-feature"
    ) ++ (
      if (ZincWorkerUtil.isScala3(scalaVersion())) Seq(
        // "-Werror",
        "-Wunused:all",
        // "-no-indent",
        // "-Wvalue-discard",
        // "-Wshadow:all",
        // "-Wsafe-init",
        // "-Wnonunit-statement",
        // "-Wimplausible-patterns",
      )
      else Seq(
        "-P:acyclic:force",
        "-Xlint:unused",
        "-Xlint:adapted-args",
        "-Xsource:3",
        "-Wconf:msg=inferred type changes:silent",
        "-Wconf:msg=case companions no longer extend FunctionN:silent",
        "-Wconf:msg=access modifiers for:silent",
        "-Wconf:msg=found in a package prefix of the required type:silent"
      )
    )

  def scalacPluginIvyDeps = T {
    val sv = scalaVersion()
    val binaryVersion = ZincWorkerUtil.scalaBinaryVersion(sv)
    val hasModuleDefs = binaryVersion == "2.13" || binaryVersion == "3"
    super.scalacPluginIvyDeps() ++
      Agg.when(binaryVersion != "3")(Deps.acyclic) ++
      Agg.when(hasModuleDefs)(Deps.millModuledefsPlugin)
  }

  def mandatoryIvyDeps = T {
    val sv = scalaVersion()
    val binaryVersion = ZincWorkerUtil.scalaBinaryVersion(sv)
    val hasModuleDefs = binaryVersion == "2.13" || binaryVersion == "3"
    super.mandatoryIvyDeps() ++
      Agg.when(hasModuleDefs)(Deps.millModuledefs)
  }

  /** Default tests module. */
  lazy val test: MillScalaTests = new MillScalaTests {}
  trait MillScalaTests extends ScalaTests with MillJavaModule with MillBaseTestsModule {
    def forkArgs = super.forkArgs() ++ outer.testArgs()
    def moduleDeps = outer.testModuleDeps
    def ivyDeps = super.ivyDeps() ++ outer.testIvyDeps()
    def forkEnv = super.forkEnv() ++ outer.forkEnv()
    override def testForkGrouping = discoveredTestClasses().grouped(1).toSeq
  }
}

trait MillBaseTestsModule extends TestModule {
  def forkArgs = Task {
    Seq(
      s"-DMILL_SCALA_3_NEXT_VERSION=${Deps.scalaVersion}",
      s"-DMILL_SCALA_2_13_VERSION=${Deps.scala2Version}",
      s"-DMILL_SCALA_2_12_VERSION=${Deps.workerScalaVersion212}",
      s"-DTEST_SCALA_2_13_VERSION=${Deps.testScala213Version}",
      s"-DTEST_SCALA_2_13_VERSION_FOR_SCALANATIVE_4_2=${Deps.testScala213VersionForScalaNative42}",
      s"-DTEST_SCALA_2_12_VERSION=${Deps.testScala212Version}",
      s"-DTEST_SCALA_3_2_VERSION=${Deps.testScala32Version}",
      s"-DTEST_SCALA_3_3_VERSION=${Deps.testScala33Version}",
      s"-DTEST_SCALAJS_VERSION=${Deps.Scalajs_1.scalaJsVersion}",
      s"-DTEST_SCALANATIVE_0_5_VERSION=${Deps.Scalanative_0_5.scalanativeVersion}",
      s"-DTEST_UTEST_VERSION=${Deps.TestDeps.utest.dep.version}",
      s"-DTEST_SCALATEST_VERSION=${Deps.TestDeps.scalaTest.dep.version}",
      s"-DTEST_TEST_INTERFACE_VERSION=${Deps.sbtTestInterface.dep.version}",
      s"-DTEST_ZIOTEST_VERSION=${Deps.TestDeps.zioTest.dep.version}",
      s"-DTEST_ZINC_VERSION=${Deps.zinc.dep.version}",
      s"-DTEST_KOTLIN_VERSION=${Deps.kotlinCompiler.dep.version}"
    )
  }

  def testFramework = "mill.UTestFramework"
}

/** Published module which does not contain strictly handled API. */
trait MillPublishScalaModule extends MillScalaModule with MillPublishJavaModule

/** Publishable module which contains strictly handled API. */
trait MillStableScalaModule extends MillPublishScalaModule with Mima {
  import com.github.lolgab.mill.mima._
  override def mimaBinaryIssueFilters: T[Seq[ProblemFilter]] = Seq(
    // (5x) MIMA doesn't properly ignore things which are nested inside other private things
    // so we have to put explicit ignores here (https://github.com/lightbend/mima/issues/771)
    ProblemFilter.exclude[Problem]("mill.eval.ProfileLogger*"),
    ProblemFilter.exclude[Problem]("mill.eval.GroupEvaluator*"),
    ProblemFilter.exclude[Problem]("mill.eval.Tarjans*"),
    ProblemFilter.exclude[Problem]("mill.define.Ctx#Impl*"),
    ProblemFilter.exclude[Problem]("mill.resolve.ResolveNotFoundHandler*"),
    // (4x) See https://github.com/com-lihaoyi/mill/pull/2739
    ProblemFilter.exclude[ReversedMissingMethodProblem](
      "mill.scalajslib.ScalaJSModule.mill$scalajslib$ScalaJSModule$$super$scalaLibraryIvyDeps"
    ),
    ProblemFilter.exclude[ReversedMissingMethodProblem](
      "mill.scalalib.ScalaModule.mill$scalalib$ScalaModule$$super$zincAuxiliaryClassFileExtensions"
    ),
    ProblemFilter.exclude[ReversedMissingMethodProblem](
      "mill.scalajslib.ScalaJSModule.mill$scalajslib$ScalaJSModule$$super$zincAuxiliaryClassFileExtensions"
    ),
    ProblemFilter.exclude[ReversedMissingMethodProblem](
      "mill.scalanativelib.ScalaNativeModule.mill$scalanativelib$ScalaNativeModule$$super$zincAuxiliaryClassFileExtensions"
    ),
    // (6x) See https://github.com/com-lihaoyi/mill/pull/3064
    // Moved targets up in trait hierarchy, but also call them via super, which I think is safe
    ProblemFilter.exclude[ReversedMissingMethodProblem](
      "mill.scalalib.JavaModule.mill$scalalib$JavaModule$$super$zincWorker"
    ),
    ProblemFilter.exclude[ReversedMissingMethodProblem](
      "mill.scalalib.JavaModule.mill$scalalib$JavaModule$$super$runClasspath"
    ),
    ProblemFilter.exclude[ReversedMissingMethodProblem](
      "mill.scalalib.JavaModule.mill$scalalib$JavaModule$$super$runUseArgsFile"
    ),
    ProblemFilter.exclude[ReversedMissingMethodProblem](
      "mill.scalalib.JavaModule.mill$scalalib$JavaModule$$super$forkArgs"
    ),
    ProblemFilter.exclude[ReversedMissingMethodProblem](
      "mill.scalalib.JavaModule.mill$scalalib$JavaModule$$super$forkEnv"
    ),
    ProblemFilter.exclude[ReversedMissingMethodProblem](
      "mill.scalalib.JavaModule.mill$scalalib$JavaModule$$super$forkWorkingDir"
    ),
    // (8x)
    // Moved targets up in trait hierarchy, but also call them via super, which I think is safe
    ProblemFilter.exclude[ReversedMissingMethodProblem](
      "mill.scalalib.JavaModule.mill$scalalib$JavaModule$$super$localRunClasspath"
    ),
    ProblemFilter.exclude[ReversedMissingMethodProblem](
      "mill.scalalib.JavaModule.mill$scalalib$JavaModule$$super$runLocal"
    ),
    ProblemFilter.exclude[ReversedMissingMethodProblem](
      "mill.scalalib.JavaModule.mill$scalalib$JavaModule$$super$run"
    ),
    ProblemFilter.exclude[ReversedMissingMethodProblem](
      "mill.scalalib.JavaModule.mill$scalalib$JavaModule$$super$doRunBackground"
    ),
    ProblemFilter.exclude[ReversedMissingMethodProblem](
      "mill.scalalib.JavaModule.mill$scalalib$JavaModule$$super$runBackgroundLogToConsole"
    ),
    ProblemFilter.exclude[ReversedMissingMethodProblem](
      "mill.scalalib.JavaModule.mill$scalalib$JavaModule$$super$runMainBackground"
    ),
    ProblemFilter.exclude[ReversedMissingMethodProblem](
      "mill.scalalib.JavaModule.mill$scalalib$JavaModule$$super$runMainLocal"
    ),
    ProblemFilter.exclude[ReversedMissingMethodProblem](
      "mill.scalalib.JavaModule.mill$scalalib$JavaModule$$super$runMain"
    ),
    // Terminal is sealed, not sure why MIMA still complains
    ProblemFilter.exclude[ReversedMissingMethodProblem]("mill.eval.Terminal.task"),

    // Not sure why mima is picking up this stuff which is private[mill]
    ProblemFilter.exclude[Problem]("mill.resolve.*.resolve0"),
    ProblemFilter.exclude[Problem]("mill.resolve.*.resolveRootModule"),

    // These methods are private so it doesn't matter
    ProblemFilter.exclude[ReversedMissingMethodProblem]("mill.resolve.Resolve.handleResolved"),
    ProblemFilter.exclude[Problem]("mill.resolve.*.resolveNonEmptyAndHandle*"),
    ProblemFilter.exclude[Problem]("mill.resolve.ResolveCore*"),
    ProblemFilter.exclude[InheritedNewAbstractMethodProblem](
      "mill.main.MainModule.mill$define$BaseModule0$_setter_$watchedValues_="
    ),
    ProblemFilter.exclude[InheritedNewAbstractMethodProblem](
      "mill.main.MainModule.mill$define$BaseModule0$_setter_$evalWatchedValues_="
    ),

    // https://github.com/com-lihaoyi/mill/pull/3503
    ProblemFilter.exclude[ReversedMissingMethodProblem](
      "mill.scalalib.ScalaModule#ScalaTests.mill$scalalib$ScalaModule$ScalaTests$$super$mandatoryScalacOptions"
    ),
    // Not sure why Mima is complaining when these are internal and private
    ProblemFilter.exclude[Problem](
      "*.bspJvmBuildTarget"
    ),
    ProblemFilter.exclude[Problem](
      "mill.scalalib.RunModule#RunnerImpl.*"
    )
  )
  def mimaPreviousVersions: T[Seq[String]] = Settings.mimaBaseVersions

  def mimaPreviousArtifacts: T[Agg[Dep]] = Task {
    Agg.from(
      Settings.mimaBaseVersions
        .filter(v => !skipPreviousVersions().contains(v))
        .map({ version =>
          val patchedSuffix = {
            val base = artifactSuffix()
            version match {
              case s"0.$minor.$_" if minor.toIntOption.exists(_ < 12) =>
                base match {
                  case "_3" => "_2.13"
                  case s"_3_$suffix" => s"_2.13_$suffix"
                  case _ => base
                }
              case _ => base
            }
          }
          val patchedId = artifactName() + patchedSuffix
          ivy"${pomSettings().organization}:${patchedId}:${version}"
        })
    )
  }

  def mimaExcludeAnnotations = Seq("mill.api.internal", "mill.api.experimental")
  def mimaCheckDirection = CheckDirection.Backward
  def skipPreviousVersions: T[Seq[String]] = T {
    T.log.info("Skipping mima for previous versions (!!1000s of errors due to Scala 3)")
    mimaPreviousVersions() // T(Seq.empty[String])
  }
}

object bridge extends Cross[BridgeModule](compilerBridgeScalaVersions)
trait BridgeModule extends MillPublishJavaModule with CrossScalaModule {
  def scalaVersion = crossScalaVersion
  def publishVersion = bridgeVersion
  def artifactName = "mill-scala-compiler-bridge"
  def pomSettings = commonPomSettings(artifactName())
  def crossFullScalaVersion = true
  def ivyDeps = Agg(
    ivy"org.scala-sbt:compiler-interface:${Deps.zinc.version}",
    ivy"org.scala-sbt:util-interface:${Deps.zinc.version}",
  ) ++ Agg(
    if (ZincWorkerUtil.isScala3(crossScalaVersion)) ivy"org.scala-lang::scala3-compiler:${crossScalaVersion}"
    else ivy"org.scala-lang:scala-compiler:${crossScalaVersion}"
  )

  def resources = Task.Sources {
    os.copy(generatedSources().head.path / "META-INF", Task.dest / "META-INF")
    Seq(PathRef(Task.dest))
  }

  def compilerBridgeIvyDeps: T[Agg[Dep]] = Agg(
    (if (ZincWorkerUtil.isScala3(crossScalaVersion)) ivy"org.scala-lang:scala3-sbt-bridge:${crossScalaVersion}"
    else ivy"org.scala-sbt::compiler-bridge:${Deps.zinc.version}").exclude("*" -> "*")
  )

  def compilerBridgeSourceJars: T[Agg[PathRef]] = Task {
    resolveDeps(
      Task.Anon { compilerBridgeIvyDeps().map(bindDependency()) },
      sources = true
    )()
  }

  def generatedSources = Task {

    compilerBridgeSourceJars().foreach { jar =>
      os.unzip(jar.path, Task.dest)
    }

    Seq(PathRef(Task.dest))
  }
}

def formatDep(dep: Dep) = {
  val d = Lib.depToDependency(dep, Deps.scalaVersion)
  s"${d.module.organization.value}:${d.module.name.value}:${d.version}"
}


def listIn(path: os.Path) = interp.watchValue(os.list(path).map(_.last))

object idea extends MillPublishScalaModule {
  def moduleDeps = Seq(build.scalalib, build.runner)
}

<<<<<<< HEAD
/**
 * Version of [[dist]] meant for local integration testing within the Mill
 * repo. Looks mostly the same as [[dist]], except it does not have a reference
 * to itself in its [[testTransitiveDeps]], to avoid a circular dependency.
 */
object dist0 extends MillPublishJavaModule {
  // disable scalafix here because it crashes when a module has no sources
  def fix(args: String*): Command[Unit] = Task.Command {}
  def moduleDeps = Seq(build.runner, idea)

  def testTransitiveDeps = build.runner.testTransitiveDeps() ++ Seq(
    build.main.graphviz.testDep(),
    build.scalalib.backgroundwrapper.testDep(),
    build.contrib.bloop.testDep(),
    build.contrib.buildinfo.testDep(),
    build.contrib.scoverage.testDep(),
    build.contrib.scoverage.worker2.testDep(),
    build.contrib.jmh.testDep(),
    build.contrib.playlib.testDep(),
    build.contrib.playlib.worker("2.8").testDep(),
    build.bsp.worker.testDep(),
    build.testkit.testDep(),
    build.runner.worker.testDep(),
  )
}

object dist extends MillPublishJavaModule {
  def jar = rawAssembly()
  def moduleDeps = Seq(build.runner, idea, build.main.init)

  def testTransitiveDeps = dist0.testTransitiveDeps() ++ Seq(
    (s"com.lihaoyi-${dist.artifactId()}", dist0.runClasspath().map(_.path).mkString("\n"))
  )

  def genTask(m: ScalaModule) = Task.Anon { Seq(m.jar(), m.sourceJar()) ++ m.runClasspath() }

  def forkArgs: T[Seq[String]] = Task {
    val genIdeaArgs =
      genTask(build.main.define)() ++
        genTask(build.main.eval)() ++
        genTask(build.main)() ++
        genTask(build.scalalib)() ++
        genTask(build.kotlinlib)() ++
        genTask(build.scalajslib)() ++
        genTask(build.scalanativelib)()

    testArgs() ++
      Seq(
        "-DMILL_CLASSPATH=" + runClasspath().map(_.path.toString).mkString(","),
        "-DMILL_BUILD_LIBRARIES=" + genIdeaArgs.map(_.path).mkString(","),
        s"-DBSP4J_VERSION=${Deps.bsp4j.dep.version}"
      )
  }

  def launcher = Task {
    val isWin = scala.util.Properties.isWin
    val outputPath = Task.dest / (if (isWin) "run.bat" else "run")

    os.write(outputPath, prependShellScript())
    if (!isWin) os.perms.set(outputPath, "rwxrwxrwx")

    PathRef(outputPath)
  }

  def extraPublish: T[Seq[PublishInfo]] = Task {
    Seq(PublishInfo(file = assembly(), classifier = Some("assembly"), ivyConfig = "compile"))
  }

  def assemblyRules = super.assemblyRules ++ Seq(
    mill.scalalib.Assembly.Rule.ExcludePattern("mill/local-test-overrides/.*")
  )

  // All modules that we want to aggregate as part of this `dev` assembly.
  // Excluding itself, and the `dist` module that uses it
  lazy val allPublishModules = build.millInternal.modules.collect {
    case m: PublishModule if (m ne this) && (m ne dist) => m
  }

  def rawAssembly = Task {
    val version = millVersion()
    val devRunClasspath = runClasspath().map(_.path)
    val filename = if (scala.util.Properties.isWin) "mill.bat" else "mill"
    val commonArgs = Seq(
      // Workaround for Zinc/JNA bug
      // https://github.com/sbt/sbt/blame/6718803ee6023ab041b045a6988fafcfae9d15b5/main/src/main/scala/sbt/Main.scala#L130
      "-Djna.nosys=true"
    )
    val shellArgs = Seq("-DMILL_CLASSPATH=$0") ++ commonArgs
    val cmdArgs = Seq(""""-DMILL_CLASSPATH=%~dpnx0"""") ++ commonArgs
    os.move(
      mill.scalalib.Assembly.createAssembly(
        devRunClasspath,
        prependShellScript = launcherScript(shellArgs, cmdArgs, Agg("$0"), Agg("%~dpnx0")),
        assemblyRules = assemblyRules
      ).path,
      Task.dest / filename
    )
    PathRef(Task.dest / filename)
  }
  def assembly = Task {
    Task.traverse(allPublishModules)(m => m.publishLocalCached)()
    val raw = rawAssembly().path
    os.copy(raw, Task.dest / raw.last)
    PathRef(Task.dest / raw.last)
  }

  def prependShellScript = Task {
    val (millArgs, otherArgs) =
      forkArgs().partition(arg => arg.startsWith("-DMILL") && !arg.startsWith("-DMILL_VERSION"))
    // Pass Mill options via file, due to small max args limit in Windows
    val vmOptionsFile = Task.dest / "mill.properties"
    val millOptionsContent =
      millArgs.map(_.drop(2).replace("\\", "/")).mkString(
        "\r\n"
      ) // drop -D prefix, replace \ with /
    os.write(vmOptionsFile, millOptionsContent)
    val jvmArgs = otherArgs ++ List(s"-DMILL_OPTIONS_PATH=$vmOptionsFile")
    val classpath = runClasspath().map(_.path.toString)
    launcherScript(
      jvmArgs,
      jvmArgs,
      classpath,
      Agg(pathingJar().path.toString) // TODO not working yet on Windows! see #791
    )
  }

  def pathingJar = Task {
    // see http://todayguesswhat.blogspot.com/2011/03/jar-manifestmf-class-path-referencing.html
    // for more detailed explanation
    val isWin = scala.util.Properties.isWin
    val classpath = runClasspath().map { pathRef =>
      val path =
        if (isWin) "/" + pathRef.path.toString.replace("\\", "/")
        else pathRef.path.toString
      if (path.endsWith(".jar")) path
      else path + "/"
    }.mkString(" ")
    val manifestEntries = Map[String, String](
      java.util.jar.Attributes.Name.MANIFEST_VERSION.toString -> "1.0",
      "Created-By" -> "Scala mill",
      "Class-Path" -> classpath
    )
    Jvm.createJar(Agg(), JarManifest(manifestEntries))
  }

  def run(args: Task[Args] = Task.Anon(Args())) = Task.Command(exclusive = true) {
    args().value match {
      case Nil => mill.api.Result.Failure("Need to pass in cwd as first argument to dev.run")
      case wd0 +: rest =>
        val wd = os.Path(wd0, Task.workspace)
        os.makeDir.all(wd)
        try {
          Jvm.runSubprocess(
            Seq(launcher().path.toString) ++ rest,
            forkEnv(),
            workingDir = wd
          )
          mill.api.Result.Success(())
        } catch {
          case e: Throwable =>
            mill.api.Result.Failure(s"dev.run failed with an exception. ${e.getMessage()}")
        }
    }
  }
}

/**
 * Build and install Mill locally.
 *
 * @param binFile The location where the Mill binary should be installed
 * @param ivyRepo The local Ivy repository where Mill modules should be published to
 */
def installLocal(binFile: String = DefaultLocalMillReleasePath, ivyRepo: String = null) =
  Task.Command {
    PathRef(installLocalTask(Task.Anon(binFile), ivyRepo)())
  }

def installLocalCache() = Task.Command {
  val path = installLocalTask(
    Task.Anon((os.home / ".cache" / "mill" / "download" / millVersion()).toString())
  )()
  Task.log.outputStream.println(path.toString())
  PathRef(path)
}

def installLocalTask(binFile: Task[String], ivyRepo: String = null): Task[os.Path] = Task.Anon {
  val millBin = dist.assembly()
  val targetFile = os.Path(binFile(), Task.workspace)
  if (os.exists(targetFile))
    Task.log.info(s"Overwriting existing local Mill binary at ${targetFile}")
  os.copy.over(millBin.path, targetFile, createFolders = true)
  Task.log.info(s"Published ${dist.allPublishModules.size} modules and installed ${targetFile}")
  targetFile
}

def millBootstrap = Task.Sources(Task.workspace / "mill")

def bootstrapLauncher = Task {
  val outputPath = Task.dest / "mill"
  val millBootstrapGrepPrefix = "(\n *DEFAULT_MILL_VERSION=)"
  val millDownloadUrlPrefix = "(\n *MILL_DOWNLOAD_URL=)"

  os.write(
    outputPath,
    os.read(millBootstrap().head.path)
      .replaceAll(
        millBootstrapGrepPrefix + "[^\\n]+",
        "$1" + millVersion()
      )
  )
  os.perms.set(outputPath, "rwxrwxrwx")
  PathRef(outputPath)
}

def examplePathsWithArtifactName:Task[Seq[(os.Path,String)]] = Task.Anon{
  for {
    exampleMod <- build.example.exampleModules
    path = exampleMod.millSourcePath
  } yield {
    val example = path.subRelativeTo(Task.workspace)
    val artifactName = millVersion() + "-" + example.segments.mkString("-")
    (path, artifactName)
  }
}


def exampleZips: T[Seq[PathRef]] = Task {
  examplePathsWithArtifactName().map{ case (examplePath, exampleStr) =>
    os.copy(examplePath, Task.dest / exampleStr, createFolders = true)
    os.write(Task.dest / exampleStr / ".mill-version", millLastTag())
    os.copy(bootstrapLauncher().path, Task.dest / exampleStr / "mill")
    val zip = Task.dest / s"$exampleStr.zip"
    os.proc("zip", "-r", zip, exampleStr).call(cwd = Task.dest)
    PathRef(zip)
  }
}

def uploadToGithub(authKey: String) = Task.Command {
  val vcsState = VcsVersion.vcsState()
  val label = vcsState.format()
  if (label != millVersion()) sys.error("Modified mill version detected, aborting upload")
  val releaseTag = vcsState.lastTag.getOrElse(sys.error(
    "Incomplete git history. No tag found.\nIf on CI, make sure your git checkout job includes enough history."
  ))

  if (releaseTag == label) {
    // TODO: check if the tag already exists (e.g. because we created it manually) and do not fail
    requests.post(
      s"https://api.github.com/repos/${Settings.githubOrg}/${Settings.githubRepo}/releases",
      data = ujson.Obj("tag_name" -> releaseTag, "name" -> releaseTag),
      headers = Seq("Authorization" -> ("token " + authKey))
    )
  }

  val examples = exampleZips().map(z => (z.path, z.path.last))

  val zips = examples ++ Seq(
    (dist.assembly().path, label + "-assembly"),
    (bootstrapLauncher().path, label)
  )

  for ((zip, name) <- zips) {
    upload.apply(
      zip,
      releaseTag,
      name,
      authKey,
      Settings.githubOrg,
      Settings.githubRepo
    )
  }
}
=======
>>>>>>> 80f2a88e

private def resolveTasks[T](taskNames: String*): Seq[NamedTask[T]] = {
  mill.resolve.Resolve.Tasks.resolve(
    build,
    taskNames,
    SelectMode.Separated
  ).map(x => x.asInstanceOf[Seq[mill.define.NamedTask[T]]]).getOrElse(???)
}

def validate(): Command[Unit] = {
  val tasks = resolveTasks("__.compile", "__.minaReportBinaryIssues")
  val sources = resolveTasks("__.sources")

  Task.Command {
    Task.sequence(tasks)()
    mill.scalalib.scalafmt.ScalafmtModule.checkFormatAll(Tasks(sources))()
    build.docs.localPages()
    ()
  }
}

val dummyDeps: Seq[Dep] = Seq(
  Deps.DocDeps.millScip,
  Deps.semanticDbJava,
  Deps.semanticDBscala,
  Deps.TestDeps.scalaTest,
  Deps.TestDeps.zioTest,
  Deps.acyclic,
  Deps.scalacScoverage2Plugin,
  ivy"com.lihaoyi:::ammonite:${Deps.ammoniteVersion}"
) ++ Deps.transitiveDeps ++ Deps.RuntimeDeps.all

implicit object DepSegment extends Cross.ToSegments[Dep]({ dep =>
      val depString = formatDep(dep)
      List(depString)
    })

/**
 * Dummy module(s) to let Dependency/showUpdates or Scala-Steward find
 * and bump dependency versions we use at runtime
 */
object dummy extends Cross[DependencyFetchDummy](dummyDeps)
trait DependencyFetchDummy extends ScalaModule with Cross.Module[Dep] {
  def scalaVersion = Deps.scala2Version
  def compileIvyDeps = Agg(crossValue)
}<|MERGE_RESOLUTION|>--- conflicted
+++ resolved
@@ -50,13 +50,8 @@
   // The Scala version to use
   // When updating, run "Publish Bridges" Github Actions for the new version
   // and then add to it `bridgeScalaVersions`
-<<<<<<< HEAD
   val scalaVersion = "3.5.0"
-  val scala2Version = "2.13.14"
-=======
-  val scalaVersion = "2.13.15"
   val scala2Version = "2.13.15"
->>>>>>> 80f2a88e
   // The Scala 2.12.x version to use for some workers
   val workerScalaVersion212 = "2.12.19"
 
@@ -68,27 +63,15 @@
   val testScala33Version = "3.3.1"
 
   object Scalajs_1 {
-<<<<<<< HEAD
-    val scalaJsVersion = "1.16.0"
+    val scalaJsVersion = "1.17.0"
     val scalajsEnvJsdomNodejs = ivy"org.scala-js::scalajs-env-jsdom-nodejs:1.1.0".withDottyCompat(scalaVersion)
     val scalajsEnvExoegoJsdomNodejs = ivy"net.exoego::scalajs-env-jsdom-nodejs:2.1.0".withDottyCompat(scalaVersion)
     val scalajsEnvNodejs = ivy"org.scala-js::scalajs-env-nodejs:1.4.0".withDottyCompat(scalaVersion)
     val scalajsEnvPhantomjs = ivy"org.scala-js::scalajs-env-phantomjs:1.0.0".withDottyCompat(scalaVersion)
     val scalajsEnvSelenium = ivy"org.scala-js::scalajs-env-selenium:1.1.1".withDottyCompat(scalaVersion)
-    val scalajsSbtTestAdapter = ivy"org.scala-js:scalajs-sbt-test-adapter_2.13:${scalaJsVersion}"
-    val scalajsLinker = ivy"org.scala-js:scalajs-linker_2.13:${scalaJsVersion}"
-    val scalajsImportMap = ivy"com.armanbilge::scalajs-importmap:0.1.1".withDottyCompat(scalaVersion)
-=======
-    val scalaJsVersion = "1.17.0"
-    val scalajsEnvJsdomNodejs = ivy"org.scala-js::scalajs-env-jsdom-nodejs:1.1.0"
-    val scalajsEnvExoegoJsdomNodejs = ivy"net.exoego::scalajs-env-jsdom-nodejs:2.1.0"
-    val scalajsEnvNodejs = ivy"org.scala-js::scalajs-env-nodejs:1.4.0"
-    val scalajsEnvPhantomjs = ivy"org.scala-js::scalajs-env-phantomjs:1.0.0"
-    val scalajsEnvSelenium = ivy"org.scala-js::scalajs-env-selenium:1.1.1"
     val scalajsSbtTestAdapter = ivy"org.scala-js::scalajs-sbt-test-adapter:${scalaJsVersion}"
     val scalajsLinker = ivy"org.scala-js::scalajs-linker:${scalaJsVersion}"
-    val scalajsImportMap = ivy"com.armanbilge::scalajs-importmap:0.1.1"
->>>>>>> 80f2a88e
+    val scalajsImportMap = ivy"com.armanbilge::scalajs-importmap:0.1.1".withDottyCompat(scalaVersion)
   }
 
   object Scalanative_0_5 {
@@ -135,15 +118,10 @@
   val asmTree = ivy"org.ow2.asm:asm-tree:9.7.1"
   val bloopConfig = ivy"ch.epfl.scala::bloop-config:1.5.5".withDottyCompat(scalaVersion)
 
-<<<<<<< HEAD
-  val coursier = ivy"io.get-coursier::coursier:2.1.14".withDottyCompat(scalaVersion)
-  val coursierInterface = ivy"io.get-coursier:interface:1.0.19"
-=======
   val coursierVersion = "2.1.18"
-  val coursier = ivy"io.get-coursier::coursier:$coursierVersion"
+  val coursier = ivy"io.get-coursier::coursier:$coursierVersion".withDottyCompat(scalaVersion)
   val coursierInterface = ivy"io.get-coursier:interface:1.0.24"
   val coursierJvm = ivy"io.get-coursier::coursier-jvm:$coursierVersion"
->>>>>>> 80f2a88e
 
   val cask = ivy"com.lihaoyi::cask:0.9.4"
   val castor = ivy"com.lihaoyi::castor:0.3.0"
@@ -187,15 +165,10 @@
   }
   val scalafmtDynamic = ivy"org.scalameta::scalafmt-dynamic:3.8.3".withDottyCompat(scalaVersion)
   def scalap(scalaVersion: String) = ivy"org.scala-lang:scalap:${scalaVersion}"
-<<<<<<< HEAD
   def scalaReflect(scalaVersion: String) =
     if (ZincWorkerUtil.isScala3(scalaVersion)) ivy"org.scala-lang:scala-reflect:${Deps.scala2Version}"
     else ivy"org.scala-lang:scala-reflect:${scalaVersion}"
-  val scoverage2Version = "2.1.1"
-=======
-  def scalaReflect(scalaVersion: String) = ivy"org.scala-lang:scala-reflect:${scalaVersion}"
   val scoverage2Version = "2.2.1"
->>>>>>> 80f2a88e
   val scalacScoverage2Plugin = ivy"org.scoverage:::scalac-scoverage-plugin:${scoverage2Version}"
   val scalacScoverage2Reporter = ivy"org.scoverage::scalac-scoverage-reporter:${scoverage2Version}"
   val scalacScoverage2Domain = ivy"org.scoverage::scalac-scoverage-domain:${scoverage2Version}"
@@ -206,17 +179,10 @@
   // keep in sync with doc/antora/antory.yml
   val semanticDBscala = ivy"org.scalameta:::semanticdb-scalac:4.11.0"
   val semanticDbJava = ivy"com.sourcegraph:semanticdb-java:0.10.3"
-<<<<<<< HEAD
   val sourcecode = ivy"com.lihaoyi::sourcecode:0.4.3-M1"
   val upickle = ivy"com.lihaoyi::upickle:3.3.1"
   val windowsAnsi = ivy"io.github.alexarchambault.windows-ansi:windows-ansi:0.0.5"
-  val zinc = ivy"org.scala-sbt::zinc:1.10.2".withDottyCompat(scalaVersion)
-=======
-  val sourcecode = ivy"com.lihaoyi::sourcecode:0.4.2"
-  val upickle = ivy"com.lihaoyi::upickle:3.3.1"
-  val windowsAnsi = ivy"io.github.alexarchambault.windows-ansi:windows-ansi:0.0.5"
-  val zinc = ivy"org.scala-sbt::zinc:1.10.4"
->>>>>>> 80f2a88e
+  val zinc = ivy"org.scala-sbt::zinc:1.10.4".withDottyCompat(scalaVersion)
   // keep in sync with doc/antora/antory.yml
   val bsp4j = ivy"ch.epfl.scala:bsp4j:2.2.0-M2"
   val fansi = ivy"com.lihaoyi::fansi:0.5.0"
@@ -737,282 +703,6 @@
   def moduleDeps = Seq(build.scalalib, build.runner)
 }
 
-<<<<<<< HEAD
-/**
- * Version of [[dist]] meant for local integration testing within the Mill
- * repo. Looks mostly the same as [[dist]], except it does not have a reference
- * to itself in its [[testTransitiveDeps]], to avoid a circular dependency.
- */
-object dist0 extends MillPublishJavaModule {
-  // disable scalafix here because it crashes when a module has no sources
-  def fix(args: String*): Command[Unit] = Task.Command {}
-  def moduleDeps = Seq(build.runner, idea)
-
-  def testTransitiveDeps = build.runner.testTransitiveDeps() ++ Seq(
-    build.main.graphviz.testDep(),
-    build.scalalib.backgroundwrapper.testDep(),
-    build.contrib.bloop.testDep(),
-    build.contrib.buildinfo.testDep(),
-    build.contrib.scoverage.testDep(),
-    build.contrib.scoverage.worker2.testDep(),
-    build.contrib.jmh.testDep(),
-    build.contrib.playlib.testDep(),
-    build.contrib.playlib.worker("2.8").testDep(),
-    build.bsp.worker.testDep(),
-    build.testkit.testDep(),
-    build.runner.worker.testDep(),
-  )
-}
-
-object dist extends MillPublishJavaModule {
-  def jar = rawAssembly()
-  def moduleDeps = Seq(build.runner, idea, build.main.init)
-
-  def testTransitiveDeps = dist0.testTransitiveDeps() ++ Seq(
-    (s"com.lihaoyi-${dist.artifactId()}", dist0.runClasspath().map(_.path).mkString("\n"))
-  )
-
-  def genTask(m: ScalaModule) = Task.Anon { Seq(m.jar(), m.sourceJar()) ++ m.runClasspath() }
-
-  def forkArgs: T[Seq[String]] = Task {
-    val genIdeaArgs =
-      genTask(build.main.define)() ++
-        genTask(build.main.eval)() ++
-        genTask(build.main)() ++
-        genTask(build.scalalib)() ++
-        genTask(build.kotlinlib)() ++
-        genTask(build.scalajslib)() ++
-        genTask(build.scalanativelib)()
-
-    testArgs() ++
-      Seq(
-        "-DMILL_CLASSPATH=" + runClasspath().map(_.path.toString).mkString(","),
-        "-DMILL_BUILD_LIBRARIES=" + genIdeaArgs.map(_.path).mkString(","),
-        s"-DBSP4J_VERSION=${Deps.bsp4j.dep.version}"
-      )
-  }
-
-  def launcher = Task {
-    val isWin = scala.util.Properties.isWin
-    val outputPath = Task.dest / (if (isWin) "run.bat" else "run")
-
-    os.write(outputPath, prependShellScript())
-    if (!isWin) os.perms.set(outputPath, "rwxrwxrwx")
-
-    PathRef(outputPath)
-  }
-
-  def extraPublish: T[Seq[PublishInfo]] = Task {
-    Seq(PublishInfo(file = assembly(), classifier = Some("assembly"), ivyConfig = "compile"))
-  }
-
-  def assemblyRules = super.assemblyRules ++ Seq(
-    mill.scalalib.Assembly.Rule.ExcludePattern("mill/local-test-overrides/.*")
-  )
-
-  // All modules that we want to aggregate as part of this `dev` assembly.
-  // Excluding itself, and the `dist` module that uses it
-  lazy val allPublishModules = build.millInternal.modules.collect {
-    case m: PublishModule if (m ne this) && (m ne dist) => m
-  }
-
-  def rawAssembly = Task {
-    val version = millVersion()
-    val devRunClasspath = runClasspath().map(_.path)
-    val filename = if (scala.util.Properties.isWin) "mill.bat" else "mill"
-    val commonArgs = Seq(
-      // Workaround for Zinc/JNA bug
-      // https://github.com/sbt/sbt/blame/6718803ee6023ab041b045a6988fafcfae9d15b5/main/src/main/scala/sbt/Main.scala#L130
-      "-Djna.nosys=true"
-    )
-    val shellArgs = Seq("-DMILL_CLASSPATH=$0") ++ commonArgs
-    val cmdArgs = Seq(""""-DMILL_CLASSPATH=%~dpnx0"""") ++ commonArgs
-    os.move(
-      mill.scalalib.Assembly.createAssembly(
-        devRunClasspath,
-        prependShellScript = launcherScript(shellArgs, cmdArgs, Agg("$0"), Agg("%~dpnx0")),
-        assemblyRules = assemblyRules
-      ).path,
-      Task.dest / filename
-    )
-    PathRef(Task.dest / filename)
-  }
-  def assembly = Task {
-    Task.traverse(allPublishModules)(m => m.publishLocalCached)()
-    val raw = rawAssembly().path
-    os.copy(raw, Task.dest / raw.last)
-    PathRef(Task.dest / raw.last)
-  }
-
-  def prependShellScript = Task {
-    val (millArgs, otherArgs) =
-      forkArgs().partition(arg => arg.startsWith("-DMILL") && !arg.startsWith("-DMILL_VERSION"))
-    // Pass Mill options via file, due to small max args limit in Windows
-    val vmOptionsFile = Task.dest / "mill.properties"
-    val millOptionsContent =
-      millArgs.map(_.drop(2).replace("\\", "/")).mkString(
-        "\r\n"
-      ) // drop -D prefix, replace \ with /
-    os.write(vmOptionsFile, millOptionsContent)
-    val jvmArgs = otherArgs ++ List(s"-DMILL_OPTIONS_PATH=$vmOptionsFile")
-    val classpath = runClasspath().map(_.path.toString)
-    launcherScript(
-      jvmArgs,
-      jvmArgs,
-      classpath,
-      Agg(pathingJar().path.toString) // TODO not working yet on Windows! see #791
-    )
-  }
-
-  def pathingJar = Task {
-    // see http://todayguesswhat.blogspot.com/2011/03/jar-manifestmf-class-path-referencing.html
-    // for more detailed explanation
-    val isWin = scala.util.Properties.isWin
-    val classpath = runClasspath().map { pathRef =>
-      val path =
-        if (isWin) "/" + pathRef.path.toString.replace("\\", "/")
-        else pathRef.path.toString
-      if (path.endsWith(".jar")) path
-      else path + "/"
-    }.mkString(" ")
-    val manifestEntries = Map[String, String](
-      java.util.jar.Attributes.Name.MANIFEST_VERSION.toString -> "1.0",
-      "Created-By" -> "Scala mill",
-      "Class-Path" -> classpath
-    )
-    Jvm.createJar(Agg(), JarManifest(manifestEntries))
-  }
-
-  def run(args: Task[Args] = Task.Anon(Args())) = Task.Command(exclusive = true) {
-    args().value match {
-      case Nil => mill.api.Result.Failure("Need to pass in cwd as first argument to dev.run")
-      case wd0 +: rest =>
-        val wd = os.Path(wd0, Task.workspace)
-        os.makeDir.all(wd)
-        try {
-          Jvm.runSubprocess(
-            Seq(launcher().path.toString) ++ rest,
-            forkEnv(),
-            workingDir = wd
-          )
-          mill.api.Result.Success(())
-        } catch {
-          case e: Throwable =>
-            mill.api.Result.Failure(s"dev.run failed with an exception. ${e.getMessage()}")
-        }
-    }
-  }
-}
-
-/**
- * Build and install Mill locally.
- *
- * @param binFile The location where the Mill binary should be installed
- * @param ivyRepo The local Ivy repository where Mill modules should be published to
- */
-def installLocal(binFile: String = DefaultLocalMillReleasePath, ivyRepo: String = null) =
-  Task.Command {
-    PathRef(installLocalTask(Task.Anon(binFile), ivyRepo)())
-  }
-
-def installLocalCache() = Task.Command {
-  val path = installLocalTask(
-    Task.Anon((os.home / ".cache" / "mill" / "download" / millVersion()).toString())
-  )()
-  Task.log.outputStream.println(path.toString())
-  PathRef(path)
-}
-
-def installLocalTask(binFile: Task[String], ivyRepo: String = null): Task[os.Path] = Task.Anon {
-  val millBin = dist.assembly()
-  val targetFile = os.Path(binFile(), Task.workspace)
-  if (os.exists(targetFile))
-    Task.log.info(s"Overwriting existing local Mill binary at ${targetFile}")
-  os.copy.over(millBin.path, targetFile, createFolders = true)
-  Task.log.info(s"Published ${dist.allPublishModules.size} modules and installed ${targetFile}")
-  targetFile
-}
-
-def millBootstrap = Task.Sources(Task.workspace / "mill")
-
-def bootstrapLauncher = Task {
-  val outputPath = Task.dest / "mill"
-  val millBootstrapGrepPrefix = "(\n *DEFAULT_MILL_VERSION=)"
-  val millDownloadUrlPrefix = "(\n *MILL_DOWNLOAD_URL=)"
-
-  os.write(
-    outputPath,
-    os.read(millBootstrap().head.path)
-      .replaceAll(
-        millBootstrapGrepPrefix + "[^\\n]+",
-        "$1" + millVersion()
-      )
-  )
-  os.perms.set(outputPath, "rwxrwxrwx")
-  PathRef(outputPath)
-}
-
-def examplePathsWithArtifactName:Task[Seq[(os.Path,String)]] = Task.Anon{
-  for {
-    exampleMod <- build.example.exampleModules
-    path = exampleMod.millSourcePath
-  } yield {
-    val example = path.subRelativeTo(Task.workspace)
-    val artifactName = millVersion() + "-" + example.segments.mkString("-")
-    (path, artifactName)
-  }
-}
-
-
-def exampleZips: T[Seq[PathRef]] = Task {
-  examplePathsWithArtifactName().map{ case (examplePath, exampleStr) =>
-    os.copy(examplePath, Task.dest / exampleStr, createFolders = true)
-    os.write(Task.dest / exampleStr / ".mill-version", millLastTag())
-    os.copy(bootstrapLauncher().path, Task.dest / exampleStr / "mill")
-    val zip = Task.dest / s"$exampleStr.zip"
-    os.proc("zip", "-r", zip, exampleStr).call(cwd = Task.dest)
-    PathRef(zip)
-  }
-}
-
-def uploadToGithub(authKey: String) = Task.Command {
-  val vcsState = VcsVersion.vcsState()
-  val label = vcsState.format()
-  if (label != millVersion()) sys.error("Modified mill version detected, aborting upload")
-  val releaseTag = vcsState.lastTag.getOrElse(sys.error(
-    "Incomplete git history. No tag found.\nIf on CI, make sure your git checkout job includes enough history."
-  ))
-
-  if (releaseTag == label) {
-    // TODO: check if the tag already exists (e.g. because we created it manually) and do not fail
-    requests.post(
-      s"https://api.github.com/repos/${Settings.githubOrg}/${Settings.githubRepo}/releases",
-      data = ujson.Obj("tag_name" -> releaseTag, "name" -> releaseTag),
-      headers = Seq("Authorization" -> ("token " + authKey))
-    )
-  }
-
-  val examples = exampleZips().map(z => (z.path, z.path.last))
-
-  val zips = examples ++ Seq(
-    (dist.assembly().path, label + "-assembly"),
-    (bootstrapLauncher().path, label)
-  )
-
-  for ((zip, name) <- zips) {
-    upload.apply(
-      zip,
-      releaseTag,
-      name,
-      authKey,
-      Settings.githubOrg,
-      Settings.githubRepo
-    )
-  }
-}
-=======
->>>>>>> 80f2a88e
-
 private def resolveTasks[T](taskNames: String*): Seq[NamedTask[T]] = {
   mill.resolve.Resolve.Tasks.resolve(
     build,
