package build.libs.vcs
import mill._
import millbuild.*

<<<<<<< HEAD
object `package` extends MillPublishScalaModule {
  def moduleDeps = Seq(build.core.api)
=======
object `package` extends MillStableScalaModule {
  def moduleDeps = Seq(build.core.define)
>>>>>>> 1d47b414
}<|MERGE_RESOLUTION|>--- conflicted
+++ resolved
@@ -2,11 +2,6 @@
 import mill._
 import millbuild.*
 
-<<<<<<< HEAD
-object `package` extends MillPublishScalaModule {
+object `package` extends MillStableScalaModule {
   def moduleDeps = Seq(build.core.api)
-=======
-object `package` extends MillStableScalaModule {
-  def moduleDeps = Seq(build.core.define)
->>>>>>> 1d47b414
 }