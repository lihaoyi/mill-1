package mill.server

import mill.api.daemon.StartThread
import mill.client.lock.{Lock, Locks, TryLocked}
import mill.constants.{DaemonFiles, SocketUtil}
import mill.server.Server.ConnectionData
import sun.misc.{Signal, SignalHandler}

import java.io.{BufferedInputStream, BufferedOutputStream}
import java.net.{InetAddress, ServerSocket, Socket, SocketAddress, SocketException}
import java.nio.channels.ClosedByInterruptException
import java.time.LocalDateTime
import java.time.format.DateTimeFormatter
import scala.concurrent.duration.FiniteDuration
import scala.util.Try
import scala.util.control.NonFatal

/**
 * Implementation of a server that binds to a random port, informs a client of the port, and accepts a client
 * connections.
 */
abstract class Server[PrepareConnectionData, HandleConnectionData](args: Server.Args) {
  import args.*

  val processId: Long = Server.computeProcessId()
  private val acceptTimeoutMillis = acceptTimeout.map(_.toMillis)
  private val handlerName = getClass.getName

  private def timestampStr(): String =
    LocalDateTime.now().format(DateTimeFormatter.ISO_LOCAL_DATE_TIME)

  def serverLog0(s: String): Unit = {
    if (os.exists(daemonDir) || testLogEvenWhenServerIdWrong) {
      try os.write.append(daemonDir / DaemonFiles.serverLog, s"$s\n", createFolders = true)
      catch {
        case _: ClosedByInterruptException => // write was interrupted with a thread interrupt
      }
    }
  }

  def serverLog(s: String): Unit =
    serverLog0(s"pid:$processId ${timestampStr()} [t${Thread.currentThread().getId}] $s")

<<<<<<< HEAD
=======
  type PrepareConnectionData

  /**
   * Invoked before a thread that runs [[handleConnection]] is spawned.
   */
>>>>>>> 52a45be5
  def prepareConnection(
      connectionData: ConnectionData,
      stopServer: Server.StopServer
  ): PrepareConnectionData

<<<<<<< HEAD
=======
  /**
   * Handle a single client connection in a separate thread.
   */
>>>>>>> 52a45be5
  def handleConnection(
      connectionData: ConnectionData,
      stopServer: Server.StopServer,
      setIdle: Server.SetIdle,
      data: PrepareConnectionData
<<<<<<< HEAD
  ): HandleConnectionData

  def endConnection(connectionData: ConnectionData, 
                    data: Option[PrepareConnectionData],
                    result: Option[HandleConnectionData]): Unit
=======
  ): Unit

  /** Invoked in [[handleConnection]] results in an exception. */
  def writeExitCode(connectionData: ConnectionData, data: PrepareConnectionData): Unit
>>>>>>> 52a45be5

  def connectionHandlerThreadName(socket: Socket): String =
    s"ConnectionHandler($handlerName, ${socket.getInetAddress}:${socket.getPort})"

  /** Returns true if the client is still alive. Invoked from another thread. */
  def checkIfClientAlive(connectionData: ConnectionData, data: PrepareConnectionData): Boolean
<<<<<<< HEAD
=======

  /**
   * Invoked when the server is stopped.
   *
   * @param data will be [[None]] if [[prepareConnection]] haven't been invoked yet.
   */
  def onStopServer(
      from: String,
      reason: String,
      exitCode: Int,
      connectionData: ConnectionData,
      data: Option[PrepareConnectionData]
  ): Unit
>>>>>>> 52a45be5

  def run(): Unit = {
    serverLog(s"running server in $daemonDir")
    serverLog(s"acceptTimeout=$acceptTimeout")
    val initialSystemProperties = sys.props.toMap
    val socketPortFile = daemonDir / DaemonFiles.socketPort

    def removeSocketPortFile(): Unit = {
      // Make sure no one would read the old socket port file
      serverLog(s"removing $socketPortFile")
      os.remove(socketPortFile)
      serverLog(s"removed $socketPortFile")
    }

    try {
      Server.tryLockBlock(
        locks.daemonLock,
        beforeClose = () => {
          removeSocketPortFile()
          serverLog("releasing daemonLock")
        },
        afterClose = () => {
          serverLog("daemonLock released")
        }
      ) { locked =>
        serverLog("server file locked")
        val serverSocket = new java.net.ServerSocket(0, 0, InetAddress.getByName(null))
        Server.watchProcessIdFile(
          daemonDir / DaemonFiles.processId,
          processId,
          running = () => !serverSocket.isClosed,
          exit = msg => {
            serverLog(s"watchProcessIdFile: $msg")
            serverSocket.close()
          }
        )

        val connectionTracker =
          new Server.ConnectionTracker(serverLog, acceptTimeoutMillis, serverSocket)

        try {
          os.write.over(socketPortFile, serverSocket.getLocalPort.toString)
          serverLog("listening on port " + serverSocket.getLocalPort)

          def systemExit(reason: String, exitCode: Int) = {
            serverLog(
              s"`systemExit` invoked (reason: $reason), shutting down with exit code $exitCode"
            )

            // Explicitly close serverSocket before exiting otherwise it can keep the
            // server alive 500-1000ms before letting it exit properly
            serverSocket.close()
            serverLog("serverSocket closed")

            // Explicitly release process lock to indicate this server will not be
            // taking any more requests, and a new server should be spawned if necessary.
            // Otherwise, launchers may continue trying to connect to the server and
            // failing since the socket is closed.
            locked.close()

            sys.exit(exitCode)
          }

          StartThread("MillServerTimeoutThread") {
            while (!serverSocket.isClosed) {
              Thread.sleep(1)
              connectionTracker.closeIfTimedOut()
            }
          }

          while (!serverSocket.isClosed) {
            val socketOpt =
              try Some(serverSocket.accept())
              catch {
                case _: java.net.SocketException => None
              }

            for (sock <- socketOpt) {
              val socketInfo = Server.SocketInfo(sock)
              serverLog(s"handling run for $socketInfo")
              StartThread(s"HandleRunThread-$socketInfo") {
                try {
                  connectionTracker.increment()
                  runForSocket(
                    systemExit,
                    sock,
                    socketInfo,
                    initialSystemProperties,
                    () => serverSocket.close()
                  )
                } catch {
                  case e: Throwable =>
                    serverLog(
                      s"""$socketInfo error: $e
                         |
                         |${e.getStackTrace.mkString("\n")}
                         |""".stripMargin
                    )
                } finally {
                  connectionTracker.decrement()
                  sock.close()
                }
              }
            }
          }

        } finally serverSocket.close()
      }
    } catch {
      case e: Throwable =>
        serverLog("server loop error: " + e)
        serverLog("server loop stack trace: " + e.getStackTrace.mkString("\n"))
        throw e
    } finally {
      serverLog("exiting server")
    }
  }

  /**
   * Handles the necessary plumbing for a single client connection.
   *
   * @param initialSystemProperties [[scala.sys.SystemProperties]] that have been obtained at the start of the server process
   * @param serverSocketClose       closes the server socket
   */
  private def runForSocket(
      systemExit0: Server.StopServer,
      clientSocket: Socket,
      socketInfo: Server.SocketInfo,
      initialSystemProperties: Map[String, String],
      serverSocketClose: () => Unit
  ): Unit = {
    // According to https://pzemtsov.github.io/2015/01/19/on-the-benefits-of-stream-buffering-in-Java.html it seems that
    // buffering on the application level is still beneficial due to syscall overhead, even if kernel has its own
    // socket buffers.
    val clientToServer = BufferedInputStream(clientSocket.getInputStream, bufferSize)
    val serverToClient = BufferedOutputStream(clientSocket.getOutputStream, bufferSize)

    val connectionData =
      ConnectionData(socketInfo, clientToServer, serverToClient, initialSystemProperties)

    def stopServer(
        from: String,
        reason: String,
        exitCode: Int,
        data: Option[PrepareConnectionData]
    ): Nothing = {
      serverLog(s"$from invoked `stopServer` (reason: $reason), exitCode $exitCode")
      endConnection(connectionData, data, None)
      systemExit0(reason, exitCode)
    }

    val data = prepareConnection(
      connectionData,
      stopServer =
        (reason, exitCode) => stopServer("pre-connection handler", reason, exitCode, data = None)
    )

    // We cannot use Socket#{isConnected, isClosed, isBound} because none of these
    // detect client-side connection closing, so instead we send a no-op heartbeat
    // message to see if the socket can receive data.
    @volatile var lastClientAlive = true

    def checkClientAlive() = {
      val result =
        try checkIfClientAlive(connectionData, data)
        catch {
          case e: SocketException if SocketUtil.clientHasClosedConnection(e) =>
            serverLog(s"client has closed connection")
            false
          case NonFatal(err) =>
            serverLog(
              s"error checking for client liveness, assuming client to be dead: $err\n\n${err.getStackTrace.mkString("\n")}"
            )
            false
        }
      lastClientAlive = result
      result
    }

    try {
      @volatile var done = false
      @volatile var idle = false
      @volatile var writingExceptionLog = false
<<<<<<< HEAD
      
      val t = StartThread(connectionHandlerThreadName(clientSocket)) {
        var result: Option[HandleConnectionData] = None
        try {
          result = Some(handleConnection(
=======
      val t = StartThread(connectionHandlerThreadName(clientSocket)) {
        try {
          handleConnection(
>>>>>>> 52a45be5
            connectionData,
            stopServer =
              (reason, exitCode) =>
                stopServer("connection handler", reason, exitCode, Some(data)),
            setIdle = idle = _,
            data = data
          )
<<<<<<< HEAD
          )
=======
>>>>>>> 52a45be5
        } catch {
          case e: SocketException if SocketUtil.clientHasClosedConnection(e) => // do nothing
          case e: Throwable =>
            val msg =
              s"""connection handler for $socketInfo error: $e
                 |connection handler stack trace: ${e.getStackTrace.mkString("\n")}
                 |""".stripMargin
            writingExceptionLog = true
            serverLog(msg)

<<<<<<< HEAD
        } finally {
          endConnection(connectionData, Some(data), result)
=======
            writeExitCode(connectionData, data)
        } finally {
>>>>>>> 52a45be5
          done = true
          idle = true
        }
      }

      // We cannot simply use Lock#await here, because the filesystem doesn't
      // realize the launcherLock/daemonLock are held by different threads in the
      // two processes and gives a spurious deadlock error
      while (!done && checkClientAlive()) Thread.sleep(1)

      if (!idle) {
        serverLog("client interrupted while server was executing command")
        serverSocketClose()
      }

      serverLog(s"done=$done, idle=$idle, lastClientAlive=$lastClientAlive")

      // Wait until exception log writer finishes.
      while (writingExceptionLog) Thread.sleep(1)

      t.interrupt()
      // Try to give thread a moment to stop before we kill it for real
      //
      // We only give it 5ms because it's supposed to be idle at this point and this should
      // only interrupt the `Thread.sleep` it's sitting on.
      Thread.sleep(5)
      // noinspection ScalaDeprecation
      try t.stop()
      catch {
        case _: UnsupportedOperationException =>
        // nothing we can do about, removed in Java 20
        case e: java.lang.Error if e.getMessage.contains("Cleaner terminated abnormally") =>
        // ignore this error and do nothing; seems benign
      }
<<<<<<< HEAD
    } finally endConnection(connectionData, Some(data), None)
=======
    } finally writeExitCode(connectionData, data)
>>>>>>> 52a45be5
  }
}
object Server {

  // Wrapper object to encapsulate `activeConnections` and `inactiveTimestampOpt`,
  // ensuring they get incremented and decremented together across multiple threads
  // and never get out of sync
  case class ConnectionTracker(
      serverLog: String => Unit,
      acceptTimeoutMillisOpt: Option[Long],
      serverSocket: ServerSocket
  ) {
    private var activeConnections = 0
    private var inactiveTimestampOpt: Option[Long] = None

    def wrap(block: => Unit): Unit = synchronized {
      if (!serverSocket.isClosed) block
    }

    def increment(): Unit = wrap {
      activeConnections += 1
      serverLog(s"$activeConnections active connections")
      inactiveTimestampOpt = None
    }

    def decrement(): Unit = wrap {
      activeConnections -= 1
      serverLog(s"$activeConnections active connections")
      if (activeConnections == 0) inactiveTimestampOpt = Some(System.currentTimeMillis())
    }

    def closeIfTimedOut(): Unit = wrap {
      for {
        acceptTimeoutMillis <- acceptTimeoutMillisOpt
        inactiveTimestamp <- inactiveTimestampOpt
        if System.currentTimeMillis() - inactiveTimestamp > acceptTimeoutMillis
      } {
        serverLog(s"shutting down due inactivity")
        serverSocket.close()
      }
    }
  }

  /**
   * @param daemonDir directory used for exchanging pre-TCP data with a client
   * @param acceptTimeout shuts down after this timeout if no clients are connected
   * @param bufferSize size of the buffer used to read/write from/to the client
   */
  case class Args(
      daemonDir: os.Path,
      acceptTimeout: Option[FiniteDuration],
      locks: Locks,
      bufferSize: Int,
      testLogEvenWhenServerIdWrong: Boolean = false
  )

  /**
   * @param remote the address of the client
   * @param local the address of the server
   */
  case class SocketInfo(remote: SocketAddress, local: SocketAddress) {
    override def toString: String = s"SocketInfo(remote=$remote, local=$local)"
  }
  object SocketInfo {
    def apply(socket: Socket): SocketInfo =
      apply(socket.getRemoteSocketAddress, socket.getLocalSocketAddress)
  }

  /** Immediately stops the server with the given exit code. */
  @FunctionalInterface trait StopServer {
    def apply(reason: String, exitCode: Int): Nothing
  }

  /** Controls whether the server is considered idle. */
  @FunctionalInterface trait SetIdle {

    /** @param idle true when server is not processing any requests, false when server is processing a request. */
    def apply(idle: Boolean): Unit

    /** Runs the provided function, setting the server as non-idle while it runs. */
    inline def doWork[A](f: => A): A = {
      apply(false)
      try f
      finally apply(true)
    }
  }

  /// Override (by default: disable) SIGINT interrupt signal in the Mill server.
  ///
  /// This gets passed through from the client to server whenever the user
  /// hits `Ctrl-C`, which by default kills the server, which defeats the purpose
  /// of running a background daemon. Furthermore, the background daemon already
  /// can detect when the Mill client goes away, which is necessary to handle
  /// the case when a Mill client that did *not* spawn the server gets `CTRL-C`ed
  def overrideSigIntHandling(handler: SignalHandler = _ => ()): Unit = {
    Signal.handle(new Signal("INT"), handler)
  }

  def computeProcessId(): Long = ProcessHandle.current().pid()

  def checkProcessIdFile(processIdFile: os.Path, processId: String): Option[String] = {
    Try(os.read(processIdFile)) match {
      case scala.util.Failure(_) => Some(s"processId file missing: $processIdFile")

      case scala.util.Success(s) =>
        Option.when(s != processId) {
          s"processId file ($processIdFile) contents $s does not match processId $processId"
        }
    }

  }

  /** Runs a thread that invokes `exit` if the contents of `processIdFile` do not match `processId`. */
  def watchProcessIdFile(
      processIdFile: os.Path,
      processId: Long,
      running: () => Boolean,
      exit: String => Unit
  ): Unit = {
    val processIdStr = processId.toString

    os.write.over(processIdFile, processIdStr, createFolders = true)

    StartThread("Process ID Checker Thread", daemon = true) {
      while (running()) {
        checkProcessIdFile(processIdFile, processIdStr) match {
          case None => Thread.sleep(100)
          case Some(msg) => exit(msg)
        }
      }
    }
  }

  def tryLockBlock[T](
      lock: Lock,
      beforeClose: () => Unit,
      afterClose: () => Unit
  )(block: AutoCloseable => T): T = {
    // Retry taking the daemon lock, because there is a small chance it might collide
    // with the client taking the daemon lock when probing to check. But use `tryLock`
    // rather than `lock` because if the lock is truly taken by another mill daemon
    // process, we want to fail loudly rather than blocking and hanging forever
    val l = mill.client.ServerLauncher.retryWithTimeout(
      100,
      "Mill server process already present",
      () => {
        val l = lock.tryLock()
        if (l.isLocked) java.util.Optional.of[TryLocked](l)
        else java.util.Optional.empty[TryLocked]()
      }
    )

    val autoCloseable = new AutoCloseable {
      @volatile private var closed = false

      override def close(): Unit = {
        if (!closed) {
          closed = true
          beforeClose()
          l.release()
          afterClose()
        }
      }
    }

    try block(autoCloseable)
    finally autoCloseable.close()
  }

  case class ConnectionData(
      socketInfo: Server.SocketInfo,
      clientToServer: BufferedInputStream,
      serverToClient: BufferedOutputStream,
      initialSystemProperties: Map[String, String]
  )

}<|MERGE_RESOLUTION|>--- conflicted
+++ resolved
@@ -41,64 +41,27 @@
   def serverLog(s: String): Unit =
     serverLog0(s"pid:$processId ${timestampStr()} [t${Thread.currentThread().getId}] $s")
 
-<<<<<<< HEAD
-=======
-  type PrepareConnectionData
-
-  /**
-   * Invoked before a thread that runs [[handleConnection]] is spawned.
-   */
->>>>>>> 52a45be5
   def prepareConnection(
       connectionData: ConnectionData,
       stopServer: Server.StopServer
   ): PrepareConnectionData
 
-<<<<<<< HEAD
-=======
-  /**
-   * Handle a single client connection in a separate thread.
-   */
->>>>>>> 52a45be5
   def handleConnection(
       connectionData: ConnectionData,
       stopServer: Server.StopServer,
       setIdle: Server.SetIdle,
       data: PrepareConnectionData
-<<<<<<< HEAD
   ): HandleConnectionData
 
   def endConnection(connectionData: ConnectionData, 
                     data: Option[PrepareConnectionData],
                     result: Option[HandleConnectionData]): Unit
-=======
-  ): Unit
-
-  /** Invoked in [[handleConnection]] results in an exception. */
-  def writeExitCode(connectionData: ConnectionData, data: PrepareConnectionData): Unit
->>>>>>> 52a45be5
 
   def connectionHandlerThreadName(socket: Socket): String =
     s"ConnectionHandler($handlerName, ${socket.getInetAddress}:${socket.getPort})"
 
   /** Returns true if the client is still alive. Invoked from another thread. */
   def checkIfClientAlive(connectionData: ConnectionData, data: PrepareConnectionData): Boolean
-<<<<<<< HEAD
-=======
-
-  /**
-   * Invoked when the server is stopped.
-   *
-   * @param data will be [[None]] if [[prepareConnection]] haven't been invoked yet.
-   */
-  def onStopServer(
-      from: String,
-      reason: String,
-      exitCode: Int,
-      connectionData: ConnectionData,
-      data: Option[PrepareConnectionData]
-  ): Unit
->>>>>>> 52a45be5
 
   def run(): Unit = {
     serverLog(s"running server in $daemonDir")
@@ -282,17 +245,11 @@
       @volatile var done = false
       @volatile var idle = false
       @volatile var writingExceptionLog = false
-<<<<<<< HEAD
       
       val t = StartThread(connectionHandlerThreadName(clientSocket)) {
         var result: Option[HandleConnectionData] = None
         try {
           result = Some(handleConnection(
-=======
-      val t = StartThread(connectionHandlerThreadName(clientSocket)) {
-        try {
-          handleConnection(
->>>>>>> 52a45be5
             connectionData,
             stopServer =
               (reason, exitCode) =>
@@ -300,10 +257,6 @@
             setIdle = idle = _,
             data = data
           )
-<<<<<<< HEAD
-          )
-=======
->>>>>>> 52a45be5
         } catch {
           case e: SocketException if SocketUtil.clientHasClosedConnection(e) => // do nothing
           case e: Throwable =>
@@ -314,13 +267,8 @@
             writingExceptionLog = true
             serverLog(msg)
 
-<<<<<<< HEAD
         } finally {
           endConnection(connectionData, Some(data), result)
-=======
-            writeExitCode(connectionData, data)
-        } finally {
->>>>>>> 52a45be5
           done = true
           idle = true
         }
@@ -355,11 +303,7 @@
         case e: java.lang.Error if e.getMessage.contains("Cleaner terminated abnormally") =>
         // ignore this error and do nothing; seems benign
       }
-<<<<<<< HEAD
     } finally endConnection(connectionData, Some(data), None)
-=======
-    } finally writeExitCode(connectionData, data)
->>>>>>> 52a45be5
   }
 }
 object Server {
