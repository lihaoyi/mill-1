--- conflicted
+++ resolved
@@ -236,45 +236,6 @@
       subprocessFutures.flatMap(_._2.value).map(_.get)
     }
 
-<<<<<<< HEAD
-    def runTestRunnerSubprocess(
-        base: os.Path,
-        testClassQueueFolder: os.Path,
-        force: Boolean,
-        logger: Logger,
-        workerStatusMap: java.util.concurrent.ConcurrentMap[os.Path, String => Unit],
-        workerResultSet: java.util.concurrent.ConcurrentMap[os.Path, Unit]
-    ) = {
-      val claimFolder = base / "claim"
-      os.makeDir.all(claimFolder)
-
-      // Make sure we can claim at least one test class to start before we spawn the
-      // subprocess, because creating JVM subprocesses are expensive and we don't want
-      // to spawn one if there is nothing for it to do
-      val startingTestClass = os
-        .list
-        .stream(testClassQueueFolder)
-        .map(TestRunnerUtils.claimFile(_, claimFolder))
-        .collectFirst { case Some(name) => name }
-
-      if (force || startingTestClass.nonEmpty) {
-        startingTestClass.foreach(logger.ticker(_))
-        // claim.log file will be appended by the runner with the stolen test class's name
-        // it can be used to check the order of test classes of the runner
-        val claimLog = claimFolder / "../claim.log"
-        os.write.over(claimLog, Array.empty[Byte])
-        workerStatusMap.put(claimLog, logger.ticker)
-        // test runner will log success/failure test class counter here while running
-        val resultPath = base / "result.log"
-        os.write.over(resultPath, upickle.default.write((0L, 0L)))
-        workerResultSet.put(resultPath, ())
-
-        val result = callTestRunnerSubprocess(
-          base,
-          resultPath,
-          Right((startingTestClass, testClassQueueFolder, claimFolder))
-        )
-=======
     processTestResults(outputs)
   }
 
@@ -300,7 +261,6 @@
           }
         case _ => ()
       }
->>>>>>> 3266f447
 
       if (failMap.nonEmpty) {
         Result.Failure(failMap.values.mkString("\n"))
