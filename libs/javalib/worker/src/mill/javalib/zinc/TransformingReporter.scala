--- conflicted
+++ resolved
@@ -79,11 +79,7 @@
       problem0.diagnosticCode()
         .filter(_.code() != "-1")
         .map { inner =>
-<<<<<<< HEAD
-          val prefix = shade(s"E${inner.code()} ")
-=======
           val prefix = "[" + shade(s"E${inner.code()}") + "] "
->>>>>>> d45d4e75
           inner.explanation().map(e => s"$prefix$e: ").orElse(prefix)
         }
         .orElse("")
