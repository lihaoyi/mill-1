--- conflicted
+++ resolved
@@ -38,13 +38,8 @@
   )
 
   // shared between kotlinlib and kotlinlib.worker
-<<<<<<< HEAD
   object api extends MillPublishScalaModule {
     def moduleDeps = Seq(build.libs.javalib.testrunner, build.core.api.java11)
-=======
-  object api extends MillPublishScalaModule with MillJava11ScalaModule {
-    def moduleDeps = Seq(build.libs.javalib.testrunner, build.core.api)
->>>>>>> ebdaf429
 
     override def compileMvnDeps: T[Seq[Dep]] = Seq(
       Deps.osLib
