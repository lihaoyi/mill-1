/*
 * Original code copied from https://github.com/lefou/mill-kotlin
 * Original code published under the Apache License Version 2
 * Original Copyright 2020-2024 Tobias Roeser
 */
package mill
package kotlinlib

import coursier.core.VariantSelector.VariantMatcher
import coursier.params.ResolutionParams
import mill.api.Result
import mill.api.ModuleRef
import mill.kotlinlib.worker.api.KotlinWorkerTarget
import mill.javalib.api.CompilationResult
import mill.javalib.api.JvmWorkerApi as PublicJvmWorkerApi
import mill.javalib.api.internal.JvmWorkerApi
import mill.api.daemon.internal.{CompileProblemReporter, KotlinModuleApi, internal}
import mill.javalib.{JavaModule, JvmWorkerModule, Lib}
import mill.util.{Jvm, Version}
import mill.*

import java.io.File
import mainargs.Flag
import mill.api.daemon.internal.bsp.{BspBuildTarget, BspModuleApi}
import mill.javalib.api.internal.{JavaCompilerOptions, ZincCompileJava}

/**
 * Core configuration required to compile a single Kotlin module
 */
trait KotlinModule extends JavaModule with KotlinModuleApi { outer =>

  /**
   * The Kotlin version to be used (for API and Language level settings).
   */
  def kotlinVersion: T[String]

  /**
   * The compiler language version. Default is derived from [[kotlinVersion]].
   */
  def kotlinLanguageVersion: T[String] = Task { kotlinVersion().split("[.]").take(2).mkString(".") }

  /**
   * The compiler API version. Default is derived from [[kotlinLanguageVersion]],
   * as the value typically can not be greater than [[kotlinLanguageVersion]].
   */
  def kotlinApiVersion: T[String] = Task { kotlinLanguageVersion() }

  /**
   * All individual source files fed into the compiler.
   */
  override def allSourceFiles: T[Seq[PathRef]] = Task {
    Lib.findSourceFiles(allSources(), Seq("kt", "kts", "java")).map(PathRef(_))
  }

  /**
   * All individual Java source files fed into the compiler.
   * Subset of [[allSourceFiles]].
   */
  def allJavaSourceFiles: T[Seq[PathRef]] = Task {
    allSourceFiles().filter(_.path.ext.toLowerCase() == "java")
  }

  /**
   * All individual Kotlin source files fed into the compiler.
   * Subset of [[allSourceFiles]].
   */
  def allKotlinSourceFiles: T[Seq[PathRef]] = Task {
    allSourceFiles().filter(path => Seq("kt", "kts").contains(path.path.ext.toLowerCase()))
  }

  /**
   * The dependencies of this module.
   * Defaults to add the kotlin-stdlib dependency matching the [[kotlinVersion]].
   */
  override def mandatoryMvnDeps: T[Seq[Dep]] = Task {
    super.mandatoryMvnDeps() ++ Seq(
      mvn"org.jetbrains.kotlin:kotlin-stdlib:${kotlinVersion()}"
    )
  }

  /**
   * Flag to use explicit API check in the compiler. Default is `false`.
   */
  def kotlinExplicitApi: T[Boolean] = Task { false }

  protected def jvmWorkerRef: ModuleRef[JvmWorkerModule] = jvmWorker

  override def checkGradleModules: T[Boolean] = true
  override def resolutionParams: Task[ResolutionParams] = Task.Anon {
    super.resolutionParams().addVariantAttributes(
      "org.jetbrains.kotlin.platform.type" -> VariantMatcher.Equals("jvm")
    )
  }

  /**
   * The Java classpath resembling the Kotlin compiler.
   * Default is derived from [[kotlinCompilerMvnDeps]].
   */
  def kotlinCompilerClasspath: T[Seq[PathRef]] = Task {
    val deps = kotlinCompilerMvnDeps() ++ Seq(
      Dep.millProjectModule("mill-libs-kotlinlib-worker")
    )
    defaultResolver().classpath(
      deps,
      resolutionParamsMapOpt = Some(KotlinModule.addJvmVariantAttributes)
    )
  }

  /**
   * Flag to enable the use the embeddable kotlin compiler.
   * This can be necessary to avoid classpath conflicts or ensure
   * compatibility to the used set of plugins.
   *
   * The difference between the standard compiler and the embedded compiler is,
   * that the embedded compiler comes as a dependency-free JAR.
   * All its dependencies are shaded and thus relocated to different package names.
   * This also affects the compiler API, since relocated types may surface in the API
   * but are not compatible to their non-relocated versions.
   * E.g. the plugin's dependencies need to line up with the embeddable compiler's
   * shading, otherwise a [[java.lang.AbstractMethodError]] will be thrown.
   *
   * See also https://discuss.kotlinlang.org/t/kotlin-compiler-embeddable-vs-kotlin-compiler/3196
   */
  def kotlinUseEmbeddableCompiler: Task[Boolean] = Task { false }

  /**
   * The Ivy/Coursier dependencies resembling the Kotlin compiler.
   *
   * Default is derived from [[kotlinCompilerVersion]] and [[kotlinUseEmbeddableCompiler]].
   */
  def kotlinCompilerMvnDeps: T[Seq[Dep]] = Task {
    val useEmbeddable = kotlinUseEmbeddableCompiler()
    val kv = kotlinVersion()
    val isOldKotlin = Seq("1.0.", "1.1.", "1.2.0", "1.2.1", "1.2.2", "1.2.3", "1.2.4")
      .exists(prefix => kv.startsWith(prefix))

    val compilerDep =
      if (useEmbeddable) mvn"org.jetbrains.kotlin:kotlin-compiler-embeddable:${kv}"
      else mvn"org.jetbrains.kotlin:kotlin-compiler:${kv}"

    val btApiDeps = when(kotlincUseBtApi())(
      mvn"org.jetbrains.kotlin:kotlin-build-tools-api:$kv",
      mvn"org.jetbrains.kotlin:kotlin-build-tools-impl:$kv"
    )

    val scriptCompilerDeps: Seq[Dep] = when(!isOldKotlin)(
      (if (useEmbeddable) Seq(
         mvn"org.jetbrains.kotlin:kotlin-scripting-compiler-embeddable:${kv}"
       )
       else Seq(
         mvn"org.jetbrains.kotlin:kotlin-scripting-compiler:${kv}",
         mvn"org.jetbrains.kotlin:kotlin-scripting-compiler-impl:${kv}",
         mvn"org.jetbrains.kotlin:kotlin-scripting-jvm:$kv"
       ))*
    )

    Seq(compilerDep) ++ btApiDeps ++ scriptCompilerDeps
  }

  /**
   * Compiler Plugin dependencies.
   */
  def kotlincPluginMvnDeps: T[Seq[Dep]] = Task { Seq.empty[Dep] }

  /**
   * The resolved plugin jars
   */
  def kotlincPluginJars: T[Seq[PathRef]] = Task {
    val jars = defaultResolver().classpath(
      kotlincPluginMvnDeps()
        // Don't resolve transitive jars
        .map(d => d.exclude("*" -> "*")),
      resolutionParamsMapOpt = Some(KotlinModule.addJvmVariantAttributes)
    )
    jars.toSeq
  }

  /**
   * Compiles all the sources to JVM class files.
   */
  override def compile: T[CompilationResult] = Task {
    kotlinCompileTask()()
  }

  /**
   * Runs the Kotlin compiler with the `-help` argument to show you the built-in cmdline help.
   * You might want to add additional arguments like `-X` to see extra help.
   */
  def kotlincHelp(args: String*): Command[Unit] = Task.Command {
    kotlinCompileTask(Seq("-help") ++ args)()
    ()
  }

  /**
   * The generated documentation, containing all the Dokka HTML files, for
   * publishing to Maven Central. You can control Dokka version by using [[dokkaVersion]]
   * and option by using [[dokkaOptions]].
   */
  def dokkaGenerated: T[PathRef] = Task[PathRef] {
    val dokkaDir = Task.dest / "dokka"
    os.makeDir.all(dokkaDir)

    val files = Lib.findSourceFiles(docSources(), Seq("java", "kt"))

    if (files.nonEmpty) {
      val pluginClasspathOption = Seq(
        "-pluginsClasspath",
        // `;` separator is used on all platforms!
        dokkaPluginsClasspath().map(_.path).mkString(";")
      )
      val depClasspath = (compileClasspath() ++ runClasspath())
        .filter(p => os.exists(p.path))
        .map(_.path.toString()).mkString(";")

      // TODO need to provide a dedicated source set for common sources in case of Multiplatform
      // platforms supported: jvm, js, wasm, native, common
      val options = dokkaOptions() ++
        Seq("-outputDir", dokkaDir.toString()) ++
        pluginClasspathOption ++
        Seq(
          s"-sourceSet",
          Seq(
            s"-src ${docSources().map(_.path).filter(os.exists).mkString(";")}",
            s"-displayName $dokkaSourceSetDisplayName",
            s"-classpath $depClasspath",
            s"-analysisPlatform $dokkaAnalysisPlatform"
          ).mkString(" ")
        )

      Task.log.info("dokka options: " + options)

      os.call(
        cmd = (
          Jvm.javaExe(javaHome().map(_.path)),
          "-jar",
          dokkaCliClasspath().head.path.toString(),
          options
        ),
        stdin = os.Inherit,
        stdout = os.Inherit
      )
    }

    PathRef(dokkaDir)
  }

  /**
   * The documentation jar, containing all the Dokka HTML files, for
   * publishing to Maven Central. You can control Dokka version by using [[dokkaVersion]]
   * and option by using [[dokkaOptions]].
   */
  override def docJar: T[PathRef] = Task[PathRef] {
    PathRef(Jvm.createJar(Task.dest / "out.jar", Seq(dokkaGenerated().path)))
  }

  /**
   * Additional options to be used by the Dokka tool.
   * You should not set the `-outputDir` setting for specifying the target directory,
   * as that is done in the [[docJar]] target.
   */
  def dokkaOptions: T[Seq[String]] = Task { Seq[String]() }

  /**
   * Dokka version.
   */
  def dokkaVersion: T[String] = Task {
    Versions.dokkaVersion
  }

  /**
   * Classpath for running Dokka.
   */
  private def dokkaCliClasspath: T[Seq[PathRef]] = Task {
    defaultResolver().classpath(
      Seq(
        mvn"org.jetbrains.dokka:dokka-cli:${dokkaVersion()}"
      ),
      resolutionParamsMapOpt = Some(KotlinModule.addJvmVariantAttributes)
    )
  }

  private def dokkaPluginsClasspath: T[Seq[PathRef]] = Task {
    defaultResolver().classpath(
      Seq(
        mvn"org.jetbrains.dokka:dokka-base:${dokkaVersion()}",
        mvn"org.jetbrains.dokka:analysis-kotlin-descriptors:${dokkaVersion()}",
        Dep.parse(Versions.kotlinxHtmlJvmDep),
        Dep.parse(Versions.freemarkerDep)
      ),
      resolutionParamsMapOpt = Some(KotlinModule.addJvmVariantAttributes)
    )
  }

  protected def dokkaAnalysisPlatform: String = "jvm"
  protected def dokkaSourceSetDisplayName: String = "jvm"

  protected def when[T](cond: Boolean)(args: T*): Seq[T] = if (cond) args else Seq.empty

  /**
   * The actual Kotlin compile task (used by [[compile]] and [[kotlincHelp]]).
   */
  protected def kotlinCompileTask(extraKotlinArgs: Seq[String] = Seq()): Task[CompilationResult] =
    Task.Anon {
      val ctx = Task.ctx()
      val dest = ctx.dest
      val classes = dest / "classes"
      os.makeDir.all(classes)

      val javaSourceFiles = allJavaSourceFiles().map(_.path)
      val kotlinSourceFiles = allKotlinSourceFiles().map(_.path)

      val isKotlin = kotlinSourceFiles.nonEmpty
      val isJava = javaSourceFiles.nonEmpty
      val isMixed = isKotlin && isJava

      val compileCp = compileClasspath().map(_.path).filter(os.exists)
      val updateCompileOutput = upstreamCompileOutput()

      def compileJava: Result[CompilationResult] = {
        ctx.log.info(
          s"Compiling ${javaSourceFiles.size} Java sources to ${classes} ..."
        )
        // The compile step is lazy, but its dependencies are not!
        internalCompileJavaFiles(
          worker = jvmWorkerRef().internalWorker(),
          upstreamCompileOutput = updateCompileOutput,
          javaSourceFiles = javaSourceFiles,
          compileCp = compileCp,
          javaHome = javaHome().map(_.path),
          javacOptions = javacOptions(),
          compileProblemReporter = ctx.reporter(hashCode),
          reportOldProblems = internalReportOldProblems()
        )
      }

      if (isMixed || isKotlin) {
        val extra = if (isJava) s"and reading ${javaSourceFiles.size} Java sources " else ""
        ctx.log.info(
          s"Compiling ${kotlinSourceFiles.size} Kotlin sources ${extra}to ${classes} ..."
        )

        val compilerArgs: Seq[String] = Seq(
          // destdir
          Seq("-d", classes.toString()),
          // apply multi-platform support (expect/actual)
          // TODO if there is penalty for activating it in the compiler, put it behind configuration flag
          Seq("-Xmulti-platform"),
          // classpath
          when(compileCp.iterator.nonEmpty)(
            "-classpath",
            compileCp.iterator.mkString(File.pathSeparator)
          ),
          when(kotlinExplicitApi())(
            "-Xexplicit-api=strict"
          ),
          allKotlincOptions(),
          extraKotlinArgs
        ).flatten

        val workerResult =
          KotlinWorkerManager.kotlinWorker().withValue(kotlinCompilerClasspath()) {
            _.compile(
              target = KotlinWorkerTarget.Jvm,
              useBtApi = kotlincUseBtApi(),
              args = compilerArgs,
              sources = kotlinSourceFiles ++ javaSourceFiles
            )
          }

        val analysisFile = dest / "kotlin.analysis.dummy"
        os.write(target = analysisFile, data = "", createFolders = true)

        workerResult match {
          case Result.Success(_) =>
            val cr = CompilationResult(analysisFile, PathRef(classes))
            if (!isJava) {
              // pure Kotlin project
              cr
            } else {
              // also run Java compiler and use it's returned result
              compileJava
            }
          case Result.Failure(reason) => Result.Failure(reason)
        }
      } else {
        // it's Java only
        compileJava
      }
    }

  /**
   * Additional Kotlin compiler options to be used by [[compile]].
   */
  def kotlincOptions: T[Seq[String]] = Task { Seq.empty[String] }

  /**
   * Enable use of new Kotlin Build API (Beta).
   * Enabled by default for Kotlin 2.x targetting the JVM.
   */
  def kotlincUseBtApi: T[Boolean] = Task {
    Version.parse(kotlinVersion())
      .isNewerThan(Version.parse("2.0.0"))(using Version.IgnoreQualifierOrdering)
  }

  /**
   * Mandatory command-line options to pass to the Kotlin compiler
   * that shouldn't be removed by overriding `scalacOptions`
   */
  protected def mandatoryKotlincOptions: T[Seq[String]] = Task {
    val languageVersion = kotlinLanguageVersion()
    val kotlinkotlinApiVersion = kotlinApiVersion()
    val plugins = kotlincPluginJars().map(_.path)

    Seq("-no-stdlib") ++
      when(!languageVersion.isBlank)("-language-version", languageVersion) ++
      when(!kotlinkotlinApiVersion.isBlank)("-api-version", kotlinkotlinApiVersion) ++
      plugins.map(p => s"-Xplugin=$p")
  }

  /**
   * Aggregation of all the options passed to the Kotlin compiler.
   * In most cases, instead of overriding this Target you want to override `kotlincOptions` instead.
   */
  def allKotlincOptions: T[Seq[String]] = Task {
    mandatoryKotlincOptions() ++ kotlincOptions()
  }

  private[kotlinlib] def internalCompileJavaFiles(
      worker: JvmWorkerApi,
      upstreamCompileOutput: Seq[CompilationResult],
      javaSourceFiles: Seq[os.Path],
      compileCp: Seq[os.Path],
      javaHome: Option[os.Path],
      javacOptions: Seq[String],
      compileProblemReporter: Option[CompileProblemReporter],
      reportOldProblems: Boolean
  )(implicit ctx: PublicJvmWorkerApi.Ctx): Result[CompilationResult] = {
    val jOpts = JavaCompilerOptions(javacOptions)
    worker.compileJava(
      ZincCompileJava(
        upstreamCompileOutput = upstreamCompileOutput,
        sources = javaSourceFiles,
        compileClasspath = compileCp,
        javacOptions = jOpts.compiler,
        incrementalCompilation = true
      ),
      javaHome = javaHome,
      javaRuntimeOptions = jOpts.runtime,
      reporter = compileProblemReporter,
      reportCachedProblems = reportOldProblems
    )
  }

  private[kotlinlib] def internalReportOldProblems: Task[Boolean] = zincReportCachedProblems

  @internal
  override def bspBuildTarget: BspBuildTarget = super.bspBuildTarget.copy(
    languageIds = Seq(
      BspModuleApi.LanguageId.Java,
      BspModuleApi.LanguageId.Kotlin
    ),
    canCompile = true,
    canRun = true
  )

  override def prepareOffline(all: Flag): Command[Seq[PathRef]] = Task.Command {
    (
      super.prepareOffline(all)() ++
        kotlinCompilerClasspath() ++
        kotlinCompilerClasspath() ++
        dokkaCliClasspath() ++
        dokkaPluginsClasspath()
    ).distinct
  }

  /**
   * A test sub-module linked to its parent module best suited for unit-tests.
   */
  trait KotlinTests extends KotlinModule.Tests{
    def outer = KotlinModule.this
  }

}

object KotlinModule {
  trait Tests extends JavaModule.Tests with KotlinModule {
    def outer: KotlinModule
    override def kotlinLanguageVersion: T[String] = outer.kotlinLanguageVersion()

    override def kotlinApiVersion: T[String] = outer.kotlinApiVersion()

    override def kotlinExplicitApi: T[Boolean] = false

    override def kotlinVersion: T[String] = Task {
      outer.kotlinVersion()
    }

    override def kotlincPluginMvnDeps: T[Seq[Dep]] =
      Task {
        outer.kotlincPluginMvnDeps()
      }

    // TODO: make Xfriend-path an explicit setting
    override def kotlincOptions: T[Seq[String]] = Task {
      outer.kotlincOptions().filterNot(_.startsWith("-Xcommon-sources")) ++
        Seq(s"-Xfriend-paths=${outer.compile().classes.path.toString()}")
    }

    override def kotlinUseEmbeddableCompiler: Task[Boolean] =
<<<<<<< HEAD
      Task.Anon {
        outer.kotlinUseEmbeddableCompiler()
      }
=======
      Task.Anon { outer.kotlinUseEmbeddableCompiler() }
    override def kotlincUseBtApi: Task.Simple[Boolean] = Task { outer.kotlincUseBtApi() }
>>>>>>> f3c4db6c
  }
  private[mill] def addJvmVariantAttributes: ResolutionParams => ResolutionParams = { params =>
    params.addVariantAttributes(
      "org.jetbrains.kotlin.platform.type" -> VariantMatcher.Equals("jvm"),
      "org.gradle.jvm.environment" -> VariantMatcher.Equals("standard-jvm")
    )
  }

}<|MERGE_RESOLUTION|>--- conflicted
+++ resolved
@@ -485,36 +485,21 @@
 object KotlinModule {
   trait Tests extends JavaModule.Tests with KotlinModule {
     def outer: KotlinModule
+
     override def kotlinLanguageVersion: T[String] = outer.kotlinLanguageVersion()
-
     override def kotlinApiVersion: T[String] = outer.kotlinApiVersion()
-
     override def kotlinExplicitApi: T[Boolean] = false
-
-    override def kotlinVersion: T[String] = Task {
-      outer.kotlinVersion()
-    }
-
+    override def kotlinVersion: T[String] = Task { outer.kotlinVersion() }
     override def kotlincPluginMvnDeps: T[Seq[Dep]] =
-      Task {
-        outer.kotlincPluginMvnDeps()
-      }
-
-    // TODO: make Xfriend-path an explicit setting
+      Task { outer.kotlincPluginMvnDeps() }
+      // TODO: make Xfriend-path an explicit setting
     override def kotlincOptions: T[Seq[String]] = Task {
       outer.kotlincOptions().filterNot(_.startsWith("-Xcommon-sources")) ++
         Seq(s"-Xfriend-paths=${outer.compile().classes.path.toString()}")
     }
-
     override def kotlinUseEmbeddableCompiler: Task[Boolean] =
-<<<<<<< HEAD
-      Task.Anon {
-        outer.kotlinUseEmbeddableCompiler()
-      }
-=======
       Task.Anon { outer.kotlinUseEmbeddableCompiler() }
     override def kotlincUseBtApi: Task.Simple[Boolean] = Task { outer.kotlincUseBtApi() }
->>>>>>> f3c4db6c
   }
   private[mill] def addJvmVariantAttributes: ResolutionParams => ResolutionParams = { params =>
     params.addVariantAttributes(
