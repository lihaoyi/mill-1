// imports
import scala.util.chaining._
import com.github.lolgab.mill.mima.Mima
import coursier.maven.MavenRepository
import de.tobiasroeser.mill.vcs.version.VcsVersion
import com.goyeau.mill.scalafix.ScalafixModule
import example.millSourcePath
import mill._
import mill.api.JarManifest
import mill.define.NamedTask
import mill.main.Tasks
import mill.scalalib._
import mill.scalalib.api.ZincWorkerUtil
import mill.scalalib.publish._
import mill.util.Jvm
import mill.resolve.SelectMode
import mill.contrib.buildinfo.BuildInfo
import mill.T
import mill.define.Cross

// plugins and dependencies
import $meta._
import $file.ci.shared
import $file.ci.upload

object Settings {
  val pomOrg = "com.lihaoyi"
  val githubOrg = "com-lihaoyi"
  val githubRepo = "mill"
  val projectUrl = s"https://github.com/${githubOrg}/${githubRepo}"
  val changelogUrl = s"${projectUrl}#changelog"
  val newIssueUrl = s"${projectUrl}/issues/new/choose"
  val docUrl = "https://mill-build.org"
  // the exact branches containing a doc root
  val docBranches = Seq()
  // the exact tags containing a doc root
  val legacyDocTags: Seq[String] = Seq(
    "0.9.12",
    "0.10.0",
    "0.10.12",
    "0.10.15",
    "0.11.0-M7"
  )
  val docTags: Seq[String] = Seq(
    "0.11.10",
    "0.11.11",
    "0.11.12"
  )
  val mimaBaseVersions: Seq[String] = 0.to(12).map("0.11." + _)
}

object Deps {

  // The Scala version to use
  // When updating, run "Publish Bridges" Github Actions for the new version
  // and then add to it `bridgeScalaVersions`
  val scalaVersion = "2.13.14"
  // Scoverage 1.x will not get releases for newer Scala versions
  val scalaVersionForScoverageWorker1 = "2.13.8"
  // The Scala 2.12.x version to use for some workers
  val workerScalaVersion212 = "2.12.19"

  val testScala213Version = "2.13.14"
  // Scala Native 4.2 will not get releases for new Scala version
  val testScala213VersionForScalaNative42 = "2.13.8"
  val testScala212Version = "2.12.6"
  val testScala32Version = "3.2.0"
  val testScala33Version = "3.3.1"

  object Scalajs_1 {
    val scalaJsVersion = "1.16.0"
    val scalajsEnvJsdomNodejs = ivy"org.scala-js::scalajs-env-jsdom-nodejs:1.1.0"
    val scalajsEnvExoegoJsdomNodejs = ivy"net.exoego::scalajs-env-jsdom-nodejs:2.1.0"
    val scalajsEnvNodejs = ivy"org.scala-js::scalajs-env-nodejs:1.4.0"
    val scalajsEnvPhantomjs = ivy"org.scala-js::scalajs-env-phantomjs:1.0.0"
    val scalajsEnvSelenium = ivy"org.scala-js::scalajs-env-selenium:1.1.1"
    val scalajsSbtTestAdapter = ivy"org.scala-js::scalajs-sbt-test-adapter:${scalaJsVersion}"
    val scalajsLinker = ivy"org.scala-js::scalajs-linker:${scalaJsVersion}"
    val scalajsImportMap = ivy"com.armanbilge::scalajs-importmap:0.1.1"
  }

  object Scalanative_0_5 {
    val scalanativeVersion = "0.5.4"
    val scalanativeTools = ivy"org.scala-native::tools:${scalanativeVersion}"
    val scalanativeUtil = ivy"org.scala-native::util:${scalanativeVersion}"
    val scalanativeNir = ivy"org.scala-native::nir:${scalanativeVersion}"
    val scalanativeTestRunner = ivy"org.scala-native::test-runner:${scalanativeVersion}"
  }

  trait Play {
    def playVersion: String
    def playBinVersion: String = playVersion.split("[.]").take(2).mkString(".")
    def routesCompiler = playBinVersion match {
      case "2.6" | "2.7" | "2.8" => ivy"com.typesafe.play::routes-compiler::$playVersion"
      case "2.9" => ivy"com.typesafe.play::play-routes-compiler::$playVersion"
      case _ => ivy"org.playframework::play-routes-compiler::$playVersion"
    }
    def scalaVersion: String = Deps.scalaVersion
  }
  object Play_2_6 extends Play {
    def playVersion = "2.6.25"
    override def scalaVersion: String = Deps.workerScalaVersion212
  }
  object Play_2_7 extends Play {
    val playVersion = "2.7.9"
  }
  object Play_2_8 extends Play {
    val playVersion = "2.8.22"
  }
  object Play_2_9 extends Play {
    val playVersion = "2.9.5"
  }
  object Play_3_0 extends Play {
    val playVersion = "3.0.5"
  }
  val play =
    Seq(Play_3_0, Play_2_9, Play_2_8, Play_2_7, Play_2_6).map(p => (p.playBinVersion, p)).toMap

  val acyclic = ivy"com.lihaoyi:::acyclic:0.3.12"
  val ammoniteVersion = "3.0.0-M2-15-9bed9700"
  val asmTree = ivy"org.ow2.asm:asm-tree:9.7"
  val bloopConfig = ivy"ch.epfl.scala::bloop-config:1.5.5"

  val coursier = ivy"io.get-coursier::coursier:2.1.10"
  val coursierInterface = ivy"io.get-coursier:interface:1.0.19"

  val cask = ivy"com.lihaoyi::cask:0.9.4"
  val castor = ivy"com.lihaoyi::castor:0.3.0"
  val fastparse = ivy"com.lihaoyi::fastparse:3.1.1"
  val flywayCore = ivy"org.flywaydb:flyway-core:8.5.13"
  val graphvizJava = Seq(
    ivy"guru.nidi:graphviz-java-min-deps:0.18.1",
    ivy"org.webjars.npm:viz.js-graphviz-java:2.1.3",
    ivy"org.apache.xmlgraphics:batik-rasterizer:1.17"
  )
  val junixsocket = ivy"com.kohlschutter.junixsocket:junixsocket-core:2.10.0"

  val jgraphtCore = ivy"org.jgrapht:jgrapht-core:1.4.0" // 1.5.0+ dont support JDK8
  val javet = Seq(
    ivy"com.caoccao.javet:javet:3.1.5",
    ivy"com.caoccao.javet:javet-linux-arm64:3.1.5",
    ivy"com.caoccao.javet:javet-macos:3.1.5"
  )

  val jline = ivy"org.jline:jline:3.26.3"
  val jnaVersion = "5.14.0"
  val jna = ivy"net.java.dev.jna:jna:${jnaVersion}"
  val jnaPlatform = ivy"net.java.dev.jna:jna-platform:${jnaVersion}"

  val junitInterface = ivy"com.github.sbt:junit-interface:0.13.3"
  val commonsIO = ivy"commons-io:commons-io:2.16.1"
  val lambdaTest = ivy"de.tototec:de.tobiasroeser.lambdatest:0.8.0"
  val log4j2Core = ivy"org.apache.logging.log4j:log4j-core:2.23.1"
  val osLib = ivy"com.lihaoyi::os-lib:0.10.5"
  val pprint = ivy"com.lihaoyi::pprint:0.9.0"
  val mainargs = ivy"com.lihaoyi::mainargs:0.7.2"
  val millModuledefsVersion = "0.10.9"
  val millModuledefsString = s"com.lihaoyi::mill-moduledefs:${millModuledefsVersion}"
  val millModuledefs = ivy"${millModuledefsString}"
  val millModuledefsPlugin =
    ivy"com.lihaoyi:::scalac-mill-moduledefs-plugin:${millModuledefsVersion}"
  // can't use newer versions, as these need higher Java versions
  val testng = ivy"org.testng:testng:7.5.1"
  val sbtTestInterface = ivy"org.scala-sbt:test-interface:1.0"
  def scalaCompiler(scalaVersion: String) = ivy"org.scala-lang:scala-compiler:${scalaVersion}"
  // last scalafmt release supporting Java 8 is 3.7.15
  val scalafmtDynamic = ivy"org.scalameta::scalafmt-dynamic:3.7.15" // scala-steward:off
  def scalap(scalaVersion: String) = ivy"org.scala-lang:scalap:${scalaVersion}"
  def scalaReflect(scalaVersion: String) = ivy"org.scala-lang:scala-reflect:${scalaVersion}"
  val scalacScoveragePlugin = ivy"org.scoverage:::scalac-scoverage-plugin:1.4.11"
  val scoverage2Version = "2.1.1"
  val scalacScoverage2Plugin = ivy"org.scoverage:::scalac-scoverage-plugin:${scoverage2Version}"
  val scalacScoverage2Reporter = ivy"org.scoverage::scalac-scoverage-reporter:${scoverage2Version}"
  val scalacScoverage2Domain = ivy"org.scoverage::scalac-scoverage-domain:${scoverage2Version}"
  val scalacScoverage2Serializer =
    ivy"org.scoverage::scalac-scoverage-serializer:${scoverage2Version}"
  val scalaparse = ivy"com.lihaoyi::scalaparse:${fastparse.version}"
  val scalatags = ivy"com.lihaoyi::scalatags:0.12.0"
  def scalaXml = ivy"org.scala-lang.modules::scala-xml:2.3.0"
  // keep in sync with doc/antora/antory.yml
  val semanticDBscala = ivy"org.scalameta:::semanticdb-scalac:4.9.9"
  val semanticDbJava = ivy"com.sourcegraph:semanticdb-java:0.10.0"
  val sourcecode = ivy"com.lihaoyi::sourcecode:0.3.1"
  val upickle = ivy"com.lihaoyi::upickle:3.3.1"
  val windowsAnsi = ivy"io.github.alexarchambault.windows-ansi:windows-ansi:0.0.5"
  val zinc = ivy"org.scala-sbt::zinc:1.10.1"
  // keep in sync with doc/antora/antory.yml
  val bsp4j = ivy"ch.epfl.scala:bsp4j:2.2.0-M2"
  val fansi = ivy"com.lihaoyi::fansi:0.5.0"
  val jarjarabrams = ivy"com.eed3si9n.jarjarabrams::jarjar-abrams-core:1.14.0"
  val requests = ivy"com.lihaoyi::requests:0.9.0"
  val logback = ivy"ch.qos.logback:logback-classic:1.2.13"
  val sonatypeCentralClient = ivy"com.lumidion::sonatype-central-client-requests:0.3.0"

  object RuntimeDeps {
    val sbtTestInterface = ivy"com.github.sbt:junit-interface:0.13.2"
    val jupiterInterface = ivy"com.github.sbt.junit:jupiter-interface:0.11.4"
    def all = Seq(sbtTestInterface, jupiterInterface)
  }

  /** Used to manage transitive versions. */
  val transitiveDeps = Seq(
    ivy"org.apache.ant:ant:1.10.14",
    ivy"commons-io:commons-io:2.16.1",
    ivy"com.google.code.gson:gson:2.11.0",
    ivy"com.google.protobuf:protobuf-java:4.28.0",
    ivy"com.google.guava:guava:33.3.0-jre",
    ivy"org.yaml:snakeyaml:2.2",
    ivy"org.apache.commons:commons-compress:1.26.2"
  )

  /** Used in tests. */
  object TestDeps {
    // tests framework (test)
    val scalaCheck = ivy"org.scalacheck::scalacheck:1.18.0"
    val scalaTest = ivy"org.scalatest::scalatest:3.2.19"
    val utest = ivy"com.lihaoyi::utest:0.8.4"
    val zioTest = ivy"dev.zio::zio-test:2.0.22"
  }

  /** Used in documentation. */
  object DocDeps {
    val millScip = ivy"io.chris-kipp::mill-scip_mill0.11:0.3.7"
  }
}

def millVersion: T[String] = T { VcsVersion.vcsState().format() }

def millLastTag: T[String] = T {
  VcsVersion.vcsState().lastTag.getOrElse(
    sys.error("No (last) git tag found. Your git history seems incomplete!")
  )
}

def millBinPlatform: T[String] = T {
  // val tag = millLastTag()
  // if (tag.contains("-M")) tag
  // else {
  //  val pos = if (tag.startsWith("0.")) 2 else 1
  //  tag.split("[.]", pos + 1).take(pos).mkString(".")
  // }
  "0.11"
}

def baseDir = build.millSourcePath

val essentialBridgeScalaVersions =
  Seq(Deps.scalaVersion, Deps.scalaVersionForScoverageWorker1, Deps.workerScalaVersion212)
// published compiler bridges
val bridgeScalaVersions = Seq(
  // Our version of Zinc doesn't work with Scala 2.12.0 and 2.12.4 compiler
  // bridges. We skip 2.12.1 because it's so old not to matter, and we need a
  // non-supported scala version for testing purposes. We skip 2.13.0-2 because
  // scaladoc fails on windows
  /*"2.12.0",*/ /*2.12.1",*/ "2.12.2",
  "2.12.3", /*"2.12.4",*/ "2.12.5",
  "2.12.6",
  "2.12.7",
  "2.12.8",
  "2.12.9",
  "2.12.10",
  "2.12.11",
  "2.12.12",
  "2.12.13",
  "2.12.14",
  "2.12.15",
  "2.12.16",
  "2.12.17",
  "2.12.18",
  "2.12.19",
  /*"2.13.0", "2.13.1", "2.13.2",*/
  "2.13.3",
  "2.13.4",
  "2.13.5",
  "2.13.6",
  "2.13.7",
  "2.13.8",
  "2.13.9",
  "2.13.10",
  "2.13.11",
  "2.13.12",
  "2.13.13",
  "2.13.14"
)

// We limit the number of compiler bridges to compile and publish for local
// development and testing, because otherwise it takes forever to compile all
// of them. Compiler bridges not in this set will get downloaded and compiled
// on the fly anyway. For publishing, we publish everything or a specific version
// if given.
val compilerBridgeScalaVersions =
  interp.watchValue(sys.env.get("MILL_COMPILER_BRIDGE_VERSIONS")) match {
    case None | Some("") | Some("none") => Seq.empty[String]
    case Some("all") => (essentialBridgeScalaVersions ++ bridgeScalaVersions).distinct
    case Some("essential") => essentialBridgeScalaVersions
    case Some(versions) => versions.split(',').map(_.trim()).filterNot(_.isEmpty).toSeq
  }
val bridgeVersion = "0.0.1"

trait MillJavaModule extends JavaModule {

  // Test setup
  def testDep = T { (s"com.lihaoyi-${artifactId()}", testDepPaths().map(_.path).mkString("\n")) }

  // Workaround for Zinc/JNA bug
  // https://github.com/sbt/sbt/blame/6718803ee6023ab041b045a6988fafcfae9d15b5/main/src/main/scala/sbt/Main.scala#L130
  def testArgs: T[Seq[String]] = T { Seq("-Djna.nosys=true") }
  def testDepPaths = T { upstreamAssemblyClasspath() ++ Seq(compile().classes) ++ resources() }

  def testTransitiveDeps: T[Map[String, String]] = T {
    val upstream = T.traverse(moduleDeps ++ compileModuleDeps) {
      case m: MillJavaModule => m.testTransitiveDeps.map(Some(_))
      case _ => T.task(None)
    }().flatten.flatten
    val current = Seq(testDep())
    upstream.toMap ++ current
  }

  def testIvyDeps: T[Agg[Dep]] = Agg(Deps.TestDeps.utest)
  def testModuleDeps: Seq[JavaModule] =
    if (this == main) Seq(main)
    else Seq(this, main.test)

  def writeLocalTestOverrides = T.task {
    for ((k, v) <- testTransitiveDeps()) {
      os.write(T.dest / "mill" / "local-test-overrides" / k, v, createFolders = true)
    }
    Seq(PathRef(T.dest))
  }

  def runClasspath = super.runClasspath() ++ writeLocalTestOverrides()

  def repositoriesTask = T.task {
    super.repositoriesTask() ++
      Seq(MavenRepository("https://oss.sonatype.org/content/repositories/releases"))
  }

  def mapDependencies: Task[coursier.Dependency => coursier.Dependency] = T.task {
    super.mapDependencies().andThen { dep =>
      forcedVersions.find(f =>
        f.dep.module.organization.value == dep.module.organization.value &&
          f.dep.module.name.value == dep.module.name.value
      ).map { forced =>
        val newDep = dep.withVersion(forced.dep.version)
        T.log.debug(s"Forcing version of ${dep.module} from ${dep.version} to ${newDep.version}")
        newDep
      }.getOrElse(dep)
    }
  }
  val forcedVersions: Seq[Dep] = Deps.transitiveDeps ++ Seq(
    Deps.jline,
    Deps.jna
  )
}

trait MillPublishJavaModule extends MillJavaModule with PublishModule {
  def commonPomSettings(artifactName: String) = {
    PomSettings(
      description = artifactName,
      organization = Settings.pomOrg,
      url = Settings.projectUrl,
      licenses = Seq(License.MIT),
      versionControl = VersionControl.github(Settings.githubOrg, Settings.githubRepo),
      developers = Seq(
        Developer("lihaoyi", "Li Haoyi", "https://github.com/lihaoyi"),
        Developer("lefou", "Tobias Roeser", "https://github.com/lefou")
      )
    )
  }

  def artifactName = "mill-" + super.artifactName()
  def publishVersion = millVersion()
  def publishProperties = super.publishProperties() ++ Map(
    "info.releaseNotesURL" -> Settings.changelogUrl
  )
  def pomSettings = commonPomSettings(artifactName())
  def javacOptions = Seq("-source", "1.8", "-target", "1.8", "-encoding", "UTF-8")
}

/**
 * Some custom scala settings and test convenience
 */
trait MillScalaModule extends ScalaModule with MillJavaModule with ScalafixModule { outer =>
  def scalaVersion = Deps.scalaVersion
  def scalafixScalaBinaryVersion = ZincWorkerUtil.scalaBinaryVersion(scalaVersion())
  def semanticDbVersion = Deps.semanticDBscala.version
  def scalacOptions =
    super.scalacOptions() ++ Seq(
      "-deprecation",
      "-P:acyclic:force",
      "-feature",
      "-Xlint:unused",
      "-Xlint:adapted-args"
    )

  def scalacPluginIvyDeps =
    super.scalacPluginIvyDeps() ++
      Agg(Deps.acyclic) ++
      Agg.when(scalaVersion().startsWith("2.13."))(Deps.millModuledefsPlugin)

  def mandatoryIvyDeps =
    super.mandatoryIvyDeps() ++
      Agg.when(scalaVersion().startsWith("2.13."))(Deps.millModuledefs)

  /** Default tests module. */
  lazy val test: MillScalaTests = new MillScalaTests {}
  trait MillScalaTests extends ScalaTests with MillBaseTestsModule {
    def forkArgs = super.forkArgs() ++ outer.testArgs()
    def moduleDeps = outer.testModuleDeps
    def ivyDeps = super.ivyDeps() ++ outer.testIvyDeps()
    def forkEnv = super.forkEnv() ++ outer.forkEnv()
  }
}

trait MillBaseTestsModule extends MillJavaModule with TestModule {
  def forkArgs = T {
    Seq(
      s"-DMILL_SCALA_2_13_VERSION=${Deps.scalaVersion}",
      s"-DMILL_SCALA_2_12_VERSION=${Deps.workerScalaVersion212}",
      s"-DTEST_SCALA_2_13_VERSION=${Deps.testScala213Version}",
      s"-DTEST_SCALA_2_13_VERSION_FOR_SCALANATIVE_4_2=${Deps.testScala213VersionForScalaNative42}",
      s"-DTEST_SCALA_2_12_VERSION=${Deps.testScala212Version}",
      s"-DTEST_SCALA_3_2_VERSION=${Deps.testScala32Version}",
      s"-DTEST_SCALA_3_3_VERSION=${Deps.testScala33Version}",
      s"-DTEST_SCALAJS_VERSION=${Deps.Scalajs_1.scalaJsVersion}",
      s"-DTEST_SCALANATIVE_0_5_VERSION=${Deps.Scalanative_0_5.scalanativeVersion}",
      s"-DTEST_UTEST_VERSION=${Deps.TestDeps.utest.dep.version}",
      s"-DTEST_SCALATEST_VERSION=${Deps.TestDeps.scalaTest.dep.version}",
      s"-DTEST_TEST_INTERFACE_VERSION=${Deps.sbtTestInterface.dep.version}",
      s"-DTEST_ZIOTEST_VERSION=${Deps.TestDeps.zioTest.dep.version}",
      s"-DTEST_ZINC_VERSION=${Deps.zinc.dep.version}"
    )
  }

  def testFramework = "mill.UTestFramework"
}

/** Published module which does not contain strictly handled API. */
trait MillPublishScalaModule extends MillScalaModule with MillPublishJavaModule

/** Publishable module which contains strictly handled API. */
trait MillStableScalaModule extends MillPublishScalaModule with Mima {
  import com.github.lolgab.mill.mima._
  override def mimaBinaryIssueFilters: T[Seq[ProblemFilter]] = Seq(
    // (5x) MIMA doesn't properly ignore things which are nested inside other private things
    // so we have to put explicit ignores here (https://github.com/lightbend/mima/issues/771)
    ProblemFilter.exclude[Problem]("mill.eval.ProfileLogger*"),
    ProblemFilter.exclude[Problem]("mill.eval.GroupEvaluator*"),
    ProblemFilter.exclude[Problem]("mill.eval.Tarjans*"),
    ProblemFilter.exclude[Problem]("mill.define.Ctx#Impl*"),
    ProblemFilter.exclude[Problem]("mill.resolve.ResolveNotFoundHandler*"),
    // (4x) See https://github.com/com-lihaoyi/mill/pull/2739
    ProblemFilter.exclude[ReversedMissingMethodProblem](
      "mill.scalajslib.ScalaJSModule.mill$scalajslib$ScalaJSModule$$super$scalaLibraryIvyDeps"
    ),
    ProblemFilter.exclude[ReversedMissingMethodProblem](
      "mill.scalalib.ScalaModule.mill$scalalib$ScalaModule$$super$zincAuxiliaryClassFileExtensions"
    ),
    ProblemFilter.exclude[ReversedMissingMethodProblem](
      "mill.scalajslib.ScalaJSModule.mill$scalajslib$ScalaJSModule$$super$zincAuxiliaryClassFileExtensions"
    ),
    ProblemFilter.exclude[ReversedMissingMethodProblem](
      "mill.scalanativelib.ScalaNativeModule.mill$scalanativelib$ScalaNativeModule$$super$zincAuxiliaryClassFileExtensions"
    ),
    // (6x) See https://github.com/com-lihaoyi/mill/pull/3064
    // Moved targets up in trait hierarchy, but also call them via super, which I think is safe
    ProblemFilter.exclude[ReversedMissingMethodProblem](
      "mill.scalalib.JavaModule.mill$scalalib$JavaModule$$super$zincWorker"
    ),
    ProblemFilter.exclude[ReversedMissingMethodProblem](
      "mill.scalalib.JavaModule.mill$scalalib$JavaModule$$super$runClasspath"
    ),
    ProblemFilter.exclude[ReversedMissingMethodProblem](
      "mill.scalalib.JavaModule.mill$scalalib$JavaModule$$super$runUseArgsFile"
    ),
    ProblemFilter.exclude[ReversedMissingMethodProblem](
      "mill.scalalib.JavaModule.mill$scalalib$JavaModule$$super$forkArgs"
    ),
    ProblemFilter.exclude[ReversedMissingMethodProblem](
      "mill.scalalib.JavaModule.mill$scalalib$JavaModule$$super$forkEnv"
    ),
    ProblemFilter.exclude[ReversedMissingMethodProblem](
      "mill.scalalib.JavaModule.mill$scalalib$JavaModule$$super$forkWorkingDir"
    ),
    // (8x)
    // Moved targets up in trait hierarchy, but also call them via super, which I think is safe
    ProblemFilter.exclude[ReversedMissingMethodProblem](
      "mill.scalalib.JavaModule.mill$scalalib$JavaModule$$super$localRunClasspath"
    ),
    ProblemFilter.exclude[ReversedMissingMethodProblem](
      "mill.scalalib.JavaModule.mill$scalalib$JavaModule$$super$runLocal"
    ),
    ProblemFilter.exclude[ReversedMissingMethodProblem](
      "mill.scalalib.JavaModule.mill$scalalib$JavaModule$$super$run"
    ),
    ProblemFilter.exclude[ReversedMissingMethodProblem](
      "mill.scalalib.JavaModule.mill$scalalib$JavaModule$$super$doRunBackground"
    ),
    ProblemFilter.exclude[ReversedMissingMethodProblem](
      "mill.scalalib.JavaModule.mill$scalalib$JavaModule$$super$runBackgroundLogToConsole"
    ),
    ProblemFilter.exclude[ReversedMissingMethodProblem](
      "mill.scalalib.JavaModule.mill$scalalib$JavaModule$$super$runMainBackground"
    ),
    ProblemFilter.exclude[ReversedMissingMethodProblem](
      "mill.scalalib.JavaModule.mill$scalalib$JavaModule$$super$runMainLocal"
    ),
    ProblemFilter.exclude[ReversedMissingMethodProblem](
      "mill.scalalib.JavaModule.mill$scalalib$JavaModule$$super$runMain"
    ),
    // Terminal is sealed, not sure why MIMA still complains
    ProblemFilter.exclude[ReversedMissingMethodProblem]("mill.eval.Terminal.task"),

    // Not sure why mima is picking up this stuff which is private[mill]
    ProblemFilter.exclude[Problem]("mill.resolve.*.resolve0"),
    ProblemFilter.exclude[Problem]("mill.resolve.*.resolveRootModule"),

    // These methods are private so it doesn't matter
    ProblemFilter.exclude[ReversedMissingMethodProblem]("mill.resolve.Resolve.handleResolved"),
    ProblemFilter.exclude[Problem]("mill.resolve.*.resolveNonEmptyAndHandle*"),
    ProblemFilter.exclude[Problem]("mill.resolve.ResolveCore*"),
    ProblemFilter.exclude[InheritedNewAbstractMethodProblem](
      "mill.main.MainModule.mill$define$BaseModule0$_setter_$watchedValues_="
    ),
    ProblemFilter.exclude[InheritedNewAbstractMethodProblem](
      "mill.main.MainModule.mill$define$BaseModule0$_setter_$evalWatchedValues_="
    )
  )
  def mimaPreviousVersions: T[Seq[String]] = Settings.mimaBaseVersions

  def mimaPreviousArtifacts: T[Agg[Dep]] = T {
    Agg.from(
      Settings.mimaBaseVersions
        .filter(v => !skipPreviousVersions().contains(v))
        .map(version =>
          ivy"${pomSettings().organization}:${artifactId()}:${version}"
        )
    )
  }

  def mimaExcludeAnnotations = Seq("mill.api.internal", "mill.api.experimental")
  def mimaCheckDirection = CheckDirection.Backward
  def skipPreviousVersions: T[Seq[String]] = T(Seq.empty[String])
}

object bridge extends Cross[BridgeModule](compilerBridgeScalaVersions)
trait BridgeModule extends MillPublishJavaModule with CrossScalaModule {
  def scalaVersion = crossScalaVersion
  def publishVersion = bridgeVersion
  def artifactName = "mill-scala-compiler-bridge"
  def pomSettings = commonPomSettings(artifactName())
  def crossFullScalaVersion = true
  def ivyDeps = Agg(
    ivy"org.scala-sbt:compiler-interface:${Deps.zinc.version}",
    ivy"org.scala-sbt:util-interface:${Deps.zinc.version}",
    ivy"org.scala-lang:scala-compiler:${crossScalaVersion}"
  )

  def resources = T.sources {
    os.copy(generatedSources().head.path / "META-INF", T.dest / "META-INF")
    Seq(PathRef(T.dest))
  }

  def compilerBridgeIvyDeps: T[Agg[Dep]] = Agg(
    ivy"org.scala-sbt::compiler-bridge:${Deps.zinc.version}".exclude("*" -> "*")
  )

  def compilerBridgeSourceJars: T[Agg[PathRef]] = T {
    resolveDeps(
      T.task { compilerBridgeIvyDeps().map(bindDependency()) },
      sources = true
    )()
  }

  def generatedSources = T {
    compilerBridgeSourceJars().foreach { jar =>
      mill.api.IO.unpackZip(jar.path, os.rel)
    }

    Seq(PathRef(T.dest))
  }
}

object main extends MillStableScalaModule with BuildInfo {

  def moduleDeps = Seq(eval, resolve, client)
  def ivyDeps = Agg(
    Deps.windowsAnsi,
    Deps.mainargs,
    Deps.coursierInterface,
    Deps.requests,
    Deps.logback
  )

  def compileIvyDeps = Agg(Deps.scalaReflect(scalaVersion()))

  def buildInfoPackageName = "mill.main"

  def buildInfoMembers = Seq(
    BuildInfo.Value("scalaVersion", scalaVersion(), "Scala version used to compile mill core."),
    BuildInfo.Value(
      "workerScalaVersion212",
      Deps.workerScalaVersion212,
      "Scala 2.12 version used by some workers."
    ),
    BuildInfo.Value("millVersion", millVersion(), "Mill version."),
    BuildInfo.Value("millBinPlatform", millBinPlatform(), "Mill binary platform version."),
    BuildInfo.Value(
      "millEmbeddedDeps",
      (
        T.traverse(
          dist.recursiveModuleDeps.collect { case m: PublishModule => m }
        )(
          _.publishSelfDependency
        )()
          .map(artifact => s"${artifact.group}:${artifact.id}:${artifact.version}") ++
          Lib.resolveDependenciesMetadata(
            repositories = dist.repositoriesTask(),
            dist.transitiveIvyDeps(),
            Some(dist.mapDependencies()),
            dist.resolutionCustomizer(),
            Some(T.ctx()),
            dist.coursierCacheCustomizer()
          )._2.minDependencies.toSeq
            .map(d => s"${d.module.organization.value}:${d.module.name.value}:${d.version}")
      )
//      T.traverse(dev.moduleDeps)(_.publishSelfDependency)()
//        .map(artifact => s"${artifact.group}:${artifact.id}:${artifact.version}")
        .mkString(","),
      "Dependency artifacts embedded in mill assembly by default."
    ),
    BuildInfo.Value(
      "millScalacPluginDeps",
      Deps.millModuledefsString,
      "Scalac compiler plugin dependencies to compile the build script."
    )
  )

  object api extends MillStableScalaModule with BuildInfo {
    def moduleDeps = Seq(client)
    def buildInfoPackageName = "mill.api"
    def buildInfoMembers = Seq(
      BuildInfo.Value("millVersion", millVersion(), "Mill version."),
      BuildInfo.Value("millDocUrl", Settings.docUrl, "Mill documentation url."),
      BuildInfo.Value(
        "millReportNewIssueUrl",
        Settings.newIssueUrl,
        "URL to create a new issue in Mills issue tracker."
      )
    )

    def ivyDeps = Agg(
      Deps.osLib,
      Deps.upickle,
      Deps.pprint,
      Deps.fansi,
      Deps.sbtTestInterface
    )
  }

  object util extends MillStableScalaModule {
    def moduleDeps = Seq(api, client)
    def ivyDeps = Agg(Deps.coursier, Deps.jline)
  }

  object codesig extends MillPublishScalaModule {
    override def ivyDeps =
      Agg(Deps.asmTree, Deps.osLib, Deps.pprint)
    def moduleDeps = Seq(util)

    override lazy val test: CodeSigTests = new CodeSigTests {}
    trait CodeSigTests extends MillScalaTests {
      val caseKeys = interp.watchValue(
        os.walk(millSourcePath / "cases", maxDepth = 3)
          .map(_.subRelativeTo(millSourcePath / "cases").segments)
          .collect { case Seq(a, b, c) => s"$a-$b-$c" }
      )

      def testLogFolder = T { T.dest }

      def caseEnvs[V](f1: CaseModule => Task[V])(s: String, f2: V => String) = {
        T.traverse(caseKeys) { i => f1(cases(i)).map(v => s"MILL_TEST_${s}_$i" -> f2(v)) }
      }
      def forkEnv = T {
        Map("MILL_TEST_LOGS" -> testLogFolder().toString) ++
          caseEnvs(_.compile)("CLASSES", _.classes.path.toString)() ++
          caseEnvs(_.compileClasspath)("CLASSPATH", _.map(_.path).mkString(","))() ++
          caseEnvs(_.sources)("SOURCES", _.head.path.toString)()
      }

      object cases extends Cross[CaseModule](caseKeys)
      trait CaseModule extends ScalaModule with Cross.Module[String] {
        def caseName = crossValue
        object external extends ScalaModule {
          def scalaVersion = Deps.scalaVersion
        }

        def moduleDeps = Seq(external)

        val Array(prefix, suffix, rest) = caseName.split("-", 3)
        def millSourcePath = super.millSourcePath / prefix / suffix / rest
        def scalaVersion = Deps.scalaVersion
        def ivyDeps = T {
          if (!caseName.contains("realistic") && !caseName.contains("sourcecode")) super.ivyDeps()
          else Agg(
            Deps.fastparse,
            Deps.scalatags,
            Deps.cask,
            Deps.castor,
            Deps.mainargs,
            Deps.requests,
            Deps.osLib,
            Deps.upickle
          )
        }
      }
    }
  }

  object define extends MillStableScalaModule {
    def moduleDeps = Seq(api, util)
    def compileIvyDeps = Agg(Deps.scalaReflect(scalaVersion()))
    def ivyDeps = Agg(
      Deps.millModuledefs,
      // Necessary so we can share the JNA classes throughout the build process
      Deps.jna,
      Deps.jnaPlatform,
      Deps.jarjarabrams,
      Deps.mainargs,
      Deps.scalaparse
    )
  }

  object eval extends MillStableScalaModule {
    def moduleDeps = Seq(define)
  }

  object resolve extends MillStableScalaModule {
    def moduleDeps = Seq(define)
  }

  object client extends MillPublishJavaModule with BuildInfo {
    def buildInfoPackageName = "mill.main.client"
    def buildInfoMembers = Seq(BuildInfo.Value("millVersion", millVersion(), "Mill version."))
    def ivyDeps = Agg(Deps.junixsocket)

    object test extends JavaModuleTests with TestModule.Junit4 {
      def ivyDeps = Agg(
        Deps.junitInterface,
        Deps.lambdaTest,
        Deps.commonsIO
      )
    }
  }

  object server extends MillPublishScalaModule {
    def moduleDeps = Seq(client, api)
  }
  object graphviz extends MillPublishScalaModule {
    def moduleDeps = Seq(main, scalalib)
    def ivyDeps = Agg(Deps.jgraphtCore) ++ Deps.graphvizJava ++ Deps.javet
  }

  def testModuleDeps = super.testModuleDeps ++ Seq(testkit)
}

object testkit extends MillPublishScalaModule {
  def moduleDeps = Seq(main.eval, main.util, main)
  def ivyDeps = Agg(Deps.TestDeps.utest)

  def sources =
    super.sources() ++
      Seq(PathRef(build.millSourcePath / "mill-build" / "src"))

  def forkEnv = super.forkEnv() ++ Map("MILL_EXECUTABLE_PATH" -> dist.launcher().path.toString())
}

object testrunner extends MillPublishScalaModule {
  def moduleDeps = Seq(scalalib.api, main.util, entrypoint)

  object entrypoint extends MillPublishJavaModule {
    override def ivyDeps = Agg(Deps.sbtTestInterface)
  }
}

def formatDep(dep: Dep) = {
  val d = Lib.depToDependency(dep, Deps.scalaVersion)
  s"${d.module.organization.value}:${d.module.name.value}:${d.version}"
}

object scalalib extends MillStableScalaModule {
  def moduleDeps = Seq(main, scalalib.api, testrunner)
  def ivyDeps = Agg(Deps.scalafmtDynamic, Deps.scalaXml)
  def testIvyDeps = super.testIvyDeps() ++ Agg(Deps.TestDeps.scalaCheck)
  def testTransitiveDeps = super.testTransitiveDeps() ++ Seq(worker.testDep())

  object backgroundwrapper extends MillPublishJavaModule with MillJavaModule {
    def ivyDeps = Agg(Deps.sbtTestInterface)
  }

  object api extends MillStableScalaModule with BuildInfo {
    def moduleDeps = Seq(main.api)
    def buildInfoPackageName = "mill.scalalib.api"
    def buildInfoObjectName = "Versions"

    def buildInfoMembers = Seq(
      BuildInfo.Value("ammonite", Deps.ammoniteVersion, "Version of Ammonite."),
      BuildInfo.Value("zinc", Deps.zinc.dep.version, "Version of Zinc"),
      BuildInfo.Value("scalafmtVersion", Deps.scalafmtDynamic.dep.version, "Version of Scalafmt"),
      BuildInfo.Value("semanticDBVersion", Deps.semanticDBscala.dep.version, "SemanticDB version."),
      BuildInfo.Value(
        "semanticDbJavaVersion",
        Deps.semanticDbJava.dep.version,
        "Java SemanticDB plugin version."
      ),
      BuildInfo.Value(
        "millModuledefsVersion",
        Deps.millModuledefsVersion,
        "Mill ModuleDefs plugins version."
      ),
      BuildInfo.Value("millCompilerBridgeScalaVersions", bridgeScalaVersions.mkString(",")),
      BuildInfo.Value("millCompilerBridgeVersion", bridgeVersion),
      BuildInfo.Value("millVersion", millVersion(), "Mill version."),
      BuildInfo.Value(
        "sbtTestInterface",
        Deps.RuntimeDeps.sbtTestInterface.pipe { d =>
          s"${d.dep.module.organization.value}:${d.dep.module.name.value}:${d.version}"
        },
        "Dependency sbt-test-interface"
      ),
      BuildInfo.Value(
        "jupiterInterface",
        Deps.RuntimeDeps.jupiterInterface.pipe { d =>
          s"${d.dep.module.organization.value}:${d.dep.module.name.value}:${d.version}"
        },
        "Dependency to jupiter-interface"
      )
    )
  }

  object worker extends MillPublishScalaModule with BuildInfo {
    def moduleDeps = Seq(scalalib.api)
    def ivyDeps = Agg(Deps.zinc, Deps.log4j2Core, Deps.scalap(scalaVersion()))
    def buildInfoPackageName = "mill.scalalib.worker"
    def buildInfoObjectName = "Versions"
    def buildInfoMembers = Seq(
      BuildInfo.Value("zinc", Deps.zinc.dep.version, "Version of Zinc.")
    )
  }
}

object scalajslib extends MillStableScalaModule with BuildInfo {
  def moduleDeps = Seq(scalalib, scalajslib.`worker-api`)
  def testTransitiveDeps = super.testTransitiveDeps() ++ Seq(worker("1").testDep())
  def buildInfoPackageName = "mill.scalajslib"
  def buildInfoObjectName = "ScalaJSBuildInfo"

  def buildInfoMembers = T {
    val resolve = resolveCoursierDependency()

    def formatDep(dep: Dep) = {
      val d = resolve(dep)
      s"${d.module.organization.value}:${d.module.name.value}:${d.version}"
    }

    Seq(
      BuildInfo.Value("scalajsEnvNodejs", formatDep(Deps.Scalajs_1.scalajsEnvNodejs)),
      BuildInfo.Value("scalajsEnvJsdomNodejs", formatDep(Deps.Scalajs_1.scalajsEnvJsdomNodejs)),
      BuildInfo.Value(
        "scalajsEnvExoegoJsdomNodejs",
        formatDep(Deps.Scalajs_1.scalajsEnvExoegoJsdomNodejs)
      ),
      BuildInfo.Value("scalajsEnvPhantomJs", formatDep(Deps.Scalajs_1.scalajsEnvPhantomjs)),
      BuildInfo.Value("scalajsEnvSelenium", formatDep(Deps.Scalajs_1.scalajsEnvSelenium)),
      BuildInfo.Value("scalajsImportMap", formatDep(Deps.Scalajs_1.scalajsImportMap))
    )
  }

  object `worker-api` extends MillPublishScalaModule {
    def ivyDeps = Agg(Deps.sbtTestInterface)
  }

  object worker extends Cross[WorkerModule]("1")
  trait WorkerModule extends MillPublishScalaModule with Cross.Module[String] {
    def scalajsWorkerVersion = crossValue
    def millSourcePath: os.Path = super.millSourcePath / scalajsWorkerVersion
    def testDepPaths = T { Seq(compile().classes) }
    def moduleDeps = Seq(scalajslib.`worker-api`, main.client, main.api)
    def ivyDeps = Agg(
      Deps.Scalajs_1.scalajsLinker,
      Deps.Scalajs_1.scalajsSbtTestAdapter,
      Deps.Scalajs_1.scalajsEnvNodejs,
      Deps.Scalajs_1.scalajsEnvJsdomNodejs,
      Deps.Scalajs_1.scalajsEnvExoegoJsdomNodejs,
      Deps.Scalajs_1.scalajsEnvPhantomjs,
      Deps.Scalajs_1.scalajsEnvSelenium,
      Deps.Scalajs_1.scalajsImportMap
    )
  }
}

object contrib extends Module {
  def contribModules: Seq[ContribModule] =
    millInternal.modules.collect { case m: ContribModule => m }

  trait ContribModule extends MillPublishScalaModule {
    def readme = T.source(millSourcePath / "readme.adoc")
  }

  object testng extends JavaModule with ContribModule {

    def testTransitiveDeps =
      super.testTransitiveDeps() ++
        Seq(scalalib.testDep(), scalalib.worker.testDep(), testrunner.entrypoint.testDep())

    // pure Java implementation
    def artifactSuffix: T[String] = ""
    def scalaLibraryIvyDeps: T[Agg[Dep]] = T { Agg.empty[Dep] }
    def ivyDeps = Agg(Deps.sbtTestInterface)
    def compileIvyDeps = Agg(Deps.testng)
    def runIvyDeps = Agg(Deps.testng)
    def testModuleDeps: Seq[JavaModule] = super.testModuleDeps ++ Seq(scalalib)
    def docJar: T[PathRef] = super[JavaModule].docJar
  }

  object twirllib extends ContribModule {
    def compileModuleDeps = Seq(scalalib)
    def testModuleDeps: Seq[JavaModule] = super.testModuleDeps ++ Seq(scalalib)
  }

  object playlib extends ContribModule {
    def moduleDeps = Seq(twirllib, playlib.api)
    def compileModuleDeps = Seq(scalalib)

    def testTransitiveDeps =
      super.testTransitiveDeps() ++ T.traverse(Deps.play.keys.toSeq)(worker(_).testDep)()

    def testArgs = T {
      super.testArgs() ++
        Seq(
          s"-DTEST_PLAY_VERSION_2_6=${Deps.Play_2_6.playVersion}",
          s"-DTEST_PLAY_VERSION_2_7=${Deps.Play_2_7.playVersion}",
          s"-DTEST_PLAY_VERSION_2_8=${Deps.Play_2_8.playVersion}",
          s"-DTEST_PLAY_VERSION_2_9=${Deps.Play_2_9.playVersion}",
          s"-DTEST_PLAY_VERSION_3_0=${Deps.Play_3_0.playVersion}"
        )
    }

    def testModuleDeps: Seq[JavaModule] = super.testModuleDeps ++ Seq(scalalib)

    object api extends MillPublishJavaModule

    object worker extends Cross[WorkerModule](Deps.play.keys.toSeq)
    trait WorkerModule extends MillPublishScalaModule with Cross.Module[String] {
      def playBinary = crossValue
      def millSourcePath: os.Path = super.millSourcePath / playBinary

      def sources = T.sources {
        // We want to avoid duplicating code as long as the Play APIs allow.
        // But if newer Play versions introduce incompatibilities,
        // just remove the shared source dir for that worker and implement directly.
        Seq(PathRef(millSourcePath / os.up / "src-shared")) ++ super.sources()
      }

      def scalaVersion = Deps.play(playBinary).scalaVersion
      def moduleDeps = Seq(playlib.api)
      def ivyDeps = Agg(Deps.osLib, Deps.play(playBinary).routesCompiler)
    }
  }

  object scalapblib extends ContribModule {
    def compileModuleDeps = Seq(scalalib)
    def testModuleDeps = super.testModuleDeps ++ Seq(scalalib)
  }

  object scoverage extends ContribModule {
    object api extends MillPublishScalaModule {
      def compileModuleDeps = Seq(main.api)
    }

    def moduleDeps = Seq(scoverage.api)
    def compileModuleDeps = Seq(scalalib)

    def testTransitiveDeps =
      super.testTransitiveDeps() ++ Seq(worker.testDep(), worker2.testDep())

    def testArgs = T {
      super.testArgs() ++
        Seq(
          s"-DMILL_SCOVERAGE_VERSION=${Deps.scalacScoveragePlugin.dep.version}",
          s"-DMILL_SCOVERAGE2_VERSION=${Deps.scalacScoverage2Plugin.dep.version}",
          s"-DTEST_SCALA_2_13_VERSION_FOR_SCOVERAGE_1=${Deps.scalaVersionForScoverageWorker1}",
          s"-DTEST_SCALA_2_12_VERSION=2.12.15" // last supported 2.12 version for Scoverage 1.x
        )
    }

    // So we can test with buildinfo in the classpath
    def testModuleDeps =
      super.testModuleDeps ++
        Seq(scalalib, scalajslib, scalanativelib, contrib.buildinfo)

    // Worker for Scoverage 1.x
    object worker extends MillPublishScalaModule {
      // scoverage is on an old Scala version which doesnt support scalafix
      def fix(args: String*): Command[Unit] = T.command {}
      def compileModuleDeps = Seq(main.api)
      def moduleDeps = Seq(scoverage.api)
      def testDepPaths = T { Seq(compile().classes) }

      // compile-time only, need to provide the correct scoverage version at runtime
      def compileIvyDeps = Agg(Deps.scalacScoveragePlugin)
      def scalaVersion = Deps.scalaVersionForScoverageWorker1
    }

    // Worker for Scoverage 2.0
    object worker2 extends MillPublishScalaModule {
      def compileModuleDeps = Seq(main.api)
      def moduleDeps = Seq(scoverage.api)
      def testDepPaths = T { Seq(compile().classes) }
      def compileIvyDeps = T {
        Agg(
          // compile-time only, need to provide the correct scoverage version at runtime
          Deps.scalacScoverage2Plugin,
          Deps.scalacScoverage2Reporter,
          Deps.scalacScoverage2Domain,
          Deps.scalacScoverage2Serializer
        )
      }
    }
  }

  object buildinfo extends ContribModule {
    def compileModuleDeps = Seq(scalalib, scalajslib, scalanativelib)
    def testModuleDeps = super.testModuleDeps ++ Seq(scalalib, scalajslib, scalanativelib)
  }

  object proguard extends ContribModule {
    def compileModuleDeps = Seq(scalalib)
    def testModuleDeps = super.testModuleDeps ++ Seq(scalalib)
  }

  object flyway extends ContribModule {
    def compileModuleDeps = Seq(scalalib)
    def ivyDeps = Agg(Deps.flywayCore)
    def testModuleDeps = super.testModuleDeps ++ Seq(scalalib)
  }

  object docker extends ContribModule {
    def compileModuleDeps = Seq(scalalib)
    def testModuleDeps = super.testModuleDeps ++ Seq(scalalib)
  }

  object bloop extends ContribModule with BuildInfo {
    def compileModuleDeps = Seq(scalalib, scalajslib, scalanativelib)
    def ivyDeps = Agg(Deps.bloopConfig.exclude("*" -> s"jsoniter-scala-core_2.13"))
    def testModuleDeps = super.testModuleDeps ++ Seq(
      scalalib,
      scalajslib,
      scalanativelib
    )

    def buildInfoPackageName = "mill.contrib.bloop"
    def buildInfoObjectName = "Versions"
    def buildInfoMembers = Seq(BuildInfo.Value("bloop", Deps.bloopConfig.dep.version))
  }

  object artifactory extends ContribModule {
    def compileModuleDeps = Seq(scalalib)
    def ivyDeps = Agg(Deps.requests)
  }

  object codeartifact extends ContribModule {
    def compileModuleDeps = Seq(scalalib)
    def ivyDeps = Agg(Deps.requests)
  }

  object sonatypecentral extends ContribModule {
    def compileModuleDeps = Seq(scalalib)
    def ivyDeps = Agg(Deps.sonatypeCentralClient)
  }

  object versionfile extends ContribModule {
    def compileModuleDeps = Seq(scalalib)
  }

  object bintray extends ContribModule {
    def compileModuleDeps = Seq(scalalib)
    def ivyDeps = Agg(Deps.requests)
  }

  object gitlab extends ContribModule {
    def compileModuleDeps = Seq(scalalib)
    def ivyDeps = Agg(Deps.requests, Deps.osLib)
    def testModuleDeps = super.testModuleDeps ++ Seq(scalalib)
  }

  object jmh extends ContribModule {
    def compileModuleDeps = Seq(scalalib)
    def testModuleDeps = super.testModuleDeps ++ Seq(scalalib)
  }
}

object scalanativelib extends MillStableScalaModule {
  def moduleDeps = Seq(scalalib, scalanativelib.`worker-api`)
  def testTransitiveDeps =
    super.testTransitiveDeps() ++ Seq(worker("0.5").testDep())

  object `worker-api` extends MillPublishScalaModule {
    def ivyDeps = Agg(Deps.sbtTestInterface)
  }

  object worker extends Cross[WorkerModule]("0.5")

  trait WorkerModule extends MillPublishScalaModule with Cross.Module[String] {
    def scalaNativeWorkerVersion = crossValue
    def millSourcePath: os.Path = super.millSourcePath / scalaNativeWorkerVersion
    def testDepPaths = T { Seq(compile().classes) }
    def moduleDeps = Seq(scalanativelib.`worker-api`)
    def ivyDeps = scalaNativeWorkerVersion match {
      case "0.5" =>
        Agg(
          Deps.osLib,
          Deps.Scalanative_0_5.scalanativeTools,
          Deps.Scalanative_0_5.scalanativeUtil,
          Deps.Scalanative_0_5.scalanativeNir,
          Deps.Scalanative_0_5.scalanativeTestRunner
        )
    }
  }
}

object bsp extends MillPublishScalaModule with BuildInfo {
  def compileModuleDeps = Seq(scalalib)
  def testModuleDeps = super.testModuleDeps ++ compileModuleDeps
  def buildInfoPackageName = "mill.bsp"

  def buildInfoMembers = T {
    val workerDep = worker.publishSelfDependency()
    Seq(
      BuildInfo.Value(
        "bsp4jVersion",
        Deps.bsp4j.dep.version,
        "BSP4j version (BSP Protocol version)."
      )
    )
  }

  override lazy val test: MillScalaTests = new Test {}
  trait Test extends MillScalaTests {
    def forkEnv: T[Map[String, String]] = T {
      // We try to fetch this dependency with coursier in the tests
      bsp.worker.publishLocalCached()
      super.forkEnv()
    }

    def forkArgs = super.forkArgs() ++ Seq(s"-DBSP4J_VERSION=${Deps.bsp4j.dep.version}")
  }

  object worker extends MillPublishScalaModule {
    def compileModuleDeps = Seq(bsp, scalalib, testrunner, runner) ++ scalalib.compileModuleDeps
    def ivyDeps = Agg(Deps.bsp4j, Deps.sbtTestInterface)
  }
}

val DefaultLocalMillReleasePath =
  s"target/mill-release${if (scala.util.Properties.isWin) ".bat" else ""}"

// We compile the test code once and then offer multiple modes to
// test it in the `test` CrossModule. We pass `test`'s sources to `lib` to
// and pass `lib`'s compile output back to `test`
trait IntegrationTestModule extends MillScalaModule {
  def repoSlug: String

  def moduleDeps = Seq(main.test, testkit, runner)
  def sources = T.sources(millSourcePath / "test" / "src")
  def testRepoRoot: T[PathRef] = T.source(millSourcePath / "repo")

  trait ModeModule extends ScalaModule with MillBaseTestsModule {
    def mode: String = millModuleSegments.parts.last
    def scalaVersion = Deps.scalaVersion

    def forkEnv =
      super.forkEnv() ++
        IntegrationTestModule.this.forkEnv() ++
        Map(
          "MILL_INTEGRATION_SERVER_MODE" -> (mode == "local" || mode == "server").toString,
          "MILL_INTEGRATION_REPO_ROOT" -> testRepoRoot().path.toString
        ) ++
        testReleaseEnv()

    def forkArgs = T { super.forkArgs() ++ dist.forkArgs() }

    def testReleaseEnv =
      if (mode == "local") T { Map("MILL_INTEGRATION_LAUNCHER" -> dist.launcher().path.toString()) }
      else T { Map("MILL_INTEGRATION_LAUNCHER" -> integration.testMill().path.toString()) }

    def compile = IntegrationTestModule.this.compile()
    def moduleDeps = Seq(IntegrationTestModule.this)
  }
}

trait IntegrationTestCrossModule extends IntegrationTestModule with Cross.Module[String] {
  def repoSlug = crossValue
  def millSourcePath = super.millSourcePath / repoSlug

  object local extends ModeModule
  object fork extends ModeModule
  object server extends ModeModule
}

def listIn(path: os.Path) = interp.watchValue(os.list(path).map(_.last))

object example extends Module {
  def exampleModules: Seq[ExampleCrossModule] = millInternal
    .modules
    .collect { case m: ExampleCrossModule => m }

  object javalib extends Module {
    object basic extends Cross[ExampleCrossModuleJava](listIn(millSourcePath / "basic"))
    object builds extends Cross[ExampleCrossModuleJava](listIn(millSourcePath / "builds"))
    object testing extends Cross[ExampleCrossModuleJava](listIn(millSourcePath / "testing"))
    object module extends Cross[ExampleCrossModuleJava](listIn(millSourcePath / "module"))
    object web extends Cross[ExampleCrossModule](listIn(millSourcePath / "web"))
  }
  object scalalib extends Module {
    object basic extends Cross[ExampleCrossModule](listIn(millSourcePath / "basic"))
    object builds extends Cross[ExampleCrossModule](listIn(millSourcePath / "builds"))
    object testing extends Cross[ExampleCrossModule](listIn(millSourcePath / "testing"))
    object module extends Cross[ExampleCrossModule](listIn(millSourcePath / "module"))
    object web extends Cross[ExampleCrossModule](listIn(millSourcePath / "web"))
  }

  object depth extends Module {
    object tasks extends Cross[ExampleCrossModule](listIn(millSourcePath / "tasks"))
    object modules extends Cross[ExampleCrossModule](listIn(millSourcePath / "modules"))
    object cross extends Cross[ExampleCrossModule](listIn(millSourcePath / "cross"))
    object large extends Cross[ExampleCrossModule](listIn(millSourcePath / "large"))
  }

  object extending extends Module {
    object imports extends Cross[ExampleCrossModule](listIn(millSourcePath / "imports"))
    object metabuild extends Cross[ExampleCrossModule](listIn(millSourcePath / "metabuild"))
    object plugins extends Cross[ExampleCrossModule](listIn(millSourcePath / "plugins"))
  }

  trait ExampleCrossModuleJava extends ExampleCrossModule {

    def upstreamCross(s: String) = s match {
      case "basic" => scalalib.basic
      case "builds" => scalalib.builds
      case "module" => scalalib.module
      case "testing" => scalalib.testing
      case "web" => scalalib.web
    }
<<<<<<< HEAD
    val upstreamOpt = upstreamCross(
      this.millModuleSegments.parts.dropRight(1).last
    ).valuesToModules.get(List(crossValue))

    def testRepoRoot = upstreamOpt match {
      case None => T{ super.testRepoRoot() }
      case Some(upstream) => T{
        os.copy.over(super.testRepoRoot().path, T.dest)
        val upstreamRoot = upstream.testRepoRoot().path
        val suffix = Seq("build.sc", "build.mill").find(s => os.exists(upstreamRoot / s)).head
        for(lines <- buildScLines()) {
          os.write.over(T.dest / suffix, lines.mkString("\n"))
        }
        PathRef(T.dest)
      }
    }
    def buildScLines = upstreamOpt match {
      case None => T {None}
      case Some(upstream) => T {
        Some {
          val upstreamRoot = upstream.testRepoRoot().path
          val suffix = Seq("build.sc", "build.mill").find(s => os.exists(upstreamRoot / s)).head
          val upstreamLines = os.read.lines(upstream.testRepoRoot().path / suffix)
          val lines = os.read.lines(super.testRepoRoot().path / suffix)

          import collection.mutable
          val groupedLines = mutable.Map.empty[String, mutable.Buffer[String]]
          var current = Option.empty[String]
          lines.foreach {
            case s"//// SNIPPET:$name" =>
              current = Some(name)
              groupedLines(name) = mutable.Buffer()
            case s => current.foreach(groupedLines(_).append(s))
          }

          current = None
          upstreamLines.flatMap {
            case s"//// SNIPPET:$name" =>
              if (name != "END") {
                current = Some(name)
                groupedLines(name)
              } else {
                current = None
                Nil
              }

            case s => if (current.nonEmpty) None else Some(s)
=======
    def testRepoRoot = T {
      os.copy.over(super.testRepoRoot().path, T.dest)
      for (lines <- buildScLines()) os.write.over(T.dest / "build.sc", lines.mkString("\n"))
      PathRef(T.dest)
    }
    def buildScLines =
      upstreamCross(
        this.millModuleSegments.parts.dropRight(1).last
      ).valuesToModules.get(List(crossValue)) match {
        case None => T { None }
        case Some(upstream) => T {
            Some {
              val upstreamLines = os.read.lines(upstream.testRepoRoot().path / "build.sc")
              val lines = os.read.lines(super.testRepoRoot().path / "build.sc")

              import collection.mutable
              val groupedLines = mutable.Map.empty[String, mutable.Buffer[String]]
              var current = Option.empty[String]
              lines.foreach {
                case s"//// SNIPPET:$name" =>
                  current = Some(name)
                  groupedLines(name) = mutable.Buffer()
                case s => current.foreach(groupedLines(_).append(s))
              }

              current = None
              upstreamLines.flatMap {
                case s"//// SNIPPET:$name" =>
                  if (name != "END") {
                    current = Some(name)
                    groupedLines(name)
                  } else {
                    current = None
                    Nil
                  }

                case s => if (current.nonEmpty) None else Some(s)
              }
            }
>>>>>>> 54cac6c4
          }
      }
    }
  }

  trait ExampleCrossModule extends IntegrationTestCrossModule {
    // disable scalafix because these example modules don't have sources causing it to misbehave
    def fix(args: String*): Command[Unit] = T.command {}
    def testRepoRoot: T[PathRef] = T.source(millSourcePath)

    def compile = testkit.compile()

    def forkEnv = super.forkEnv() ++ Map(
      "MILL_EXAMPLE_PARSED" -> upickle.default.write(parsed()),
      "LANG" -> "C"
    )

    /**
     * Parses a `build.sc` for specific comments and return the split-by-type content
     */
    def parsed: T[Seq[(String, String)]] = T {
      mill.testkit.ExampleParser(testRepoRoot().path)
    }

    def rendered = T {
      var seenCode = false
      val examplePath = millSourcePath.subRelativeTo(T.workspace)
      os.write(
        T.dest / "example.adoc",
        parsed()
          .filter(_._2.nonEmpty)
          .map {
            case (s"see:$path", txt) =>
              s"""
                 |.$path ({mill-example-url}/$examplePath/$path[browse])
                 |[source,scala,subs="attributes,verbatim"]
                 |----
                 |$txt
                 |----""".stripMargin
            case ("scala", txt) =>
              val title =
                if (seenCode) ""
                else {
                  val label = millLastTag()
                  val exampleDashed = examplePath.segments.mkString("-")
                  val download = s"{mill-download-url}/$label-$exampleDashed.zip[download]"
                  val browse = s"{mill-example-url}/$examplePath[browse]"
                  s".build.sc ($download, $browse)"
                }
              seenCode = true
              s"""
                 |$title
                 |[source,scala,subs="attributes,verbatim"]
                 |----
                 |
                 |$txt
                 |----
                 |""".stripMargin
            case ("comment", txt) => txt + "\n"
            case ("example", txt) =>
              s"""
                 |[source,bash,subs="attributes,verbatim"]
                 |----
                 |$txt
                 |----""".stripMargin
          }
          .mkString("\n")
      )
      PathRef(T.dest / "example.adoc")
    }
  }

  def repoInfo = Map(
    "acyclic" -> ("com-lihaoyi/acyclic", "1ec221f377794db39e8ff9b43415f81c703c202f"),
    "fansi" -> ("com-lihaoyi/fansi", "169ac96d7c6761a72590d312a433cf12c572573c"),
    "jimfs" -> ("google/jimfs", "5b60a42eb9d3cd7a2073d549bd0cb833f5a7e7e9"),
    "commons-io" -> ("apache/commons-io", "b91a48074231ef813bc9b91a815d77f6343ff8f0"),
    "netty" -> ("netty/netty", "20a790ed362a3c11e0e990b58598e4ac6aa88bef"),
    "mockito" -> ("mockito/mockito", "97f3574cc07fdf36f1f76ba7332ac57675e140b1"),
    "gatling" -> ("gatling/gatling", "3870fda86e6bca005fbd53108c60a65db36279b6")
  )
  object thirdparty extends Cross[ThirdPartyModule](listIn(millSourcePath / "thirdparty"))
  trait ThirdPartyModule extends ExampleCrossModule {
    val (repoPath, repoHash) = repoInfo(crossValue)
    def repoSlug = repoPath.split("/").last

    def testRepoRoot = T {
      shared.downloadTestRepo(repoPath, repoHash, T.dest)
      val wrapperFolder = T.dest / s"$repoSlug-$repoHash"

      os.makeDir(T.dest / "merged")
      os.copy(wrapperFolder, T.dest / "merged", mergeFolders = true)
      os.remove.all(wrapperFolder)
      os.copy(
        super.testRepoRoot().path,
        T.dest / "merged",
        mergeFolders = true,
        replaceExisting = true
      )
      os.remove.all(T.dest / "merged" / ".mill-version")

      PathRef(T.dest / "merged")
    }
  }
}

object integration extends Module {
  object failure extends Cross[IntegrationCrossModule](listIn(millSourcePath / "failure"))
  object feature extends Cross[IntegrationCrossModule](listIn(millSourcePath / "feature"))
  object invalidation extends Cross[IntegrationCrossModule](listIn(millSourcePath / "invalidation"))
  object ide extends Cross[IntegrationCrossModule](listIn(millSourcePath / "ide"))
  trait IntegrationCrossModule extends IntegrationTestCrossModule

  /** Deploy freshly build mill for use in tests */
  def testMill: T[PathRef] = {
    val name = if (scala.util.Properties.isWin) "mill.bat" else "mill"
    T { PathRef(installLocalTask(binFile = T.task((T.dest / name).toString()))()) }
  }
}

def launcherScript(
    shellJvmArgs: Seq[String],
    cmdJvmArgs: Seq[String],
    shellClassPath: Agg[String],
    cmdClassPath: Agg[String]
) = {

  val millMainClass = "mill.runner.client.MillClientMain"

  Jvm.universalScript(
    shellCommands = {
      val jvmArgsStr = shellJvmArgs.mkString(" ")
      def java(mainClass: String, passMillJvmOpts: Boolean) = {
        val millJvmOpts = if (passMillJvmOpts) "$mill_jvm_opts" else ""
        s"""exec "$$JAVACMD" $jvmArgsStr $$JAVA_OPTS $millJvmOpts -cp "${shellClassPath.mkString(
            ":"
          )}" $mainClass "$$@""""
      }

      s"""if [ -z "$$JAVA_HOME" ] ; then
         |  JAVACMD="java"
         |else
         |  JAVACMD="$$JAVA_HOME/bin/java"
         |fi
         |
         |mill_jvm_opts=""
         |init_mill_jvm_opts () {
         |  if [ -z $$MILL_JVM_OPTS_PATH ] ; then
         |    mill_jvm_opts_file=".mill-jvm-opts"
         |  else
         |    mill_jvm_opts_file=$$MILL_JVM_OPTS_PATH
         |  fi
         |
         |  if [ -f "$$mill_jvm_opts_file" ] ; then
         |    # We need to append a newline at the end to fix
         |    # https://github.com/com-lihaoyi/mill/issues/2140
         |    newline="
         |"
         |    mill_jvm_opts="$$(
         |      echo "$$newline" | cat "$$mill_jvm_opts_file" - | (
         |        while IFS= read line
         |        do
         |          mill_jvm_opts="$${mill_jvm_opts} $$(echo $$line | grep -v "^[[:space:]]*[#]")"
         |        done
         |        # we are in a sub-shell, so need to return it explicitly
         |        echo "$${mill_jvm_opts}"
         |      )
         |    )"
         |    mill_jvm_opts="$${mill_jvm_opts} -Dmill.jvm_opts_applied=true"
         |  fi
         |}
         |
         |# Client-server mode doesn't seem to work on WSL, just disable it for now
         |# https://stackoverflow.com/a/43618657/871202
         |if grep -qEi "(Microsoft|WSL)" /proc/version > /dev/null 2> /dev/null ; then
         |    init_mill_jvm_opts
         |    if [ -z $$COURSIER_CACHE ] ; then
         |      COURSIER_CACHE=.coursier
         |    fi
         |    ${java(millMainClass, true)}
         |else
         |    if [ "$${1%"-i"*}" != "$$1" ] ; then # first arg starts with "-i"
         |        init_mill_jvm_opts
         |        ${java(millMainClass, true)}
         |    else
         |        case "$$1" in
         |          -i | --interactive | --repl | --no-server | --bsp )
         |            init_mill_jvm_opts
         |            ${java(millMainClass, true)}
         |            ;;
         |          *)
         |            ${java(millMainClass, false)}
         |            ;;
         |        esac
         |    fi
         |fi
         |""".stripMargin
    },
    cmdCommands = {
      val jvmArgsStr = cmdJvmArgs.mkString(" ")
      def java(mainClass: String, passMillJvmOpts: Boolean) = {
        val millJvmOpts = if (passMillJvmOpts) "!mill_jvm_opts!" else ""
        s""""%JAVACMD%" $jvmArgsStr %JAVA_OPTS% $millJvmOpts -cp "${cmdClassPath.mkString(
            ";"
          )}" $mainClass %*"""
      }

      s"""setlocal EnableDelayedExpansion
         |set "JAVACMD=java.exe"
         |if not "%JAVA_HOME%"=="" set "JAVACMD=%JAVA_HOME%\\bin\\java.exe"
         |if "%1" == "-i" set _I_=true
         |if "%1" == "--interactive" set _I_=true
         |if "%1" == "--repl" set _I_=true
         |if "%1" == "--no-server" set _I_=true
         |if "%1" == "--bsp" set _I_=true
         |
         |set "mill_jvm_opts="
         |set "mill_jvm_opts_file=.mill-jvm-opts"
         |if not "%MILL_JVM_OPTS_PATH%"=="" set "mill_jvm_opts_file=%MILL_JVM_OPTS_PATH%"
         |
         |if defined _I_ (
         |  if exist %mill_jvm_opts_file% (
         |    for /f "delims=" %%G in (%mill_jvm_opts_file%) do (
         |      set line=%%G
         |      if "!line:~0,2!"=="-X" set "mill_jvm_opts=!mill_jvm_opts! !line!"
         |    )
         |  )
         |  ${java(millMainClass, true)}
         |) else (
         |  ${java(millMainClass, false)}
         |)
         |endlocal
         |""".stripMargin
    }
  )
}

object runner extends MillPublishScalaModule {
  object client extends MillPublishJavaModule {
    def buildInfoPackageName = "mill.runner.client"
    def moduleDeps = Seq(main.client)
  }

  def moduleDeps = Seq(
    scalalib,
    scalajslib,
    scalanativelib,
    bsp,
    linenumbers,
    main.codesig,
    main.server,
    client
  )
  def skipPreviousVersions: T[Seq[String]] = Seq("0.11.0-M7")

  object linenumbers extends MillPublishScalaModule {
    def moduleDeps = Seq(main.client)
    def scalaVersion = Deps.scalaVersion
    def ivyDeps = Agg(Deps.scalaCompiler(scalaVersion()))
  }
}

object idea extends MillPublishScalaModule {
  def moduleDeps = Seq(scalalib, runner)
}

/**
 * Version of [[dist]] meant for local integration testing within the Mill
 * repo. Looks mostly the same as [[dist]], except it does not have a reference
 * to itself in its [[testTransitiveDeps]], to avoid a circular dependency.
 */
object dist0 extends MillPublishJavaModule {
  // disable scalafix here because it crashes when a module has no sources
  def fix(args: String*): Command[Unit] = T.command {}
  def moduleDeps = Seq(runner, idea)

  def testTransitiveDeps = runner.testTransitiveDeps() ++ Seq(
    main.graphviz.testDep(),
    runner.linenumbers.testDep(),
    scalalib.backgroundwrapper.testDep(),
    contrib.bloop.testDep(),
    contrib.buildinfo.testDep(),
    contrib.scoverage.testDep(),
    contrib.scoverage.worker2.testDep(),
    contrib.jmh.testDep(),
    contrib.playlib.testDep(),
    contrib.playlib.worker("2.8").testDep(),
    bsp.worker.testDep(),
    testkit.testDep()
  )
}

object dist extends MillPublishJavaModule {
  def jar = rawAssembly()
  def moduleDeps = Seq(runner, idea)

  def testTransitiveDeps = dist0.testTransitiveDeps() ++ Seq(
    (s"com.lihaoyi-${dist.artifactId()}", dist0.runClasspath().map(_.path).mkString("\n"))
  )

  def genTask(m: ScalaModule) = T.task { Seq(m.jar(), m.sourceJar()) ++ m.runClasspath() }

  def forkArgs: T[Seq[String]] = T {
    val genIdeaArgs =
      genTask(main.define)() ++
        genTask(main.eval)() ++
        genTask(main)() ++
        genTask(scalalib)() ++
        genTask(scalajslib)() ++
        genTask(scalanativelib)()

    testArgs() ++
      Seq(
        "-DMILL_CLASSPATH=" + runClasspath().map(_.path.toString).mkString(","),
        "-DMILL_BUILD_LIBRARIES=" + genIdeaArgs.map(_.path).mkString(","),
        s"-DBSP4J_VERSION=${Deps.bsp4j.dep.version}"
      )
  }

  def launcher = T {
    val isWin = scala.util.Properties.isWin
    val outputPath = T.dest / (if (isWin) "run.bat" else "run")

    os.write(outputPath, prependShellScript())
    if (!isWin) os.perms.set(outputPath, "rwxrwxrwx")

    PathRef(outputPath)
  }

  def extraPublish: T[Seq[PublishInfo]] = T {
    Seq(PublishInfo(file = assembly(), classifier = Some("assembly"), ivyConfig = "compile"))
  }

  def assemblyRules = super.assemblyRules ++ Seq(
    mill.scalalib.Assembly.Rule.ExcludePattern("mill/local-test-overrides/.*")
  )

  // All modules that we want to aggregate as part of this `dev` assembly.
  // Excluding itself, and the `dist` module that uses it
  lazy val allPublishModules = build.millInternal.modules.collect {
    case m: PublishModule if (m ne this) && (m ne dist) => m
  }

  def rawAssembly = T {
    val version = millVersion()
    val devRunClasspath = runClasspath().map(_.path)
    val filename = if (scala.util.Properties.isWin) "mill.bat" else "mill"
    val commonArgs = Seq(
      // Workaround for Zinc/JNA bug
      // https://github.com/sbt/sbt/blame/6718803ee6023ab041b045a6988fafcfae9d15b5/main/src/main/scala/sbt/Main.scala#L130
      "-Djna.nosys=true"
    )
    val shellArgs = Seq("-DMILL_CLASSPATH=$0") ++ commonArgs
    val cmdArgs = Seq(""""-DMILL_CLASSPATH=%~dpnx0"""") ++ commonArgs
    os.move(
      mill.scalalib.Assembly.createAssembly(
        devRunClasspath,
        prependShellScript = launcherScript(shellArgs, cmdArgs, Agg("$0"), Agg("%~dpnx0")),
        assemblyRules = assemblyRules
      ).path,
      T.dest / filename
    )
    PathRef(T.dest / filename)
  }
  def assembly = T {
    T.traverse(allPublishModules)(m => m.publishLocalCached)()
    val raw = rawAssembly().path
    os.copy(raw, T.dest / raw.last)
    PathRef(T.dest / raw.last)
  }

  def prependShellScript = T {
    val (millArgs, otherArgs) =
      forkArgs().partition(arg => arg.startsWith("-DMILL") && !arg.startsWith("-DMILL_VERSION"))
    // Pass Mill options via file, due to small max args limit in Windows
    val vmOptionsFile = T.dest / "mill.properties"
    val millOptionsContent =
      millArgs.map(_.drop(2).replace("\\", "/")).mkString(
        "\r\n"
      ) // drop -D prefix, replace \ with /
    os.write(vmOptionsFile, millOptionsContent)
    val jvmArgs = otherArgs ++ List(s"-DMILL_OPTIONS_PATH=$vmOptionsFile")
    val classpath = runClasspath().map(_.path.toString)
    launcherScript(
      jvmArgs,
      jvmArgs,
      classpath,
      Agg(pathingJar().path.toString) // TODO not working yet on Windows! see #791
    )
  }

  def pathingJar = T {
    // see http://todayguesswhat.blogspot.com/2011/03/jar-manifestmf-class-path-referencing.html
    // for more detailed explanation
    val isWin = scala.util.Properties.isWin
    val classpath = runClasspath().map { pathRef =>
      val path =
        if (isWin) "/" + pathRef.path.toString.replace("\\", "/")
        else pathRef.path.toString
      if (path.endsWith(".jar")) path
      else path + "/"
    }.mkString(" ")
    val manifestEntries = Map[String, String](
      java.util.jar.Attributes.Name.MANIFEST_VERSION.toString -> "1.0",
      "Created-By" -> "Scala mill",
      "Class-Path" -> classpath
    )
    Jvm.createJar(Agg(), JarManifest(manifestEntries))
  }

  def run(args: Task[Args] = T.task(Args())) = T.command {
    args().value match {
      case Nil => mill.api.Result.Failure("Need to pass in cwd as first argument to dev.run")
      case wd0 +: rest =>
        val wd = os.Path(wd0, T.workspace)
        os.makeDir.all(wd)
        try {
          Jvm.runSubprocess(
            Seq(launcher().path.toString) ++ rest,
            forkEnv(),
            workingDir = wd
          )
          mill.api.Result.Success(())
        } catch {
          case e: Throwable =>
            mill.api.Result.Failure(s"dev.run failed with an exception. ${e.getMessage()}")
        }
    }
  }
}

/** Generates the mill documentation with Antora. */
object docs extends Module {
  // This module isn't really a ScalaModule, but we use it to generate
  // consolidated documentation using the Scaladoc tool.
  object site extends UnidocModule {
    def scalaVersion = Deps.scalaVersion
    def moduleDeps = build.millInternal.modules.collect { case m: MillStableScalaModule => m }
    def unidocSourceUrl = T {
      val sha = VcsVersion.vcsState().currentRevision
      Some(s"${Settings.projectUrl}/blob/$sha")
    }
  }

  private val npmExe = if (scala.util.Properties.isWin) "npm.cmd" else "npm"
  private val antoraExe = if (scala.util.Properties.isWin) "antora.cmd" else "antora"
  def npmBase: T[os.Path] = T.persistent { T.dest }
  def prepareAntora(npmDir: os.Path) = {
    Jvm.runSubprocess(
      commandArgs = Seq(
        npmExe,
        "install",
        "@antora/cli@3.1.9",
        "@antora/site-generator-default@3.1.9",
        "gitlab:antora/xref-validator",
        "@antora/lunr-extension@v1.0.0-alpha.6",
        "asciidoctor-kroki@0.18.1"
      ),
      envArgs = Map(),
      workingDir = npmDir
    )
  }

  def runAntora(npmDir: os.Path, workDir: os.Path, args: Seq[String])(implicit
      ctx: mill.api.Ctx.Log
  ) = {

    prepareAntora(npmDir)
    val cmdArgs =
      Seq(s"${npmDir}/node_modules/.bin/${antoraExe}") ++ args
    ctx.log.debug(s"command: ${cmdArgs.mkString("'", "' '", "'")}")
    Jvm.runSubprocess(
      commandArgs = cmdArgs,
      envArgs = Map("CI" -> "true"),
      workingDir = workDir
    )
    PathRef(workDir / "build" / "site")
  }

  def source0 = T.source(millSourcePath)
  def projectReadme = T.source(T.workspace / "readme.adoc")
  def source = T {
    os.copy(source0().path, T.dest, mergeFolders = true)

    val pagesWd = T.dest / "modules" / "ROOT" / "pages"
    val partialsWd = T.dest / "modules" / "ROOT" / "partials"

    os.copy(projectReadme().path, partialsWd / "project-readme.adoc", createFolders = true)

    val renderedExamples: Seq[(os.SubPath, PathRef)] =
      T.traverse(example.exampleModules)(m =>
        T.task {
          (m.millSourcePath.subRelativeTo(example.millSourcePath), m.rendered())
        }
      )()

    for ((name, pref) <- renderedExamples) os.copy(
      pref.path,
      pagesWd / "example" / os.SubPath(s"$name.adoc"),
      createFolders = true
    )

    val contribReadmes = T.traverse(contrib.contribModules)(m =>
      T.task {
        m.millModuleSegments.parts.last -> m.readme()
      }
    )()

    for ((name, pref) <- contribReadmes) os.copy(
      pref.path,
      pagesWd / "contrib" / s"${name}.adoc",
      createFolders = true
    )

    PathRef(T.dest)
  }

  def supplementalFiles = T.source(millSourcePath / "supplemental-ui")

  /**
   * The doc root ready to be build by antora for the current branch.
   */
  def devAntoraSources: T[PathRef] = T {
    val dest = T.dest
    os.copy(source().path, dest, mergeFolders = true)
    sanitizeAntoraYml(dest, "master", millVersion(), millLastTag())
    PathRef(dest)
  }

  def sanitizeAntoraYml(
      dest: os.Path,
      version: String,
      millVersion: String,
      millLastTag: String
  ): Unit = {
    val isPreRelease = (millVersion != millLastTag) || Seq("-M", "-RC").exists(millVersion.contains)
    val lines = os.read(dest / "antora.yml").linesIterator.map {
      case s"version:$_" =>
        if (isPreRelease)
          s"version: '${version}'\ndisplay-version: '${millVersion}'\nprerelease: true"
        else
          s"version: '${version}'\ndisplay-version: '${millVersion}'"
      case s"    mill-version:$_" => s"    mill-version: '$millVersion'"
      case s"    mill-last-tag:$_" => s"    mill-last-tag: '$millLastTag'"
      case l => l
    }
    val newLines = Seq(
      s"    mill-download-url: ${Settings.projectUrl}/releases/download/$millLastTag",
      s"    mill-example-url: ${Settings.projectUrl}/blob/$millLastTag/"
    )

    os.write.over(dest / "antora.yml", (lines ++ newLines).mkString("\n"))
  }

  def githubPagesPlaybookText(authorMode: Boolean) = T.task { extraSources: Seq[os.Path] =>
    val taggedSources = for (path <- extraSources) yield {
      s"""    - url: ${baseDir}
         |      start_path: ${path.relativeTo(baseDir)}
         |""".stripMargin
    }
    s"""site:
       |  title: The Mill Build Tool
       |  url: ${if (authorMode) s"${T.dest}/site" else Settings.docUrl}
       |  start_page: mill::Java_Intro_to_Mill.adoc
       |  keys:
       |    google_analytics: 'G-1C582ZJR85'
       |
       |content:
       |  sources:
       |    - url: ${if (authorMode) baseDir else Settings.projectUrl}
       |      branches: []
       |      tags: ${Settings.legacyDocTags.map("'" + _ + "'").mkString("[", ",", "]")}
       |      start_path: docs/antora
       |
       |${taggedSources.mkString("\n\n")}
       |
       |    - url: ${baseDir}
       |      start_path: ${devAntoraSources().path.relativeTo(baseDir)}
       |ui:
       |  bundle:
       |    url: https://gitlab.com/antora/antora-ui-default/-/jobs/artifacts/master/raw/build/ui-bundle.zip?job=bundle-stable
       |    snapshot: true
       |  supplemental_files: ${supplementalFiles().path.toString()}
       |
       |asciidoc:
       |  attributes:
       |    mill-github-url: ${Settings.projectUrl}
       |    mill-doc-url: ${if (authorMode) s"file://${T.dest}/site" else Settings.docUrl}
       |    utest-github-url: https://github.com/com-lihaoyi/utest
       |    upickle-github-url: https://github.com/com-lihaoyi/upickle
       |    mill-scip-version: ${Deps.DocDeps.millScip.dep.version}
       |    kroki-fetch-diagram: true
       |  extensions:
       |  - asciidoctor-kroki
       |antora:
       |  extensions:
       |  - require: '@antora/lunr-extension'
       |    index_latest_only: true
       |
       |runtime:
       |  log:
       |    failure_level: error
       |
       |""".stripMargin
  }

  def oldDocSources = T {
    for (oldVersion <- Settings.docTags) yield {
      val checkout = T.dest / oldVersion
      os.proc("git", "clone", T.workspace / ".git", checkout).call(stdout = os.Inherit)
      os.proc("git", "checkout", oldVersion).call(cwd = checkout, stdout = os.Inherit)
      val outputFolder = checkout / "out" / "docs" / "source.dest"
      os.proc("./mill", "-i", "docs.source").call(cwd = checkout, stdout = os.Inherit)
      sanitizeAntoraYml(outputFolder, oldVersion, oldVersion, oldVersion)
      PathRef(outputFolder)
    }
  }

  def githubPages: T[PathRef] = T {
    generatePages(authorMode = false)().apply(oldDocSources().map(_.path))
  }

  def localPages = T {
    val pages = generatePages(authorMode = true)().apply(oldDocSources().map(_.path))
    T.log.outputStream.println(
      s"You can browse the local pages at: ${(pages.path / "index.html").toNIO.toUri()}"
    )
  }
  def fastPages = T {
    val pages = generatePages(authorMode = true)().apply(Nil)
    T.log.outputStream.println(
      s"You can browse the local pages at: ${(pages.path / "index.html").toNIO.toUri()}"
    )
  }

  def generatePages(authorMode: Boolean) = T.task { extraSources: Seq[os.Path] =>
    T.log.errorStream.println("Creating Antora playbook ...")
    // dependency to sources
    source()
    val docSite = T.dest
    val playbook = docSite / "antora-playbook.yml"
    val siteDir = docSite / "site"
    os.write(
      target = playbook,
      data = githubPagesPlaybookText(authorMode)().apply(extraSources),
      createFolders = true
    )
    T.log.errorStream.println("Running Antora ...")
    runAntora(
      npmDir = npmBase(),
      workDir = docSite,
      args = Seq(
        playbook.last,
        "--to-dir",
        siteDir.toString(),
        "--attribute",
        "page-pagination"
      ) ++
        Option.when(!authorMode)("--fetch").toSeq
    )
    os.write(siteDir / ".nojekyll", "")

    // sanitize devAntora source URLs
    T.log.errorStream.println("Sanitizing links ...")
    sanitizeDevUrls(siteDir, devAntoraSources().path, baseDir / "docs", baseDir)

    // only copy the "api" sub-dir; api docs contains a top-level index.html with we don't want
    val unidocSrc = if (authorMode) site.unidocLocal().path else site.unidocSite().path
    T.log.errorStream.println(s"Copying API docs from ${unidocSrc} ...")
    os.copy(unidocSrc, siteDir / "api" / "latest", createFolders = true)

    PathRef(siteDir)
  }

  def sanitizeDevUrls(
      dir: os.Path,
      sourceDir: os.Path,
      newSourceDir: os.Path,
      baseDir: os.Path
  ): Unit = {

    val pathToRemove = sourceDir.relativeTo(baseDir).toString()
    val replacePath = newSourceDir.relativeTo(baseDir).toString()
    //      println(s"Cleaning relative path '${pathToRemove}' ...")
    import org.htmlcleaner._
    val cleaner = new HtmlCleaner()
    var changed = false
    os.walk(dir).foreach { file =>
      if (os.isFile(file) && file.ext == "html") {
        val node: TagNode = cleaner.clean(file.toIO)
        node.traverse { (parentNode: TagNode, htmlNode: HtmlNode) =>
          htmlNode match {
            case tag: TagNode if tag.getName() == "a" =>
              Option(tag.getAttributeByName("href")).foreach { href =>
                val newHref = href.replace(pathToRemove, replacePath)
                if (href != newHref) {
                  tag.removeAttribute("href")
                  tag.addAttribute("href", newHref)
                  changed = true
                  println(s"Replaced: '${href}' --> '${newHref}'")
                }
              }
              true
            case _ => true
          }
        }
        if (changed) {
          println(s"Writing '${file}' ...")
          val newHtml = new SimpleHtmlSerializer(cleaner.getProperties()).getAsString(node)
          os.write.over(file, newHtml)
        }
      }
    }
  }
}

/**
 * Build and install Mill locally.
 *
 * @param binFile The location where the Mill binary should be installed
 * @param ivyRepo The local Ivy repository where Mill modules should be published to
 */
def installLocal(binFile: String = DefaultLocalMillReleasePath, ivyRepo: String = null) =
  T.command {
    PathRef(installLocalTask(T.task(binFile), ivyRepo)())
  }

def installLocalCache() = T.command {
  val path = installLocalTask(
    T.task((os.home / ".cache" / "mill" / "download" / millVersion()).toString())
  )()
  T.log.outputStream.println(path.toString())
  PathRef(path)
}

def installLocalTask(binFile: Task[String], ivyRepo: String = null): Task[os.Path] = T.task {
  val millBin = dist.assembly()
  val targetFile = os.Path(binFile(), T.workspace)
  if (os.exists(targetFile))
    T.log.info(s"Overwriting existing local Mill binary at ${targetFile}")
  os.copy.over(millBin.path, targetFile, createFolders = true)
  T.log.info(s"Published ${dist.allPublishModules.size} modules and installed ${targetFile}")
  targetFile
}

def millBootstrap = T.sources(T.workspace / "mill")

def bootstrapLauncher = T {
  val outputPath = T.dest / "mill"
  val millBootstrapGrepPrefix = "(\n *DEFAULT_MILL_VERSION=)"
  val millDownloadUrlPrefix = "(\n *MILL_DOWNLOAD_URL=)"

  os.write(
    outputPath,
    os.read(millBootstrap().head.path)
      .replaceAll(
        millBootstrapGrepPrefix + "[^\\n]+",
        "$1" + millVersion()
      )
  )
  os.perms.set(outputPath, "rwxrwxrwx")
  PathRef(outputPath)
}

def exampleZips: T[Seq[PathRef]] = T {
  for {
    exampleMod <- example.exampleModules
    examplePath = exampleMod.millSourcePath
  } yield {
    val example = examplePath.subRelativeTo(T.workspace)
    val exampleStr = millVersion() + "-" + example.segments.mkString("-")
    os.copy(examplePath, T.dest / exampleStr, createFolders = true)
    os.write(T.dest / exampleStr / ".mill-version", millLastTag())
    os.copy(bootstrapLauncher().path, T.dest / exampleStr / "mill")
    val zip = T.dest / s"$exampleStr.zip"
    os.proc("zip", "-r", zip, exampleStr).call(cwd = T.dest)
    PathRef(zip)
  }
}

def uploadToGithub(authKey: String) = T.command {
  val vcsState = VcsVersion.vcsState()
  val label = vcsState.format()
  if (label != millVersion()) sys.error("Modified mill version detected, aborting upload")
  val releaseTag = vcsState.lastTag.getOrElse(sys.error(
    "Incomplete git history. No tag found.\nIf on CI, make sure your git checkout job includes enough history."
  ))

  if (releaseTag == label) {
    // TODO: check if the tag already exists (e.g. because we created it manually) and do not fail
    scalaj.http.Http(
      s"https://api.github.com/repos/${Settings.githubOrg}/${Settings.githubRepo}/releases"
    )
      .postData(
        ujson.write(
          ujson.Obj(
            "tag_name" -> releaseTag,
            "name" -> releaseTag
          )
        )
      )
      .header("Authorization", "token " + authKey)
      .asString
  }

  val examples = exampleZips().map(z => (z.path, z.path.last))

  val zips = examples ++ Seq(
    (dist.assembly().path, label + "-assembly"),
    (bootstrapLauncher().path, label)
  )

  for ((zip, name) <- zips) {
    upload.apply(
      zip,
      releaseTag,
      name,
      authKey,
      Settings.githubOrg,
      Settings.githubRepo
    )
  }
}

private def resolveTasks[T](taskNames: String*): Seq[NamedTask[T]] = {
  mill.resolve.Resolve.Tasks.resolve(
    build,
    taskNames,
    SelectMode.Separated
  ).map(x => x.asInstanceOf[Seq[mill.define.NamedTask[T]]]).getOrElse(???)
}

def validate(): Command[Unit] = {
  val tasks = resolveTasks("__.compile", "__.minaReportBinaryIssues")
  val sources = resolveTasks("__.sources")

  T.command {
    T.sequence(tasks)()
    mill.scalalib.scalafmt.ScalafmtModule.checkFormatAll(Tasks(sources))()
    docs.localPages()
    ()
  }
}

val dummyDeps: Seq[Dep] = Seq(
  Deps.DocDeps.millScip,
  Deps.semanticDbJava,
  Deps.semanticDBscala,
  Deps.TestDeps.scalaTest,
  Deps.TestDeps.zioTest,
  Deps.acyclic,
  Deps.scalacScoverage2Plugin,
  ivy"com.lihaoyi:::ammonite:${Deps.ammoniteVersion}"
) ++ Deps.transitiveDeps ++ Deps.RuntimeDeps.all

implicit object DepSegment extends Cross.ToSegments[Dep]({ dep =>
      val depString = formatDep(dep)
      List(depString)
    })

/**
 * Dummy module(s) to let Dependency/showUpdates or Scala-Steward find
 * and bump dependency versions we use at runtime
 */
object dummy extends Cross[DependencyFetchDummy](dummyDeps)
trait DependencyFetchDummy extends ScalaModule with Cross.Module[Dep] {
  def scalaVersion = Deps.scalaVersion
  def compileIvyDeps = Agg(crossValue)
}<|MERGE_RESOLUTION|>--- conflicted
+++ resolved
@@ -1252,7 +1252,6 @@
       case "testing" => scalalib.testing
       case "web" => scalalib.web
     }
-<<<<<<< HEAD
     val upstreamOpt = upstreamCross(
       this.millModuleSegments.parts.dropRight(1).last
     ).valuesToModules.get(List(crossValue))
@@ -1300,47 +1299,6 @@
               }
 
             case s => if (current.nonEmpty) None else Some(s)
-=======
-    def testRepoRoot = T {
-      os.copy.over(super.testRepoRoot().path, T.dest)
-      for (lines <- buildScLines()) os.write.over(T.dest / "build.sc", lines.mkString("\n"))
-      PathRef(T.dest)
-    }
-    def buildScLines =
-      upstreamCross(
-        this.millModuleSegments.parts.dropRight(1).last
-      ).valuesToModules.get(List(crossValue)) match {
-        case None => T { None }
-        case Some(upstream) => T {
-            Some {
-              val upstreamLines = os.read.lines(upstream.testRepoRoot().path / "build.sc")
-              val lines = os.read.lines(super.testRepoRoot().path / "build.sc")
-
-              import collection.mutable
-              val groupedLines = mutable.Map.empty[String, mutable.Buffer[String]]
-              var current = Option.empty[String]
-              lines.foreach {
-                case s"//// SNIPPET:$name" =>
-                  current = Some(name)
-                  groupedLines(name) = mutable.Buffer()
-                case s => current.foreach(groupedLines(_).append(s))
-              }
-
-              current = None
-              upstreamLines.flatMap {
-                case s"//// SNIPPET:$name" =>
-                  if (name != "END") {
-                    current = Some(name)
-                    groupedLines(name)
-                  } else {
-                    current = None
-                    Nil
-                  }
-
-                case s => if (current.nonEmpty) None else Some(s)
-              }
-            }
->>>>>>> 54cac6c4
           }
       }
     }
