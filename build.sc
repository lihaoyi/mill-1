// plugins and dependencies
import $file.ci.shared
import $file.ci.upload
import $ivy.`org.scalaj::scalaj-http:2.4.2`
import $ivy.`de.tototec::de.tobiasroeser.mill.vcs.version::0.4.0`
import $ivy.`com.github.lolgab::mill-mima::0.1.1`
import $ivy.`net.sourceforge.htmlcleaner:htmlcleaner:2.29`
import $ivy.`com.lihaoyi::mill-contrib-buildinfo:`
import $ivy.`com.goyeau::mill-scalafix::0.4.0`

// imports
import com.github.lolgab.mill.mima.{CheckDirection, ProblemFilter, Mima}
import coursier.maven.MavenRepository
import de.tobiasroeser.mill.vcs.version.VcsVersion
import com.goyeau.mill.scalafix.ScalafixModule
import mill._
import mill.api.JarManifest
import mill.define.NamedTask
import mill.main.Tasks
import mill.scalalib._
import mill.scalalib.api.ZincWorkerUtil
import mill.scalalib.publish._
import mill.util.Jvm
import mill.resolve.SelectMode
import mill.contrib.buildinfo.BuildInfo
import mill.scalalib.api.Versions
import mill.T
import mill.define.Cross

object Settings {
  val pomOrg = "com.lihaoyi"
  val githubOrg = "com-lihaoyi"
  val githubRepo = "mill"
  val projectUrl = s"https://github.com/${githubOrg}/${githubRepo}"
  val changelogUrl = s"${projectUrl}#changelog"
  val newIssueUrl = s"${projectUrl}/issues/new/choose"
  val docUrl = "https://mill-build.com"
  // the exact branches containing a doc root
  val docBranches = Seq()
  // the exact tags containing a doc root
  val legacyDocTags: Seq[String] = Seq(
    "0.9.12",
    "0.10.0",
    "0.10.12",
    "0.10.15",
    "0.11.0-M7"
  )
  val docTags: Seq[String] = Seq()
  val mimaBaseVersions: Seq[String] = 0.to(10).map("0.11." + _)
}

object Deps {

  // The Scala version to use
  // When updating, run "Publish Bridges" Github Actions for the new version
  // and then add to it `bridgeScalaVersions`
  val scalaVersion = "2.13.14"
  // Scoverage 1.x will not get releases for newer Scala versions
  val scalaVersionForScoverageWorker1 = "2.13.8"
  // The Scala 2.12.x version to use for some workers
  val workerScalaVersion212 = "2.12.19"

  val testScala213Version = "2.13.14"
  // Scala Native 4.2 will not get releases for new Scala version
  val testScala213VersionForScalaNative42 = "2.13.8"
  val testScala212Version = "2.12.6"
  val testScala211Version = "2.11.12"
  val testScala210Version = "2.10.6"
  val testScala30Version = "3.0.2"
  val testScala31Version = "3.1.3"
  val testScala32Version = "3.2.0"
  val testScala33Version = "3.3.1"

  object Scalajs_1 {
    val scalaJsVersion = "1.16.0"
    val scalajsEnvJsdomNodejs = ivy"org.scala-js::scalajs-env-jsdom-nodejs:1.1.0"
    val scalajsEnvExoegoJsdomNodejs = ivy"net.exoego::scalajs-env-jsdom-nodejs:2.1.0"
    val scalajsEnvNodejs = ivy"org.scala-js::scalajs-env-nodejs:1.4.0"
    val scalajsEnvPhantomjs = ivy"org.scala-js::scalajs-env-phantomjs:1.0.0"
    val scalajsEnvSelenium = ivy"org.scala-js::scalajs-env-selenium:1.1.1"
    val scalajsSbtTestAdapter = ivy"org.scala-js::scalajs-sbt-test-adapter:${scalaJsVersion}"
    val scalajsLinker = ivy"org.scala-js::scalajs-linker:${scalaJsVersion}"
    val scalajsImportMap = ivy"com.armanbilge::scalajs-importmap:0.1.1"
  }

  object Scalanative_0_4 {
    val scalanativeVersion = "0.4.17"
    val scalanativeTools = ivy"org.scala-native::tools:${scalanativeVersion}"
    val scalanativeUtil = ivy"org.scala-native::util:${scalanativeVersion}"
    val scalanativeNir = ivy"org.scala-native::nir:${scalanativeVersion}"
    val scalanativeTestRunner = ivy"org.scala-native::test-runner:${scalanativeVersion}"
  }

  object Scalanative_0_5 {
    val scalanativeVersion = "0.5.4"
    val scalanativeTools = ivy"org.scala-native::tools:${scalanativeVersion}"
    val scalanativeUtil = ivy"org.scala-native::util:${scalanativeVersion}"
    val scalanativeNir = ivy"org.scala-native::nir:${scalanativeVersion}"
    val scalanativeTestRunner = ivy"org.scala-native::test-runner:${scalanativeVersion}"
  }

  trait Play {
    def playVersion: String
    def playBinVersion: String = playVersion.split("[.]").take(2).mkString(".")
    def routesCompiler = playBinVersion match {
      case "2.6" | "2.7" | "2.8" => ivy"com.typesafe.play::routes-compiler::$playVersion"
      case "2.9" => ivy"com.typesafe.play::play-routes-compiler::$playVersion"
      case _ => ivy"org.playframework::play-routes-compiler::$playVersion"
    }
    def scalaVersion: String = Deps.scalaVersion
  }
  object Play_2_6 extends Play {
    def playVersion = "2.6.25"
    override def scalaVersion: String = Deps.workerScalaVersion212
  }
  object Play_2_7 extends Play {
    val playVersion = "2.7.9"
  }
  object Play_2_8 extends Play {
    val playVersion = "2.8.22"
  }
  object Play_2_9 extends Play {
    val playVersion = "2.9.4"
  }
  object Play_3_0 extends Play {
    val playVersion = "3.0.4"
  }
  val play =
    Seq(Play_3_0, Play_2_9, Play_2_8, Play_2_7, Play_2_6).map(p => (p.playBinVersion, p)).toMap

  val acyclic = ivy"com.lihaoyi:::acyclic:0.3.12"
  val ammoniteVersion = "3.0.0-M2-11-713b6963"
  val asmTree = ivy"org.ow2.asm:asm-tree:9.7"
  val bloopConfig = ivy"ch.epfl.scala::bloop-config:1.5.5"

  val coursier = ivy"io.get-coursier::coursier:2.1.10"
  val coursierInterface = ivy"io.get-coursier:interface:1.0.19"

  val cask = ivy"com.lihaoyi::cask:0.9.2"
  val castor = ivy"com.lihaoyi::castor:0.3.0"
  val fastparse = ivy"com.lihaoyi::fastparse:3.1.1"
  val flywayCore = ivy"org.flywaydb:flyway-core:8.5.13"
  val graphvizJava = ivy"guru.nidi:graphviz-java-all-j2v8:0.18.1"
  val junixsocket = ivy"com.kohlschutter.junixsocket:junixsocket-core:2.10.0"

  val jgraphtCore = ivy"org.jgrapht:jgrapht-core:1.4.0" // 1.5.0+ dont support JDK8

  val jline = ivy"org.jline:jline:3.26.3"
  val jnaVersion = "5.14.0"
  val jna = ivy"net.java.dev.jna:jna:${jnaVersion}"
  val jnaPlatform = ivy"net.java.dev.jna:jna-platform:${jnaVersion}"

  val junitInterface = ivy"com.github.sbt:junit-interface:0.13.3"
  val lambdaTest = ivy"de.tototec:de.tobiasroeser.lambdatest:0.8.0"
  val log4j2Core = ivy"org.apache.logging.log4j:log4j-core:2.23.1"
  val osLib = ivy"com.lihaoyi::os-lib:0.10.3"
  val pprint = ivy"com.lihaoyi::pprint:0.9.0"
  val mainargs = ivy"com.lihaoyi::mainargs:0.7.1"
  val millModuledefsVersion = "0.10.9"
  val millModuledefsString = s"com.lihaoyi::mill-moduledefs:${millModuledefsVersion}"
  val millModuledefs = ivy"${millModuledefsString}"
  val millModuledefsPlugin =
    ivy"com.lihaoyi:::scalac-mill-moduledefs-plugin:${millModuledefsVersion}"
  // can't use newer versions, as these need higher Java versions
  val testng = ivy"org.testng:testng:7.5.1"
  val sbtTestInterface = ivy"org.scala-sbt:test-interface:1.0"
  def scalaCompiler(scalaVersion: String) = ivy"org.scala-lang:scala-compiler:${scalaVersion}"
  // last scalafmt release supporting Java 8 is 3.7.15
  val scalafmtDynamic = ivy"org.scalameta::scalafmt-dynamic:3.7.15" // scala-steward:off
  def scalap(scalaVersion: String) = ivy"org.scala-lang:scalap:${scalaVersion}"
  def scalaReflect(scalaVersion: String) = ivy"org.scala-lang:scala-reflect:${scalaVersion}"
  val scalacScoveragePlugin = ivy"org.scoverage:::scalac-scoverage-plugin:1.4.11"
  val scoverage2Version = "2.1.1"
  val scalacScoverage2Plugin = ivy"org.scoverage:::scalac-scoverage-plugin:${scoverage2Version}"
  val scalacScoverage2Reporter = ivy"org.scoverage::scalac-scoverage-reporter:${scoverage2Version}"
  val scalacScoverage2Domain = ivy"org.scoverage::scalac-scoverage-domain:${scoverage2Version}"
  val scalacScoverage2Serializer =
    ivy"org.scoverage::scalac-scoverage-serializer:${scoverage2Version}"
  val scalaparse = ivy"com.lihaoyi::scalaparse:${fastparse.version}"
  val scalatags = ivy"com.lihaoyi::scalatags:0.12.0"
  def scalaXml = ivy"org.scala-lang.modules::scala-xml:2.3.0"
  // keep in sync with doc/antora/antory.yml
  val semanticDBscala = ivy"org.scalameta:::semanticdb-scalac:4.9.9"
  val semanticDbJava = ivy"com.sourcegraph:semanticdb-java:0.10.0"
  val sourcecode = ivy"com.lihaoyi::sourcecode:0.3.1"
  val upickle = ivy"com.lihaoyi::upickle:3.3.1"
  val windowsAnsi = ivy"io.github.alexarchambault.windows-ansi:windows-ansi:0.0.5"
  val zinc = ivy"org.scala-sbt::zinc:1.10.1"
  // keep in sync with doc/antora/antory.yml
  val bsp4j = ivy"ch.epfl.scala:bsp4j:2.2.0-M2"
  val fansi = ivy"com.lihaoyi::fansi:0.5.0"
  val jarjarabrams = ivy"com.eed3si9n.jarjarabrams::jarjar-abrams-core:1.14.0"
  val requests = ivy"com.lihaoyi::requests:0.8.3"
  val sonatypeCentralClient = ivy"com.lumidion::sonatype-central-client-requests:0.2.0"

  /** Used to manage transitive versions. */
  val transitiveDeps = Seq(
    ivy"org.apache.ant:ant:1.10.14",
    ivy"commons-io:commons-io:2.16.1",
    ivy"com.google.code.gson:gson:2.11.0",
    ivy"com.google.protobuf:protobuf-java:3.25.3",
    ivy"com.google.guava:guava:33.2.1-jre",
    ivy"org.yaml:snakeyaml:2.2",
    ivy"org.apache.commons:commons-compress:1.26.2"
  )

  /** Used in tests. */
  object TestDeps {
    // tests framework (test)
    val scalaCheck = ivy"org.scalacheck::scalacheck:1.18.0"
    val scalaTest = ivy"org.scalatest::scalatest:3.2.18"
    val utest = ivy"com.lihaoyi::utest:0.8.3"
    val zioTest = ivy"dev.zio::zio-test:2.0.21"
  }

  /** Used in documentation. */
  object DocDeps {
    val millScip = ivy"io.chris-kipp::mill-scip_mill0.11:0.3.7"
  }
}

def millVersion: T[String] = T { VcsVersion.vcsState().format() }

def millLastTag: T[String] = T {
  VcsVersion.vcsState().lastTag.getOrElse(
    sys.error("No (last) git tag found. Your git history seems incomplete!")
  )
}

def millBinPlatform: T[String] = T {
  val tag = millLastTag()
  if (tag.contains("-M")) tag
  else {
    val pos = if (tag.startsWith("0.")) 2 else 1
    tag.split("[.]", pos + 1).take(pos).mkString(".")
  }
}

def baseDir = build.millSourcePath

val essentialBridgeScalaVersions =
  Seq(Deps.scalaVersion, Deps.scalaVersionForScoverageWorker1, Deps.workerScalaVersion212)
// published compiler bridges
val bridgeScalaVersions = Seq(
  // Our version of Zinc doesn't work with Scala 2.12.0 and 2.12.4 compiler
  // bridges. We skip 2.12.1 because it's so old not to matter, and we need a
  // non-supported scala version for testing purposes. We skip 2.13.0-2 because
  // scaladoc fails on windows
  /*"2.12.0",*/ /*2.12.1",*/ "2.12.2",
  "2.12.3", /*"2.12.4",*/ "2.12.5",
  "2.12.6",
  "2.12.7",
  "2.12.8",
  "2.12.9",
  "2.12.10",
  "2.12.11",
  "2.12.12",
  "2.12.13",
  "2.12.14",
  "2.12.15",
  "2.12.16",
  "2.12.17",
  "2.12.18",
  "2.12.19",
  /*"2.13.0", "2.13.1", "2.13.2",*/
  "2.13.3",
  "2.13.4",
  "2.13.5",
  "2.13.6",
  "2.13.7",
  "2.13.8",
  "2.13.9",
  "2.13.10",
  "2.13.11",
  "2.13.12",
  "2.13.13",
  "2.13.14"
)

// We limit the number of compiler bridges to compile and publish for local
// development and testing, because otherwise it takes forever to compile all
// of them. Compiler bridges not in this set will get downloaded and compiled
// on the fly anyway. For publishing, we publish everything or a specific version
// if given.
val compilerBridgeScalaVersions =
  interp.watchValue(sys.env.get("MILL_COMPILER_BRIDGE_VERSIONS")) match {
    case None | Some("") | Some("none") => Seq.empty[String]
    case Some("all") => (essentialBridgeScalaVersions ++ bridgeScalaVersions).distinct
    case Some("essential") => essentialBridgeScalaVersions
    case Some(versions) => versions.split(',').map(_.trim()).filterNot(_.isEmpty).toSeq
  }
val bridgeVersion = "0.0.1"

trait MillJavaModule extends JavaModule {

  // Test setup
  def testDep = T { (s"com.lihaoyi-${artifactId()}", testDepPaths().map(_.path).mkString("\n")) }

  // Workaround for Zinc/JNA bug
  // https://github.com/sbt/sbt/blame/6718803ee6023ab041b045a6988fafcfae9d15b5/main/src/main/scala/sbt/Main.scala#L130
  def testArgs: T[Seq[String]] = T { Seq("-Djna.nosys=true") }
  def testDepPaths = T { upstreamAssemblyClasspath() ++ Seq(compile().classes) ++ resources() }

  def testTransitiveDeps: T[Map[String, String]] = T {
    val upstream = T.traverse(moduleDeps ++ compileModuleDeps) {
      case m: MillJavaModule => m.testTransitiveDeps.map(Some(_))
      case _ => T.task(None)
    }().flatten.flatten
    val current = Seq(testDep())
    upstream.toMap ++ current
  }

  def repositoriesTask = T.task {
    super.repositoriesTask() ++
      Seq(MavenRepository("https://oss.sonatype.org/content/repositories/releases"))
  }

  def mapDependencies: Task[coursier.Dependency => coursier.Dependency] = T.task {
    super.mapDependencies().andThen { dep =>
      forcedVersions.find(f =>
        f.dep.module.organization.value == dep.module.organization.value &&
          f.dep.module.name.value == dep.module.name.value
      ).map { forced =>
        val newDep = dep.withVersion(forced.dep.version)
        T.log.debug(s"Forcing version of ${dep.module} from ${dep.version} to ${newDep.version}")
        newDep
      }.getOrElse(dep)
    }
  }
  val forcedVersions: Seq[Dep] = Deps.transitiveDeps ++ Seq(
    Deps.jline,
    Deps.jna
  )
}

trait MillPublishJavaModule extends MillJavaModule with PublishModule {
  def commonPomSettings(artifactName: String) = {
    PomSettings(
      description = artifactName,
      organization = Settings.pomOrg,
      url = Settings.projectUrl,
      licenses = Seq(License.MIT),
      versionControl = VersionControl.github(Settings.githubOrg, Settings.githubRepo),
      developers = Seq(
        Developer("lihaoyi", "Li Haoyi", "https://github.com/lihaoyi"),
        Developer("lefou", "Tobias Roeser", "https://github.com/lefou")
      )
    )
  }

  def artifactName = "mill-" + super.artifactName()
  def publishVersion = millVersion()
  def publishProperties = super.publishProperties() ++ Map(
    "info.releaseNotesURL" -> Settings.changelogUrl
  )
  def pomSettings = commonPomSettings(artifactName())
  def javacOptions = Seq("-source", "1.8", "-target", "1.8", "-encoding", "UTF-8")
}

/**
 * Some custom scala settings and test convenience
 */
trait MillScalaModule extends ScalaModule with MillJavaModule with ScalafixModule { outer =>
  def scalaVersion = Deps.scalaVersion
  def scalafixScalaBinaryVersion = ZincWorkerUtil.scalaBinaryVersion(scalaVersion())
  def semanticDbVersion = Deps.semanticDBscala.version
  def scalacOptions =
    super.scalacOptions() ++ Seq(
      "-deprecation",
      "-P:acyclic:force",
      "-feature",
      "-Xlint:unused",
      "-Xlint:adapted-args"
    )

  def testIvyDeps: T[Agg[Dep]] = Agg(Deps.TestDeps.utest)
  def testModuleDeps: Seq[JavaModule] =
    if (this == main) Seq(main)
    else Seq(this, main.test)

  def writeLocalTestOverrides = T.task {
    for ((k, v) <- testTransitiveDeps()) {
      os.write(T.dest / "mill" / "local-test-overrides" / k, v, createFolders = true)
    }
    Seq(PathRef(T.dest))
  }

  def runClasspath = super.runClasspath() ++ writeLocalTestOverrides()

  def scalacPluginIvyDeps =
    super.scalacPluginIvyDeps() ++
      Agg(Deps.acyclic) ++
      Agg.when(scalaVersion().startsWith("2.13."))(Deps.millModuledefsPlugin)

  def mandatoryIvyDeps =
    super.mandatoryIvyDeps() ++
      Agg.when(scalaVersion().startsWith("2.13."))(Deps.millModuledefs)

  /** Default tests module. */
  lazy val test: MillScalaTests = new MillScalaTests {}
  trait MillScalaTests extends ScalaTests with MillBaseTestsModule {
    def runClasspath = super.runClasspath() ++ writeLocalTestOverrides()
    def forkArgs = super.forkArgs() ++ outer.testArgs()
    def moduleDeps = outer.testModuleDeps
    def ivyDeps = super.ivyDeps() ++ outer.testIvyDeps()
  }
}

trait MillBaseTestsModule extends MillJavaModule with TestModule {
  def forkArgs = T {
    Seq(
      s"-DMILL_SCALA_2_13_VERSION=${Deps.scalaVersion}",
      s"-DMILL_SCALA_2_12_VERSION=${Deps.workerScalaVersion212}",
      s"-DTEST_SCALA_2_13_VERSION=${Deps.testScala213Version}",
      s"-DTEST_SCALA_2_13_VERSION_FOR_SCALANATIVE_4_2=${Deps.testScala213VersionForScalaNative42}",
      s"-DTEST_SCALA_2_12_VERSION=${Deps.testScala212Version}",
      s"-DTEST_SCALA_2_11_VERSION=${Deps.testScala211Version}",
      s"-DTEST_SCALA_2_10_VERSION=${Deps.testScala210Version}",
      s"-DTEST_SCALA_3_0_VERSION=${Deps.testScala30Version}",
      s"-DTEST_SCALA_3_1_VERSION=${Deps.testScala31Version}",
      s"-DTEST_SCALA_3_2_VERSION=${Deps.testScala32Version}",
      s"-DTEST_SCALA_3_3_VERSION=${Deps.testScala33Version}",
      s"-DTEST_SCALAJS_VERSION=${Deps.Scalajs_1.scalaJsVersion}",
      s"-DTEST_SCALANATIVE_0_4_VERSION=${Deps.Scalanative_0_4.scalanativeVersion}",
      s"-DTEST_SCALANATIVE_0_5_VERSION=${Deps.Scalanative_0_5.scalanativeVersion}",
      s"-DTEST_UTEST_VERSION=${Deps.TestDeps.utest.dep.version}",
      s"-DTEST_SCALATEST_VERSION=${Deps.TestDeps.scalaTest.dep.version}",
      s"-DTEST_TEST_INTERFACE_VERSION=${Deps.sbtTestInterface.dep.version}",
      s"-DTEST_ZIOTEST_VERSION=${Deps.TestDeps.zioTest.dep.version}",
      s"-DTEST_ZINC_VERSION=${Deps.zinc.dep.version}"
    )
  }

  def testFramework = "mill.UTestFramework"
}

/** Published module which does not contain strictly handled API. */
trait MillPublishScalaModule extends MillScalaModule with MillPublishJavaModule

/** Publishable module which contains strictly handled API. */
trait MillStableScalaModule extends MillPublishScalaModule with Mima {
  import com.github.lolgab.mill.mima._
  override def mimaBinaryIssueFilters: T[Seq[ProblemFilter]] = Seq(
    // (5x) MIMA doesn't properly ignore things which are nested inside other private things
    // so we have to put explicit ignores here (https://github.com/lightbend/mima/issues/771)
    ProblemFilter.exclude[Problem]("mill.eval.ProfileLogger*"),
    ProblemFilter.exclude[Problem]("mill.eval.GroupEvaluator*"),
    ProblemFilter.exclude[Problem]("mill.eval.Tarjans*"),
    ProblemFilter.exclude[Problem]("mill.define.Ctx#Impl*"),
    ProblemFilter.exclude[Problem]("mill.resolve.ResolveNotFoundHandler*"),
    // (4x) See https://github.com/com-lihaoyi/mill/pull/2739
    ProblemFilter.exclude[ReversedMissingMethodProblem](
      "mill.scalajslib.ScalaJSModule.mill$scalajslib$ScalaJSModule$$super$scalaLibraryIvyDeps"
    ),
    ProblemFilter.exclude[ReversedMissingMethodProblem](
      "mill.scalalib.ScalaModule.mill$scalalib$ScalaModule$$super$zincAuxiliaryClassFileExtensions"
    ),
    ProblemFilter.exclude[ReversedMissingMethodProblem](
      "mill.scalajslib.ScalaJSModule.mill$scalajslib$ScalaJSModule$$super$zincAuxiliaryClassFileExtensions"
    ),
    ProblemFilter.exclude[ReversedMissingMethodProblem](
      "mill.scalanativelib.ScalaNativeModule.mill$scalanativelib$ScalaNativeModule$$super$zincAuxiliaryClassFileExtensions"
    ),
    // (6x) See https://github.com/com-lihaoyi/mill/pull/3064
    // Moved targets up in trait hierarchy, but also call them via super, which I think is safe
    ProblemFilter.exclude[ReversedMissingMethodProblem](
      "mill.scalalib.JavaModule.mill$scalalib$JavaModule$$super$zincWorker"
    ),
    ProblemFilter.exclude[ReversedMissingMethodProblem](
      "mill.scalalib.JavaModule.mill$scalalib$JavaModule$$super$runClasspath"
    ),
    ProblemFilter.exclude[ReversedMissingMethodProblem](
      "mill.scalalib.JavaModule.mill$scalalib$JavaModule$$super$runUseArgsFile"
    ),
    ProblemFilter.exclude[ReversedMissingMethodProblem](
      "mill.scalalib.JavaModule.mill$scalalib$JavaModule$$super$forkArgs"
    ),
    ProblemFilter.exclude[ReversedMissingMethodProblem](
      "mill.scalalib.JavaModule.mill$scalalib$JavaModule$$super$forkEnv"
    ),
    ProblemFilter.exclude[ReversedMissingMethodProblem](
      "mill.scalalib.JavaModule.mill$scalalib$JavaModule$$super$forkWorkingDir"
    ),
    // (8x)
    // Moved targets up in trait hierarchy, but also call them via super, which I think is safe
    ProblemFilter.exclude[ReversedMissingMethodProblem](
      "mill.scalalib.JavaModule.mill$scalalib$JavaModule$$super$localRunClasspath"
    ),
    ProblemFilter.exclude[ReversedMissingMethodProblem](
      "mill.scalalib.JavaModule.mill$scalalib$JavaModule$$super$runLocal"
    ),
    ProblemFilter.exclude[ReversedMissingMethodProblem](
      "mill.scalalib.JavaModule.mill$scalalib$JavaModule$$super$run"
    ),
    ProblemFilter.exclude[ReversedMissingMethodProblem](
      "mill.scalalib.JavaModule.mill$scalalib$JavaModule$$super$doRunBackground"
    ),
    ProblemFilter.exclude[ReversedMissingMethodProblem](
      "mill.scalalib.JavaModule.mill$scalalib$JavaModule$$super$runBackgroundLogToConsole"
    ),
    ProblemFilter.exclude[ReversedMissingMethodProblem](
      "mill.scalalib.JavaModule.mill$scalalib$JavaModule$$super$runMainBackground"
    ),
    ProblemFilter.exclude[ReversedMissingMethodProblem](
      "mill.scalalib.JavaModule.mill$scalalib$JavaModule$$super$runMainLocal"
    ),
    ProblemFilter.exclude[ReversedMissingMethodProblem](
      "mill.scalalib.JavaModule.mill$scalalib$JavaModule$$super$runMain"
    )
  )
  def mimaPreviousVersions: T[Seq[String]] = Settings.mimaBaseVersions

  def mimaPreviousArtifacts: T[Agg[Dep]] = T {
    Agg.from(
      Settings.mimaBaseVersions
        .filter(v => !skipPreviousVersions().contains(v))
        .map(version =>
          ivy"${pomSettings().organization}:${artifactId()}:${version}"
        )
    )
  }

  def mimaExcludeAnnotations = Seq("mill.api.internal", "mill.api.experimental")
  def mimaCheckDirection = CheckDirection.Backward
  def skipPreviousVersions: T[Seq[String]] = T(Seq.empty[String])
}

object bridge extends Cross[BridgeModule](compilerBridgeScalaVersions)
trait BridgeModule extends MillPublishJavaModule with CrossScalaModule {
  def scalaVersion = crossScalaVersion
  def publishVersion = bridgeVersion
  def artifactName = "mill-scala-compiler-bridge"
  def pomSettings = commonPomSettings(artifactName())
  def crossFullScalaVersion = true
  def ivyDeps = Agg(
    ivy"org.scala-sbt:compiler-interface:${Deps.zinc.version}",
    ivy"org.scala-sbt:util-interface:${Deps.zinc.version}",
    ivy"org.scala-lang:scala-compiler:${crossScalaVersion}"
  )

  def resources = T.sources {
    os.copy(generatedSources().head.path / "META-INF", T.dest / "META-INF")
    Seq(PathRef(T.dest))
  }

  def compilerBridgeIvyDeps: T[Agg[Dep]] = Agg(
    ivy"org.scala-sbt::compiler-bridge:${Deps.zinc.version}".exclude("*" -> "*")
  )

  def compilerBridgeSourceJars: T[Agg[PathRef]] = T {
    resolveDeps(
      T.task { compilerBridgeIvyDeps().map(bindDependency()) },
      sources = true
    )()
  }

  def generatedSources = T {
    compilerBridgeSourceJars().foreach { jar =>
      mill.api.IO.unpackZip(jar.path, os.rel)
    }

    Seq(PathRef(T.dest))
  }
}

object main extends MillStableScalaModule with BuildInfo {

  def moduleDeps = Seq(eval, resolve, client)
  def ivyDeps = Agg(
    Deps.windowsAnsi,
    Deps.mainargs,
    Deps.coursierInterface,
    Deps.requests
  )

  def compileIvyDeps = Agg(Deps.scalaReflect(scalaVersion()))

  def buildInfoPackageName = "mill.main"

  def buildInfoMembers = Seq(
    BuildInfo.Value("scalaVersion", scalaVersion(), "Scala version used to compile mill core."),
    BuildInfo.Value(
      "workerScalaVersion212",
      Deps.workerScalaVersion212,
      "Scala 2.12 version used by some workers."
    ),
    BuildInfo.Value("millVersion", millVersion(), "Mill version."),
    BuildInfo.Value("millBinPlatform", millBinPlatform(), "Mill binary platform version."),
    BuildInfo.Value(
      "millEmbeddedDeps",
      (
        T.traverse(
          dev.recursiveModuleDeps.collect { case m: PublishModule => m }
        )(
          _.publishSelfDependency
        )()
          .map(artifact => s"${artifact.group}:${artifact.id}:${artifact.version}") ++
          Lib.resolveDependenciesMetadata(
            repositories = dev.repositoriesTask(),
            dev.transitiveIvyDeps(),
            Some(dev.mapDependencies()),
            dev.resolutionCustomizer(),
            Some(T.ctx()),
            dev.coursierCacheCustomizer()
          )._2.minDependencies.toSeq
            .map(d => s"${d.module.organization.value}:${d.module.name.value}:${d.version}")
      )
//      T.traverse(dev.moduleDeps)(_.publishSelfDependency)()
//        .map(artifact => s"${artifact.group}:${artifact.id}:${artifact.version}")
        .mkString(","),
      "Dependency artifacts embedded in mill assembly by default."
    ),
    BuildInfo.Value(
      "millScalacPluginDeps",
      Deps.millModuledefsString,
      "Scalac compiler plugin dependencies to compile the build script."
    )
  )

  object api extends MillStableScalaModule with BuildInfo {
    def moduleDeps = Seq(client)
    def buildInfoPackageName = "mill.api"
    def buildInfoMembers = Seq(
      BuildInfo.Value("millVersion", millVersion(), "Mill version."),
      BuildInfo.Value("millDocUrl", Settings.docUrl, "Mill documentation url."),
      BuildInfo.Value(
        "millReportNewIssueUrl",
        Settings.newIssueUrl,
        "URL to create a new issue in Mills issue tracker."
      )
    )

    def ivyDeps = Agg(
      Deps.osLib,
      Deps.upickle,
      Deps.pprint,
      Deps.fansi,
      Deps.sbtTestInterface
    )
  }

  object util extends MillStableScalaModule {
    def moduleDeps = Seq(api, client)
    def ivyDeps = Agg(Deps.coursier, Deps.jline)
  }

  object codesig extends MillPublishScalaModule {
    override def ivyDeps =
      Agg(Deps.asmTree, Deps.osLib, Deps.pprint)
    def moduleDeps = Seq(util)

    override lazy val test: CodeSigTests = new CodeSigTests {}
    trait CodeSigTests extends MillScalaTests {
      val caseKeys = interp.watchValue(
        os.walk(millSourcePath / "cases", maxDepth = 3)
          .map(_.subRelativeTo(millSourcePath / "cases").segments)
          .collect { case Seq(a, b, c) => s"$a-$b-$c" }
      )

      def testLogFolder = T { T.dest }

      def caseEnvs[V](f1: CaseModule => Task[V])(s: String, f2: V => String) = {
        T.traverse(caseKeys) { i => f1(cases(i)).map(v => s"MILL_TEST_${s}_$i" -> f2(v)) }
      }
      def forkEnv = T {
        Map("MILL_TEST_LOGS" -> testLogFolder().toString) ++
          caseEnvs(_.compile)("CLASSES", _.classes.path.toString)() ++
          caseEnvs(_.compileClasspath)("CLASSPATH", _.map(_.path).mkString(","))() ++
          caseEnvs(_.sources)("SOURCES", _.head.path.toString)()
      }

      object cases extends Cross[CaseModule](caseKeys)
      trait CaseModule extends ScalaModule with Cross.Module[String] {
        def caseName = crossValue
        object external extends ScalaModule {
          def scalaVersion = Deps.scalaVersion
        }

        def moduleDeps = Seq(external)

        val Array(prefix, suffix, rest) = caseName.split("-", 3)
        def millSourcePath = super.millSourcePath / prefix / suffix / rest
        def scalaVersion = Deps.scalaVersion
        def ivyDeps = T {
          if (!caseName.contains("realistic") && !caseName.contains("sourcecode")) super.ivyDeps()
          else Agg(
            Deps.fastparse,
            Deps.scalatags,
            Deps.cask,
            Deps.castor,
            Deps.mainargs,
            Deps.requests,
            Deps.osLib,
            Deps.upickle
          )
        }
      }
    }
  }

  object define extends MillStableScalaModule {
    def moduleDeps = Seq(api, util)
    def compileIvyDeps = Agg(Deps.scalaReflect(scalaVersion()))
    def ivyDeps = Agg(
      Deps.millModuledefs,
      // Necessary so we can share the JNA classes throughout the build process
      Deps.jna,
      Deps.jnaPlatform,
      Deps.jarjarabrams,
      Deps.mainargs,
      Deps.scalaparse
    )
  }

  object eval extends MillStableScalaModule {
    def moduleDeps = Seq(define)
  }

  object resolve extends MillStableScalaModule {
    def moduleDeps = Seq(define)
  }

  object client extends MillPublishJavaModule with BuildInfo {
    def buildInfoPackageName = "mill.main.client"
    def buildInfoMembers = Seq(BuildInfo.Value("millVersion", millVersion(), "Mill version."))
    def ivyDeps = Agg(Deps.junixsocket)

    object test extends JavaModuleTests with TestModule.Junit4 {
      def ivyDeps = Agg(Deps.junitInterface, Deps.lambdaTest)
    }
  }

  object graphviz extends MillPublishScalaModule {
    def moduleDeps = Seq(main, scalalib)
    def ivyDeps = Agg(Deps.graphvizJava, Deps.jgraphtCore)
  }

  object testkit extends MillPublishScalaModule {
    def moduleDeps = Seq(eval, util, main)
  }

  def testModuleDeps = super.testModuleDeps ++ Seq(testkit)
}

object testrunner extends MillPublishScalaModule {
  def moduleDeps = Seq(scalalib.api, main.util, entrypoint)

  object entrypoint extends MillPublishJavaModule {
    override def ivyDeps = Agg(Deps.sbtTestInterface)
  }
}

def formatDep(dep: Dep) = {
  val d = Lib.depToDependency(dep, Deps.scalaVersion)
  s"${d.module.organization.value}:${d.module.name.value}:${d.version}"
}

object scalalib extends MillStableScalaModule {
  def moduleDeps = Seq(main, scalalib.api, testrunner)
  def ivyDeps = Agg(Deps.scalafmtDynamic, Deps.scalaXml)
  def testIvyDeps = super.testIvyDeps() ++ Agg(Deps.TestDeps.scalaCheck)
  def testTransitiveDeps = super.testTransitiveDeps() ++ Seq(worker.testDep())

  object backgroundwrapper extends MillPublishJavaModule with MillJavaModule {
    def ivyDeps = Agg(Deps.sbtTestInterface)
  }

  object api extends MillStableScalaModule with BuildInfo {
    def moduleDeps = Seq(main.api)
    def buildInfoPackageName = "mill.scalalib.api"
    def buildInfoObjectName = "Versions"

    def buildInfoMembers = Seq(
      BuildInfo.Value("ammonite", Deps.ammoniteVersion, "Version of Ammonite."),
      BuildInfo.Value("zinc", Deps.zinc.dep.version, "Version of Zinc"),
      BuildInfo.Value("scalafmtVersion", Deps.scalafmtDynamic.dep.version, "Version of Scalafmt"),
      BuildInfo.Value("semanticDBVersion", Deps.semanticDBscala.dep.version, "SemanticDB version."),
      BuildInfo.Value(
        "semanticDbJavaVersion",
        Deps.semanticDbJava.dep.version,
        "Java SemanticDB plugin version."
      ),
      BuildInfo.Value(
        "millModuledefsVersion",
        Deps.millModuledefsVersion,
        "Mill ModuleDefs plugins version."
      ),
      BuildInfo.Value("millCompilerBridgeScalaVersions", bridgeScalaVersions.mkString(",")),
      BuildInfo.Value("millCompilerBridgeVersion", bridgeVersion),
      BuildInfo.Value("millVersion", millVersion(), "Mill version.")
    )
  }

  object worker extends MillPublishScalaModule with BuildInfo {
    def moduleDeps = Seq(scalalib.api)
    def ivyDeps = Agg(Deps.zinc, Deps.log4j2Core, Deps.scalap(scalaVersion()))
    def buildInfoPackageName = "mill.scalalib.worker"
    def buildInfoObjectName = "Versions"
    def buildInfoMembers = Seq(
      BuildInfo.Value("zinc", Deps.zinc.dep.version, "Version of Zinc.")
    )
  }
}

object scalajslib extends MillStableScalaModule with BuildInfo {
  def moduleDeps = Seq(scalalib, scalajslib.`worker-api`)
  def testTransitiveDeps = super.testTransitiveDeps() ++ Seq(worker("1").testDep())
  def buildInfoPackageName = "mill.scalajslib"
  def buildInfoObjectName = "ScalaJSBuildInfo"

  def buildInfoMembers = T {
    val resolve = resolveCoursierDependency()

    def formatDep(dep: Dep) = {
      val d = resolve(dep)
      s"${d.module.organization.value}:${d.module.name.value}:${d.version}"
    }

    Seq(
      BuildInfo.Value("scalajsEnvNodejs", formatDep(Deps.Scalajs_1.scalajsEnvNodejs)),
      BuildInfo.Value("scalajsEnvJsdomNodejs", formatDep(Deps.Scalajs_1.scalajsEnvJsdomNodejs)),
      BuildInfo.Value(
        "scalajsEnvExoegoJsdomNodejs",
        formatDep(Deps.Scalajs_1.scalajsEnvExoegoJsdomNodejs)
      ),
      BuildInfo.Value("scalajsEnvPhantomJs", formatDep(Deps.Scalajs_1.scalajsEnvPhantomjs)),
      BuildInfo.Value("scalajsEnvSelenium", formatDep(Deps.Scalajs_1.scalajsEnvSelenium)),
      BuildInfo.Value("scalajsImportMap", formatDep(Deps.Scalajs_1.scalajsImportMap))
    )
  }

  object `worker-api` extends MillPublishScalaModule {
    def ivyDeps = Agg(Deps.sbtTestInterface)
  }

  object worker extends Cross[WorkerModule]("1")
  trait WorkerModule extends MillPublishScalaModule with Cross.Module[String] {
    def scalajsWorkerVersion = crossValue
    def millSourcePath: os.Path = super.millSourcePath / scalajsWorkerVersion
    def testDepPaths = T { Seq(compile().classes) }
    def moduleDeps = Seq(scalajslib.`worker-api`, main.client, main.api)
    def ivyDeps = Agg(
      Deps.Scalajs_1.scalajsLinker,
      Deps.Scalajs_1.scalajsSbtTestAdapter,
      Deps.Scalajs_1.scalajsEnvNodejs,
      Deps.Scalajs_1.scalajsEnvJsdomNodejs,
      Deps.Scalajs_1.scalajsEnvExoegoJsdomNodejs,
      Deps.Scalajs_1.scalajsEnvPhantomjs,
      Deps.Scalajs_1.scalajsEnvSelenium,
      Deps.Scalajs_1.scalajsImportMap
    )
  }
}

object contrib extends Module {
  def contribModules: Seq[ContribModule] =
    millInternal.modules.collect { case m: ContribModule => m }

  trait ContribModule extends MillPublishScalaModule {
    def readme = T.source(millSourcePath / "readme.adoc")
  }

  object testng extends JavaModule with ContribModule {

    def testTransitiveDeps =
      super.testTransitiveDeps() ++
        Seq(scalalib.testDep(), scalalib.worker.testDep(), testrunner.entrypoint.testDep())

    // pure Java implementation
    def artifactSuffix: T[String] = ""
    def scalaLibraryIvyDeps: T[Agg[Dep]] = T { Agg.empty[Dep] }
    def ivyDeps = Agg(Deps.sbtTestInterface)
    def compileIvyDeps = Agg(Deps.testng)
    def runIvyDeps = Agg(Deps.testng)
    def testModuleDeps: Seq[JavaModule] = super.testModuleDeps ++ Seq(scalalib)
    def docJar: T[PathRef] = super[JavaModule].docJar
  }

  object twirllib extends ContribModule {
    def compileModuleDeps = Seq(scalalib)
    def testModuleDeps: Seq[JavaModule] = super.testModuleDeps ++ Seq(scalalib)
  }

  object playlib extends ContribModule {
    def moduleDeps = Seq(twirllib, playlib.api)
    def compileModuleDeps = Seq(scalalib)

    def testTransitiveDeps =
      super.testTransitiveDeps() ++ T.traverse(Deps.play.keys.toSeq)(worker(_).testDep)()

    def testArgs = T {
      super.testArgs() ++
        Seq(
          s"-DTEST_PLAY_VERSION_2_6=${Deps.Play_2_6.playVersion}",
          s"-DTEST_PLAY_VERSION_2_7=${Deps.Play_2_7.playVersion}",
          s"-DTEST_PLAY_VERSION_2_8=${Deps.Play_2_8.playVersion}",
          s"-DTEST_PLAY_VERSION_2_9=${Deps.Play_2_9.playVersion}",
          s"-DTEST_PLAY_VERSION_3_0=${Deps.Play_3_0.playVersion}"
        )
    }

    def testModuleDeps: Seq[JavaModule] = super.testModuleDeps ++ Seq(scalalib)

    object api extends MillPublishJavaModule

    object worker extends Cross[WorkerModule](Deps.play.keys.toSeq)
    trait WorkerModule extends MillPublishScalaModule with Cross.Module[String] {
      def playBinary = crossValue
      def millSourcePath: os.Path = super.millSourcePath / playBinary

      def sources = T.sources {
        // We want to avoid duplicating code as long as the Play APIs allow.
        // But if newer Play versions introduce incompatibilities,
        // just remove the shared source dir for that worker and implement directly.
        Seq(PathRef(millSourcePath / os.up / "src-shared")) ++ super.sources()
      }

      def scalaVersion = Deps.play(playBinary).scalaVersion
      def moduleDeps = Seq(playlib.api)
      def ivyDeps = Agg(Deps.osLib, Deps.play(playBinary).routesCompiler)
    }
  }

  object scalapblib extends ContribModule {
    def compileModuleDeps = Seq(scalalib)
    def testModuleDeps = super.testModuleDeps ++ Seq(scalalib)
  }

  object scoverage extends ContribModule {
    object api extends MillPublishScalaModule {
      def compileModuleDeps = Seq(main.api)
    }

    def moduleDeps = Seq(scoverage.api)
    def compileModuleDeps = Seq(scalalib)

    def testTransitiveDeps =
      super.testTransitiveDeps() ++ Seq(worker.testDep(), worker2.testDep())

    def testArgs = T {
      super.testArgs() ++
        Seq(
          s"-DMILL_SCOVERAGE_VERSION=${Deps.scalacScoveragePlugin.dep.version}",
          s"-DMILL_SCOVERAGE2_VERSION=${Deps.scalacScoverage2Plugin.dep.version}",
          s"-DTEST_SCALA_2_13_VERSION_FOR_SCOVERAGE_1=${Deps.scalaVersionForScoverageWorker1}",
          s"-DTEST_SCALA_2_12_VERSION=2.12.15" // last supported 2.12 version for Scoverage 1.x
        )
    }

    // So we can test with buildinfo in the classpath
    def testModuleDeps =
      super.testModuleDeps ++
        Seq(scalalib, scalajslib, scalanativelib, contrib.buildinfo)

    // Worker for Scoverage 1.x
    object worker extends MillPublishScalaModule {
      // scoverage is on an old Scala version which doesnt support scalafix
      def fix(args: String*): Command[Unit] = T.command {}
      def compileModuleDeps = Seq(main.api)
      def moduleDeps = Seq(scoverage.api)
      def testDepPaths = T { Seq(compile().classes) }

      // compile-time only, need to provide the correct scoverage version at runtime
      def compileIvyDeps = Agg(Deps.scalacScoveragePlugin)
      def scalaVersion = Deps.scalaVersionForScoverageWorker1
    }

    // Worker for Scoverage 2.0
    object worker2 extends MillPublishScalaModule {
      def compileModuleDeps = Seq(main.api)
      def moduleDeps = Seq(scoverage.api)
      def testDepPaths = T { Seq(compile().classes) }
      def compileIvyDeps = T {
        Agg(
          // compile-time only, need to provide the correct scoverage version at runtime
          Deps.scalacScoverage2Plugin,
          Deps.scalacScoverage2Reporter,
          Deps.scalacScoverage2Domain,
          Deps.scalacScoverage2Serializer
        )
      }
    }
  }

  object buildinfo extends ContribModule {
    def compileModuleDeps = Seq(scalalib, scalajslib, scalanativelib)
    def testModuleDeps = super.testModuleDeps ++ Seq(scalalib, scalajslib, scalanativelib)
  }

  object proguard extends ContribModule {
    def compileModuleDeps = Seq(scalalib)
    def testModuleDeps = super.testModuleDeps ++ Seq(scalalib)
  }

  object flyway extends ContribModule {
    def compileModuleDeps = Seq(scalalib)
    def ivyDeps = Agg(Deps.flywayCore)
    def testModuleDeps = super.testModuleDeps ++ Seq(scalalib)
  }

  object docker extends ContribModule {
    def compileModuleDeps = Seq(scalalib)
    def testModuleDeps = super.testModuleDeps ++ Seq(scalalib)
  }

  object bloop extends ContribModule with BuildInfo {
    def compileModuleDeps = Seq(scalalib, scalajslib, scalanativelib)
    def ivyDeps = Agg(Deps.bloopConfig.exclude("*" -> s"jsoniter-scala-core_2.13"))
    def testModuleDeps = super.testModuleDeps ++ Seq(
      scalalib,
      scalajslib,
      scalanativelib
    )

    def buildInfoPackageName = "mill.contrib.bloop"
    def buildInfoObjectName = "Versions"
    def buildInfoMembers = Seq(BuildInfo.Value("bloop", Deps.bloopConfig.dep.version))
  }

  object artifactory extends ContribModule {
    def compileModuleDeps = Seq(scalalib)
    def ivyDeps = Agg(Deps.requests)
  }

  object codeartifact extends ContribModule {
    def compileModuleDeps = Seq(scalalib)
    def ivyDeps = Agg(Deps.requests)
  }

  object sonatypecentral extends ContribModule {
    def compileModuleDeps = Seq(scalalib)
    def ivyDeps = Agg(Deps.sonatypeCentralClient)
  }

  object versionfile extends ContribModule {
    def compileModuleDeps = Seq(scalalib)
  }

  object bintray extends ContribModule {
    def compileModuleDeps = Seq(scalalib)
    def ivyDeps = Agg(Deps.requests)
  }

  object gitlab extends ContribModule {
    def compileModuleDeps = Seq(scalalib)
    def ivyDeps = Agg(Deps.requests, Deps.osLib)
    def testModuleDeps = super.testModuleDeps ++ Seq(scalalib)
  }

  object jmh extends ContribModule {
    def compileModuleDeps = Seq(scalalib)
    def testModuleDeps = super.testModuleDeps ++ Seq(scalalib)
  }
}

object scalanativelib extends MillStableScalaModule {
  def moduleDeps = Seq(scalalib, scalanativelib.`worker-api`)
  def testTransitiveDeps =
    super.testTransitiveDeps() ++ Seq(worker("0.4").testDep(), worker("0.5").testDep())

  object `worker-api` extends MillPublishScalaModule {
    def ivyDeps = Agg(Deps.sbtTestInterface)
  }

  object worker extends Cross[WorkerModule]("0.4", "0.5")

  trait WorkerModule extends MillPublishScalaModule with Cross.Module[String] {
    def scalaNativeWorkerVersion = crossValue
    def millSourcePath: os.Path = super.millSourcePath / scalaNativeWorkerVersion
    def testDepPaths = T { Seq(compile().classes) }
    def moduleDeps = Seq(scalanativelib.`worker-api`)
    def ivyDeps = scalaNativeWorkerVersion match {
      case "0.5" =>
        Agg(
          Deps.osLib,
          Deps.Scalanative_0_5.scalanativeTools,
          Deps.Scalanative_0_5.scalanativeUtil,
          Deps.Scalanative_0_5.scalanativeNir,
          Deps.Scalanative_0_5.scalanativeTestRunner
        )
      case "0.4" =>
        Agg(
          Deps.osLib,
          Deps.Scalanative_0_4.scalanativeTools,
          Deps.Scalanative_0_4.scalanativeUtil,
          Deps.Scalanative_0_4.scalanativeNir,
          Deps.Scalanative_0_4.scalanativeTestRunner
        )
    }
  }
}

object bsp extends MillPublishScalaModule with BuildInfo {
  def compileModuleDeps = Seq(scalalib)
  def testModuleDeps = super.testModuleDeps ++ compileModuleDeps
  def buildInfoPackageName = "mill.bsp"

  def buildInfoMembers = T {
    val workerDep = worker.publishSelfDependency()
    Seq(
      BuildInfo.Value(
        "bsp4jVersion",
        Deps.bsp4j.dep.version,
        "BSP4j version (BSP Protocol version)."
      )
    )
  }

  override lazy val test: MillScalaTests = new Test {}
  trait Test extends MillScalaTests {
    def forkEnv: T[Map[String, String]] = T {
      // We try to fetch this dependency with coursier in the tests
      bsp.worker.publishLocalCached()
      super.forkEnv()
    }

    def forkArgs = super.forkArgs() ++ Seq(s"-DBSP4J_VERSION=${Deps.bsp4j.dep.version}")
  }

  object worker extends MillPublishScalaModule {
    def compileModuleDeps = Seq(bsp, scalalib, testrunner, runner) ++ scalalib.compileModuleDeps
    def ivyDeps = Agg(Deps.bsp4j, Deps.sbtTestInterface)
  }
}

val DefaultLocalMillReleasePath =
  s"target/mill-release${if (scala.util.Properties.isWin) ".bat" else ""}"

// We compile the test code once and then offer multiple modes to
// test it in the `test` CrossModule. We pass `test`'s sources to `lib` to
// and pass `lib`'s compile output back to `test`
trait IntegrationTestModule extends MillScalaModule {
  def repoSlug: String

  def scalaVersion = integration.scalaVersion()
  def moduleDeps = Seq(main.test, integration)
  def sources = T.sources(millSourcePath / "test" / "src")
  def testRepoRoot: T[PathRef] = T.source(millSourcePath / "repo")

  trait ModeModule extends ScalaModule with MillBaseTestsModule {
    def mode: String = millModuleSegments.parts.last
    def scalaVersion = integration.scalaVersion()

    def forkEnv =
      super.forkEnv() ++
        IntegrationTestModule.this.forkEnv() ++
        Map(
          "MILL_INTEGRATION_TEST_MODE" -> mode,
          "MILL_INTEGRATION_TEST_SLUG" -> repoSlug,
          "MILL_INTEGRATION_REPO_ROOT" -> testRepoRoot().path.toString
        ) ++
        testReleaseEnv()

    def workspaceDir = T.persistent { PathRef(T.dest) }

    def forkArgs = T {
      super.forkArgs() ++
        dev.forkArgs() ++
        Seq(s"-DMILL_WORKSPACE_PATH=${workspaceDir().path}")
    }

    def testReleaseEnv =
      if (mode == "local") T { Map("MILL_TEST_LAUNCHER" -> dev.launcher().path.toString()) }
      else T { Map("MILL_TEST_LAUNCHER" -> integration.testMill().path.toString()) }

    def compile = IntegrationTestModule.this.compile()
    def moduleDeps = Seq(IntegrationTestModule.this)
  }
}

trait IntegrationTestCrossModule extends IntegrationTestModule with Cross.Module[String] {
  def repoSlug = crossValue
  def millSourcePath = super.millSourcePath / repoSlug

  object local extends ModeModule
  object fork extends ModeModule
  object server extends ModeModule
}

def listIn(path: os.Path) = interp.watchValue(os.list(path).map(_.last))

object example extends MillScalaModule {
  def exampleModules: Seq[ExampleCrossModule] =
    millInternal.modules.collect { case m: ExampleCrossModule => m }

  def moduleDeps = Seq(integration)

  object basic extends Cross[ExampleCrossModule](listIn(millSourcePath / "basic"))
  object basicjava extends Cross[ExampleCrossModuleJava](listIn(millSourcePath / "basicjava"))
  object scalabuilds extends Cross[ExampleCrossModule](listIn(millSourcePath / "scalabuilds"))
  object javabuilds extends Cross[ExampleCrossModuleJava](listIn(millSourcePath / "javabuilds"))
  object scalamodule extends Cross[ExampleCrossModule](listIn(millSourcePath / "scalamodule"))
  object javamodule extends Cross[ExampleCrossModuleJava](listIn(millSourcePath / "javamodule"))
  object tasks extends Cross[ExampleCrossModule](listIn(millSourcePath / "tasks"))
  object cross extends Cross[ExampleCrossModule](listIn(millSourcePath / "cross"))
  object misc extends Cross[ExampleCrossModule](listIn(millSourcePath / "misc"))
  object web extends Cross[ExampleCrossModule](listIn(millSourcePath / "web"))
  object javaweb extends Cross[ExampleCrossModule](listIn(millSourcePath / "javaweb"))

  trait ExampleCrossModuleJava extends ExampleCrossModule {

    def upstreamCross(s: String) = s match {
      case "basicjava" => basic
      case "javabuilds" => scalabuilds
      case "javamodule" => scalamodule
    }

<<<<<<< HEAD
    def buildScLines =
      upstreamCross(
        this.millModuleSegments.parts.dropRight(1).last).valuesToModules.get(List(crossValue)
      ) match {
        case None =>
          T { super.buildScLines() }
        case Some(upstream) => T {
          val upstreamLines = os.read.lines(

            upstream.testRepoRoot().path / "build.sc"
          )
          val lines = os.read.lines(testRepoRoot().path / "build.sc")

          import collection.mutable
          val groupedLines = mutable.Map.empty[String, mutable.Buffer[String]]
          var current = Option.empty[String]
          lines.foreach {
            case s"//// SNIPPET:$name" =>
              current = Some(name)
              groupedLines(name) = mutable.Buffer()
            case s => groupedLines(current.get).append(s)
          }

          upstreamLines.flatMap {
            case s"//// SNIPPET:$name" =>
              if (name != "END") {

                current = Some(name)
                groupedLines(name)
              } else {
                current = None
                Nil
              }
=======
    def buildScLines = T {
      val upstreamLines = os.read.lines(
        upstreamCross(this.millModuleSegments.parts.dropRight(1).last)(crossValue)
          .testRepoRoot().path / "build.sc"
      )
      val lines = os.read.lines(testRepoRoot().path / "build.sc")

      import collection.mutable
      val groupedLines = mutable.Map.empty[String, mutable.Buffer[String]]
      var current = Option.empty[String]
      lines.foreach {
        case s"//// SNIPPET:$name" =>
          current = Some(name)
          groupedLines(name) = mutable.Buffer()
        case s => groupedLines(current.get).append(s)
      }

      upstreamLines.flatMap {
        case s"//// SNIPPET:$name" =>
          if (name != "END") {

            current = Some(name)
            groupedLines(name)
          } else {
            current = None
            Nil
          }
>>>>>>> 35139242

            case s =>
              if (current.nonEmpty) None
              else Some(s)
          }
        }
    }
  }
  trait ExampleCrossModule extends IntegrationTestCrossModule {
    // disable scalafix because these example modules don't have sources causing it to misbehave
    def fix(args: String*): Command[Unit] = T.command {}
    def testRepoRoot: T[PathRef] = T.source(millSourcePath)
    def compile = example.compile()

    def buildScLines = T { os.read.lines(testRepoRoot().path / "build.sc") }
    def forkEnv = super.forkEnv() ++ Map("MILL_EXAMPLE_PARSED" -> upickle.default.write(parsed()))

    /**
     * Parses a `build.sc` for specific comments and return the split-by-type content
     */
    def parsed: T[Seq[(String, String)]] = T {
      val states = collection.mutable.Buffer("scala")
      val chunks = collection.mutable.Buffer(collection.mutable.Buffer.empty[String])

      for (line <- buildScLines()) {
        val (newState, restOpt) = line match {
          case s"/** Usage" => ("example", None)
          case s"/** See Also: $path */" =>
            (s"see:$path", Some(os.read(os.Path(path, testRepoRoot().path))))
          case s"*/" => ("scala", None)
          case s"//$rest" => ("comment", Some(rest.stripPrefix(" ")))
          case l => (if (states.last == "comment") "scala" else states.last, Some(l))
        }

        if (newState != states.last) {
          states.append(newState)
          chunks.append(collection.mutable.Buffer.empty[String])
        }

        restOpt.foreach(r => chunks.last.append(r))
      }

      states.zip(chunks.map(_.mkString("\n").trim)).filter(_._2.nonEmpty).toSeq
    }

    def rendered = T {
      var seenCode = false
      val examplePath = millSourcePath.subRelativeTo(T.workspace)
      os.write(
        T.dest / "example.adoc",
        parsed()
          .filter(_._2.nonEmpty)
          .map {
            case (s"see:$path", txt) =>
              s"""
                 |.$path ({mill-example-url}/$examplePath/$path[browse])
                 |[source,scala,subs="attributes,verbatim"]
                 |----
                 |$txt
                 |----""".stripMargin
            case ("scala", txt) =>
              val title =
                if (seenCode) ""
                else {
                  val label = millLastTag()
                  val exampleDashed = examplePath.segments.mkString("-")
                  val download = s"{mill-download-url}/$label-$exampleDashed.zip[download]"
                  val browse = s"{mill-example-url}/$examplePath[browse]"
                  s".build.sc ($download, $browse)"
                }
              seenCode = true
              s"""
                 |$title
                 |[source,scala,subs="attributes,verbatim"]
                 |----
                 |
                 |$txt
                 |----
                 |""".stripMargin
            case ("comment", txt) => txt + "\n"
            case ("example", txt) =>
              s"""
                 |[source,bash,subs="attributes,verbatim"]
                 |----
                 |$txt
                 |----""".stripMargin
          }
          .mkString("\n")
      )
      PathRef(T.dest / "example.adoc")
    }
  }

  def repoInfo = Map(
    "acyclic" -> ("com-lihaoyi/acyclic", "1ec221f377794db39e8ff9b43415f81c703c202f"),
    "fansi" -> ("com-lihaoyi/fansi", "169ac96d7c6761a72590d312a433cf12c572573c"),
    "jimfs" -> ("google/jimfs", "5b60a42eb9d3cd7a2073d549bd0cb833f5a7e7e9"),
    "commons-io" -> ("apache/commons-io", "b91a48074231ef813bc9b91a815d77f6343ff8f0")
  )
  object thirdparty extends Cross[ThirdPartyModule](listIn(millSourcePath / "thirdparty"))
  trait ThirdPartyModule extends ExampleCrossModule {
    val (repoPath, repoHash) = repoInfo(crossValue)
    def repoSlug = repoPath.split("/").last

    def testRepoRoot = T {
      shared.downloadTestRepo(repoPath, repoHash, T.dest)
      val wrapperFolder = T.dest / s"$repoSlug-$repoHash"

      os.makeDir(T.dest / "merged")
      os.copy(wrapperFolder, T.dest / "merged", mergeFolders = true)
      os.remove.all(wrapperFolder)
      os.copy(
        super.testRepoRoot().path,
        T.dest / "merged",
        mergeFolders = true,
        replaceExisting = true
      )
      os.remove.all(T.dest / "merged" / ".mill-version")

      PathRef(T.dest / "merged")
    }
  }
}

object integration extends MillScalaModule {
  object failure extends Cross[IntegrationCrossModule](listIn(millSourcePath / "failure"))
  object feature extends Cross[IntegrationCrossModule](listIn(millSourcePath / "feature"))
  trait IntegrationCrossModule extends IntegrationTestCrossModule

  def moduleDeps = Seq(scalalib, scalajslib, scalanativelib, runner.test)

  /** Deploy freshly build mill for use in tests */
  def testMill: T[PathRef] = {
    val name = if (scala.util.Properties.isWin) "mill.bat" else "mill"
    T { PathRef(installLocalTask(binFile = T.task((T.dest / name).toString()))()) }
  }
}

def launcherScript(
    shellJvmArgs: Seq[String],
    cmdJvmArgs: Seq[String],
    shellClassPath: Agg[String],
    cmdClassPath: Agg[String]
) = {

  val millMainClass = "mill.main.client.MillClientMain"

  Jvm.universalScript(
    shellCommands = {
      val jvmArgsStr = shellJvmArgs.mkString(" ")
      def java(mainClass: String, passMillJvmOpts: Boolean) = {
        val millJvmOpts = if (passMillJvmOpts) "$mill_jvm_opts" else ""
        s"""exec "$$JAVACMD" $jvmArgsStr $$JAVA_OPTS $millJvmOpts -cp "${shellClassPath.mkString(
            ":"
          )}" $mainClass "$$@""""
      }

      s"""if [ -z "$$JAVA_HOME" ] ; then
         |  JAVACMD="java"
         |else
         |  JAVACMD="$$JAVA_HOME/bin/java"
         |fi
         |
         |mill_jvm_opts=""
         |init_mill_jvm_opts () {
         |  if [ -z $$MILL_JVM_OPTS_PATH ] ; then
         |    mill_jvm_opts_file=".mill-jvm-opts"
         |  else
         |    mill_jvm_opts_file=$$MILL_JVM_OPTS_PATH
         |  fi
         |
         |  if [ -f "$$mill_jvm_opts_file" ] ; then
         |    # We need to append a newline at the end to fix
         |    # https://github.com/com-lihaoyi/mill/issues/2140
         |    newline="
         |"
         |    mill_jvm_opts="$$(
         |      echo "$$newline" | cat "$$mill_jvm_opts_file" - | (
         |        while IFS= read line
         |        do
         |          mill_jvm_opts="$${mill_jvm_opts} $$(echo $$line | grep -v "^[[:space:]]*[#]")"
         |        done
         |        # we are in a sub-shell, so need to return it explicitly
         |        echo "$${mill_jvm_opts}"
         |      )
         |    )"
         |    mill_jvm_opts="$${mill_jvm_opts} -Dmill.jvm_opts_applied=true"
         |  fi
         |}
         |
         |# Client-server mode doesn't seem to work on WSL, just disable it for now
         |# https://stackoverflow.com/a/43618657/871202
         |if grep -qEi "(Microsoft|WSL)" /proc/version > /dev/null 2> /dev/null ; then
         |    init_mill_jvm_opts
         |    if [ -z $$COURSIER_CACHE ] ; then
         |      COURSIER_CACHE=.coursier
         |    fi
         |    ${java(millMainClass, true)}
         |else
         |    if [ "$${1%"-i"*}" != "$$1" ] ; then # first arg starts with "-i"
         |        init_mill_jvm_opts
         |        ${java(millMainClass, true)}
         |    else
         |        case "$$1" in
         |          -i | --interactive | --repl | --no-server | --bsp )
         |            init_mill_jvm_opts
         |            ${java(millMainClass, true)}
         |            ;;
         |          *)
         |            ${java(millMainClass, false)}
         |            ;;
         |        esac
         |    fi
         |fi
         |""".stripMargin
    },
    cmdCommands = {
      val jvmArgsStr = cmdJvmArgs.mkString(" ")
      def java(mainClass: String, passMillJvmOpts: Boolean) = {
        val millJvmOpts = if (passMillJvmOpts) "!mill_jvm_opts!" else ""
        s""""%JAVACMD%" $jvmArgsStr %JAVA_OPTS% $millJvmOpts -cp "${cmdClassPath.mkString(
            ";"
          )}" $mainClass %*"""
      }

      s"""setlocal EnableDelayedExpansion
         |set "JAVACMD=java.exe"
         |if not "%JAVA_HOME%"=="" set "JAVACMD=%JAVA_HOME%\\bin\\java.exe"
         |if "%1" == "-i" set _I_=true
         |if "%1" == "--interactive" set _I_=true
         |if "%1" == "--repl" set _I_=true
         |if "%1" == "--no-server" set _I_=true
         |if "%1" == "--bsp" set _I_=true
         |
         |set "mill_jvm_opts="
         |set "mill_jvm_opts_file=.mill-jvm-opts"
         |if not "%MILL_JVM_OPTS_PATH%"=="" set "mill_jvm_opts_file=%MILL_JVM_OPTS_PATH%"
         |
         |if defined _I_ (
         |  if exist %mill_jvm_opts_file% (
         |    for /f "delims=" %%G in (%mill_jvm_opts_file%) do (
         |      set line=%%G
         |      if "!line:~0,2!"=="-X" set "mill_jvm_opts=!mill_jvm_opts! !line!"
         |    )
         |  )
         |  ${java(millMainClass, true)}
         |) else (
         |  ${java(millMainClass, false)}
         |)
         |endlocal
         |""".stripMargin
    }
  )
}

object runner extends MillPublishScalaModule {
  def moduleDeps = Seq(scalalib, scalajslib, scalanativelib, bsp, linenumbers, main.codesig)
  def skipPreviousVersions: T[Seq[String]] = Seq("0.11.0-M7")

  object linenumbers extends MillPublishScalaModule {
    def scalaVersion = Deps.scalaVersion
    def ivyDeps = Agg(Deps.scalaCompiler(scalaVersion()))
  }
}

object idea extends MillPublishScalaModule {
  def moduleDeps = Seq(scalalib, runner)
}

object dist extends MillPublishJavaModule {
  def jar = dev.assembly()
  def moduleDeps = Seq(runner, idea)
}

object dev extends MillPublishScalaModule {
  // disable scalafix here because it crashes when a module has no sources
  def fix(args: String*): Command[Unit] = T.command {}
  def moduleDeps = Seq(runner, idea)

  def testTransitiveDeps = super.testTransitiveDeps() ++ Seq(
    runner.linenumbers.testDep(),
    scalalib.backgroundwrapper.testDep(),
    contrib.bloop.testDep(),
    contrib.buildinfo.testDep(),
    contrib.scoverage.testDep(),
    contrib.scoverage.worker2.testDep(),
    contrib.jmh.testDep(),
    contrib.playlib.testDep(),
    contrib.playlib.worker("2.8").testDep(),
    bsp.worker.testDep()
  )

  def genTask(m: ScalaModule) = T.task { Seq(m.jar(), m.sourceJar()) ++ m.runClasspath() }

  def forkArgs: T[Seq[String]] = T {
    val genIdeaArgs =
      genTask(main.define)() ++
        genTask(main.eval)() ++
        genTask(main)() ++
        genTask(scalalib)() ++
        genTask(scalajslib)() ++
        genTask(scalanativelib)()

    testArgs() ++
      Seq(
        "-DMILL_CLASSPATH=" + runClasspath().map(_.path.toString).mkString(","),
        "-DMILL_BUILD_LIBRARIES=" + genIdeaArgs.map(_.path).mkString(","),
        s"-DBSP4J_VERSION=${Deps.bsp4j.dep.version}"
      )
  }

  def launcher = T {
    val isWin = scala.util.Properties.isWin
    val outputPath = T.dest / (if (isWin) "run.bat" else "run")

    os.write(outputPath, prependShellScript())
    if (!isWin) os.perms.set(outputPath, "rwxrwxrwx")

    PathRef(outputPath)
  }

  def extraPublish: T[Seq[PublishInfo]] = T {
    Seq(PublishInfo(file = assembly(), classifier = Some("assembly"), ivyConfig = "compile"))
  }

  def assemblyRules = super.assemblyRules ++ Seq(
    mill.scalalib.Assembly.Rule.ExcludePattern("mill/local-test-overrides/.*")
  )

  // All modules that we want to aggregate as part of this `dev` assembly.
  // Excluding itself, and the `dist` module that uses it
  lazy val allPublishModules = build.millInternal.modules.collect {
    case m: PublishModule if (m ne this) && (m ne dist) => m
  }

  def assembly = T {
    T.traverse(allPublishModules)(m => m.publishLocalCached)()
    val version = millVersion()
    val devRunClasspath = runClasspath().map(_.path)
    val filename = if (scala.util.Properties.isWin) "mill.bat" else "mill"
    val commonArgs = Seq(
      // Workaround for Zinc/JNA bug
      // https://github.com/sbt/sbt/blame/6718803ee6023ab041b045a6988fafcfae9d15b5/main/src/main/scala/sbt/Main.scala#L130
      "-Djna.nosys=true"
    )
    val shellArgs = Seq("-DMILL_CLASSPATH=$0") ++ commonArgs
    val cmdArgs = Seq(""""-DMILL_CLASSPATH=%~dpnx0"""") ++ commonArgs
    os.move(
      mill.scalalib.Assembly.createAssembly(
        devRunClasspath,
        prependShellScript = launcherScript(shellArgs, cmdArgs, Agg("$0"), Agg("%~dpnx0")),
        assemblyRules = assemblyRules
      ).path,
      T.dest / filename
    )
    PathRef(T.dest / filename)
  }

  def prependShellScript = T {
    val (millArgs, otherArgs) =
      forkArgs().partition(arg => arg.startsWith("-DMILL") && !arg.startsWith("-DMILL_VERSION"))
    // Pass Mill options via file, due to small max args limit in Windows
    val vmOptionsFile = T.dest / "mill.properties"
    val millOptionsContent =
      millArgs.map(_.drop(2).replace("\\", "/")).mkString(
        "\r\n"
      ) // drop -D prefix, replace \ with /
    os.write(vmOptionsFile, millOptionsContent)
    val jvmArgs = otherArgs ++ List(s"-DMILL_OPTIONS_PATH=$vmOptionsFile")
    val classpath = runClasspath().map(_.path.toString)
    launcherScript(
      jvmArgs,
      jvmArgs,
      classpath,
      Agg(pathingJar().path.toString) // TODO not working yet on Windows! see #791
    )
  }

  def pathingJar = T {
    // see http://todayguesswhat.blogspot.com/2011/03/jar-manifestmf-class-path-referencing.html
    // for more detailed explanation
    val isWin = scala.util.Properties.isWin
    val classpath = runClasspath().map { pathRef =>
      val path =
        if (isWin) "/" + pathRef.path.toString.replace("\\", "/")
        else pathRef.path.toString
      if (path.endsWith(".jar")) path
      else path + "/"
    }.mkString(" ")
    val manifestEntries = Map[String, String](
      java.util.jar.Attributes.Name.MANIFEST_VERSION.toString -> "1.0",
      "Created-By" -> "Scala mill",
      "Class-Path" -> classpath
    )
    Jvm.createJar(Agg(), JarManifest(manifestEntries))
  }

  def run(args: Task[Args] = T.task(Args())) = T.command {
    args().value match {
      case Nil => mill.api.Result.Failure("Need to pass in cwd as first argument to dev.run")
      case wd0 +: rest =>
        val wd = os.Path(wd0, T.workspace)
        os.makeDir.all(wd)
        try {
          Jvm.runSubprocess(
            Seq(launcher().path.toString) ++ rest,
            forkEnv(),
            workingDir = wd
          )
          mill.api.Result.Success(())
        } catch {
          case e: Throwable =>
            mill.api.Result.Failure(s"dev.run failed with an exception. ${e.getMessage()}")
        }
    }
  }
}

/** Generates the mill documentation with Antora. */
object docs extends Module {
  // This module isn't really a ScalaModule, but we use it to generate
  // consolidated documentation using the Scaladoc tool.
  object site extends UnidocModule {
    def scalaVersion = Deps.scalaVersion
    def moduleDeps = build.millInternal.modules.collect { case m: MillStableScalaModule => m }
    def unidocSourceUrl = T {
      val sha = VcsVersion.vcsState().currentRevision
      Some(s"${Settings.projectUrl}/blob/$sha")
    }
  }

  private val npmExe = if (scala.util.Properties.isWin) "npm.cmd" else "npm"
  private val antoraExe = if (scala.util.Properties.isWin) "antora.cmd" else "antora"
  def npmBase: T[os.Path] = T.persistent { T.dest }
  def prepareAntora(npmDir: os.Path) = {
    Jvm.runSubprocess(
      commandArgs = Seq(
        npmExe,
        "install",
        "@antora/cli@3.1.9",
        "@antora/site-generator-default@3.1.9",
        "gitlab:antora/xref-validator",
        "@antora/lunr-extension@v1.0.0-alpha.6",
        "asciidoctor-kroki@0.18.1"
      ),
      envArgs = Map(),
      workingDir = npmDir
    )
  }

  def runAntora(npmDir: os.Path, workDir: os.Path, args: Seq[String])(implicit
      ctx: mill.api.Ctx.Log
  ) = {

    prepareAntora(npmDir)
    val cmdArgs =
      Seq(s"${npmDir}/node_modules/.bin/${antoraExe}") ++ args
    ctx.log.debug(s"command: ${cmdArgs.mkString("'", "' '", "'")}")
    Jvm.runSubprocess(
      commandArgs = cmdArgs,
      envArgs = Map("CI" -> "true"),
      workingDir = workDir
    )
    PathRef(workDir / "build" / "site")
  }

  def source0 = T.source(millSourcePath)
  def projectReadme = T.source(T.workspace / "readme.adoc")
  def source = T {
    os.copy(source0().path, T.dest, mergeFolders = true)

    val pagesWd = T.dest / "modules" / "ROOT" / "pages"
    val partialsWd = T.dest / "modules" / "ROOT" / "partials"

    os.copy(projectReadme().path, partialsWd / "project-readme.adoc", createFolders = true)

    val renderedExamples: Seq[(os.SubPath, PathRef)] =
      T.traverse(example.exampleModules)(m =>
        T.task {
          (m.millSourcePath.subRelativeTo(example.millSourcePath), m.rendered())
        }
      )()

    for ((name, pref) <- renderedExamples) os.copy(
      pref.path,
      pagesWd / "example" / os.SubPath(s"$name.adoc"),
      createFolders = true
    )

    val contribReadmes = T.traverse(contrib.contribModules)(m =>
      T.task {
        m.millModuleSegments.parts.last -> m.readme()
      }
    )()

    for ((name, pref) <- contribReadmes) os.copy(
      pref.path,
      pagesWd / "contrib" / s"${name}.adoc",
      createFolders = true
    )

    PathRef(T.dest)
  }

  def supplementalFiles = T.source(millSourcePath / "supplemental-ui")
  def devAntoraSources: T[PathRef] = T {
    val dest = T.dest
    os.copy(source().path, dest, mergeFolders = true)
    val lines = os.read(dest / "antora.yml").linesIterator.map {
      case l if l.startsWith("version:") =>
        s"version: 'master'" + "\n" + s"display-version: '${millVersion()}'"
      case l if l.startsWith("    mill-version:") =>
        s"    mill-version: '${millVersion()}'"
      case l if l.startsWith("    mill-last-tag:") =>
        s"    mill-last-tag: '${millLastTag()}'"
      case l => l
    }
    os.write.over(dest / "antora.yml", lines.mkString("\n"))
    PathRef(dest)
  }

  def githubPagesPlaybookText(authorMode: Boolean): Task[String] = T.task {
    s"""site:
       |  title: Mill
       |  url: ${if (authorMode) s"${T.dest}/site" else Settings.docUrl}
       |  start_page: mill::Java_Intro_to_Mill.adoc
       |  keys:
       |    google_analytics: 'G-1C582ZJR85'
       |
       |content:
       |  sources:
       |    - url: ${if (authorMode) baseDir else Settings.projectUrl}
       |      branches: []
       |      tags: ${Settings.legacyDocTags.map("'" + _ + "'").mkString("[", ",", "]")}
       |      start_path: docs/antora
       |    - url: ${if (authorMode) baseDir else Settings.projectUrl}
       |      branches: []
       |      tags: ${Settings.docTags.map("'" + _ + "'").mkString("[", ",", "]")}
       |      start_path: docs
       |    # the master documentation (always in author mode)
       |    - url: ${baseDir}
       |      # edit_url: ${Settings.projectUrl}/edit/{refname}/{path}
       |      branches: HEAD
       |      start_path: ${devAntoraSources().path.relativeTo(baseDir)}
       |ui:
       |  bundle:
       |    url: https://gitlab.com/antora/antora-ui-default/-/jobs/artifacts/master/raw/build/ui-bundle.zip?job=bundle-stable
       |    snapshot: true
       |  supplemental_files: ${supplementalFiles().path.toString()}
       |
       |asciidoc:
       |  attributes:
       |    mill-github-url: ${Settings.projectUrl}
       |    mill-doc-url: ${if (authorMode) s"file://${T.dest}/site" else Settings.docUrl}
       |    mill-download-url: ${if (authorMode) s"file://${exampleZips().head.path / os.up}"
      else s"${Settings.projectUrl}/releases/download/${millLastTag()}"}
       |    mill-example-url: ${if (authorMode) s"file://${T.workspace}"
      else s"${Settings.projectUrl}/blob/main/"}
       |    utest-github-url: https://github.com/com-lihaoyi/utest
       |    upickle-github-url: https://github.com/com-lihaoyi/upickle
       |    mill-scip-version: ${Deps.DocDeps.millScip.dep.version}
       |    kroki-fetch-diagram: true
       |  extensions:
       |  - asciidoctor-kroki
       |antora:
       |  extensions:
       |  - require: '@antora/lunr-extension'
       |    index_latest_only: true
       |
       |runtime:
       |  log:
       |    failure_level: error
       |
       |""".stripMargin
  }

  def githubPages: T[PathRef] = T {
    generatePages(authorMode = false)()
  }

  def localPages = T {
    val pages = generatePages(authorMode = true)()
    T.log.outputStream.println(
      s"You can browse the local pages at: ${(pages.path / "index.html").toNIO.toUri()}"
    )
  }

  def generatePages(authorMode: Boolean) = T.task {
    T.log.errorStream.println("Creating Antora playbook ...")
    // dependency to sources
    source()
    val docSite = T.dest
    val playbook = docSite / "antora-playbook.yml"
    val siteDir = docSite / "site"
    os.write(
      target = playbook,
      data = githubPagesPlaybookText(authorMode)(),
      createFolders = true
    )
    T.log.errorStream.println("Running Antora ...")
//    // check xrefs
//    runAntora(
//      npmDir = npmBase(),
//      workDir = docSite,
//      args = Seq(
//        "--generator",
//        "@antora/xref-validator",
//        playbook.last,
//        "--to-dir",
//        siteDir.toString(),
//        "--attribute",
//        "page-pagination"
//      ) ++
//        Seq("--fetch").filter(_ => !authorMode)
//    )
    // generate site (we can skip the --fetch now)
    runAntora(
      npmDir = npmBase(),
      workDir = docSite,
      args = Seq(
        playbook.last,
        "--to-dir",
        siteDir.toString(),
        "--attribute",
        "page-pagination"
      ) ++
        Seq("--fetch").filter(_ => !authorMode)
    )
    os.write(siteDir / ".nojekyll", "")

    // sanitize devAntora source URLs
    T.log.errorStream.println("Sanitizing links ...")
    sanitizeDevUrls(siteDir, devAntoraSources().path, baseDir / "docs", baseDir)

    // only copy the "api" sub-dir; api docs contains a top-level index.html with we don't want
    val unidocSrc = if (authorMode) site.unidocLocal().path else site.unidocSite().path
    T.log.errorStream.println(s"Copying API docs from ${unidocSrc} ...")
    os.copy(unidocSrc, siteDir / "api" / "latest", createFolders = true)

    PathRef(siteDir)
  }

  def sanitizeDevUrls(
      dir: os.Path,
      sourceDir: os.Path,
      newSourceDir: os.Path,
      baseDir: os.Path
  ): Unit = {

    val pathToRemove = sourceDir.relativeTo(baseDir).toString()
    val replacePath = newSourceDir.relativeTo(baseDir).toString()
    //      println(s"Cleaning relative path '${pathToRemove}' ...")
    import org.htmlcleaner._
    val cleaner = new HtmlCleaner()
    var changed = false
    os.walk(dir).foreach { file =>
      if (os.isFile(file) && file.ext == "html") {
        val node: TagNode = cleaner.clean(file.toIO)
        node.traverse { (parentNode: TagNode, htmlNode: HtmlNode) =>
          htmlNode match {
            case tag: TagNode if tag.getName() == "a" =>
              Option(tag.getAttributeByName("href")).foreach { href =>
                val newHref = href.replace(pathToRemove, replacePath)
                if (href != newHref) {
                  tag.removeAttribute("href")
                  tag.addAttribute("href", newHref)
                  changed = true
                  println(s"Replaced: '${href}' --> '${newHref}'")
                }
              }
              true
            case _ => true
          }
        }
        if (changed) {
          println(s"Writing '${file}' ...")
          val newHtml = new SimpleHtmlSerializer(cleaner.getProperties()).getAsString(node)
          os.write.over(file, newHtml)
        }
      }
    }
  }
}

/**
 * Build and install Mill locally.
 *
 * @param binFile The location where the Mill binary should be installed
 * @param ivyRepo The local Ivy repository where Mill modules should be published to
 */
def installLocal(binFile: String = DefaultLocalMillReleasePath, ivyRepo: String = null) =
  T.command {
    PathRef(installLocalTask(T.task(binFile), ivyRepo)())
  }

def installLocalCache() = T.command {
  val path = installLocalTask(
    T.task((os.home / ".cache" / "mill" / "download" / millVersion()).toString())
  )()
  T.log.outputStream.println(path.toString())
  PathRef(path)
}

def installLocalTask(binFile: Task[String], ivyRepo: String = null): Task[os.Path] = T.task {
  val millBin = dev.assembly()
  val targetFile = os.Path(binFile(), T.workspace)
  if (os.exists(targetFile))
    T.log.info(s"Overwriting existing local Mill binary at ${targetFile}")
  os.copy.over(millBin.path, targetFile, createFolders = true)
  T.log.info(s"Published ${dev.allPublishModules.size} modules and installed ${targetFile}")
  targetFile
}

def millBootstrap = T.sources(T.workspace / "mill")

def bootstrapLauncher = T {
  val outputPath = T.dest / "mill"
  val millBootstrapGrepPrefix = "(\n *DEFAULT_MILL_VERSION=)"
  val millDownloadUrlPrefix = "(\n *MILL_DOWNLOAD_URL=)"

  os.write(
    outputPath,
    os.read(millBootstrap().head.path)
      .replaceAll(
        millBootstrapGrepPrefix + "[^\\n]+",
        "$1" + millVersion()
      )
  )
  os.perms.set(outputPath, "rwxrwxrwx")
  PathRef(outputPath)
}

def exampleZips: T[Seq[PathRef]] = T {
  for {
    exampleMod <- example.exampleModules
    examplePath = exampleMod.millSourcePath
  } yield {
    val example = examplePath.subRelativeTo(T.workspace)
    val exampleStr = millVersion() + "-" + example.segments.mkString("-")
    os.copy(examplePath, T.dest / exampleStr, createFolders = true)
    os.write(T.dest / exampleStr / ".mill-version", millLastTag())
    os.copy(bootstrapLauncher().path, T.dest / exampleStr / "mill")
    val zip = T.dest / s"$exampleStr.zip"
    os.proc("zip", "-r", zip, exampleStr).call(cwd = T.dest)
    PathRef(zip)
  }
}

def uploadToGithub(authKey: String) = T.command {
  val vcsState = VcsVersion.vcsState()
  val label = vcsState.format()
  if (label != millVersion()) sys.error("Modified mill version detected, aborting upload")
  val releaseTag = vcsState.lastTag.getOrElse(sys.error(
    "Incomplete git history. No tag found.\nIf on CI, make sure your git checkout job includes enough history."
  ))

  if (releaseTag == label) {
    // TODO: check if the tag already exists (e.g. because we created it manually) and do not fail
    scalaj.http.Http(
      s"https://api.github.com/repos/${Settings.githubOrg}/${Settings.githubRepo}/releases"
    )
      .postData(
        ujson.write(
          ujson.Obj(
            "tag_name" -> releaseTag,
            "name" -> releaseTag
          )
        )
      )
      .header("Authorization", "token " + authKey)
      .asString
  }

  val examples = exampleZips().map(z => (z.path, z.path.last))

  val zips = examples ++ Seq(
    (dev.assembly().path, label + "-assembly"),
    (bootstrapLauncher().path, label)
  )

  for ((zip, name) <- zips) {
    upload.apply(
      zip,
      releaseTag,
      name,
      authKey,
      Settings.githubOrg,
      Settings.githubRepo
    )
  }
}

private def resolveTasks[T](taskNames: String*): Seq[NamedTask[T]] = {
  mill.resolve.Resolve.Tasks.resolve(
    build,
    taskNames,
    SelectMode.Separated
  ).map(x => x.asInstanceOf[Seq[mill.define.NamedTask[T]]]).getOrElse(???)
}

def validate(): Command[Unit] = {
  val tasks = resolveTasks("__.compile", "__.minaReportBinaryIssues")
  val sources = resolveTasks("__.sources")

  T.command {
    T.sequence(tasks)()
    mill.scalalib.scalafmt.ScalafmtModule.checkFormatAll(Tasks(sources))()
    docs.localPages()
    ()
  }
}

val dummyDeps: Seq[Dep] = Seq(
  Deps.DocDeps.millScip,
  Deps.semanticDbJava,
  Deps.semanticDBscala,
  Deps.TestDeps.scalaTest,
  Deps.TestDeps.zioTest,
  Deps.acyclic,
  Deps.scalacScoverage2Plugin,
  ivy"com.lihaoyi:::ammonite:${Deps.ammoniteVersion}"
) ++ Deps.transitiveDeps

implicit object DepSegment extends Cross.ToSegments[Dep]({ dep =>
      val depString = formatDep(dep)
      List(depString)
    })

/**
 * Dummy module(s) to let Dependency/showUpdates or Scala-Steward find
 * and bump dependency versions we use at runtime
 */
object dummy extends Cross[DependencyFetchDummy](dummyDeps)
trait DependencyFetchDummy extends ScalaModule with Cross.Module[Dep] {
  def scalaVersion = Deps.scalaVersion
  def compileIvyDeps = Agg(crossValue)
}<|MERGE_RESOLUTION|>--- conflicted
+++ resolved
@@ -1205,17 +1205,18 @@
       case "javamodule" => scalamodule
     }
 
-<<<<<<< HEAD
     def buildScLines =
       upstreamCross(
         this.millModuleSegments.parts.dropRight(1).last).valuesToModules.get(List(crossValue)
       ) match {
         case None =>
-          T { super.buildScLines() }
+          T {
+            super.buildScLines()
+          }
         case Some(upstream) => T {
           val upstreamLines = os.read.lines(
-
-            upstream.testRepoRoot().path / "build.sc"
+            upstream
+              .testRepoRoot().path / "build.sc"
           )
           val lines = os.read.lines(testRepoRoot().path / "build.sc")
 
@@ -1239,42 +1240,13 @@
                 current = None
                 Nil
               }
-=======
-    def buildScLines = T {
-      val upstreamLines = os.read.lines(
-        upstreamCross(this.millModuleSegments.parts.dropRight(1).last)(crossValue)
-          .testRepoRoot().path / "build.sc"
-      )
-      val lines = os.read.lines(testRepoRoot().path / "build.sc")
-
-      import collection.mutable
-      val groupedLines = mutable.Map.empty[String, mutable.Buffer[String]]
-      var current = Option.empty[String]
-      lines.foreach {
-        case s"//// SNIPPET:$name" =>
-          current = Some(name)
-          groupedLines(name) = mutable.Buffer()
-        case s => groupedLines(current.get).append(s)
-      }
-
-      upstreamLines.flatMap {
-        case s"//// SNIPPET:$name" =>
-          if (name != "END") {
-
-            current = Some(name)
-            groupedLines(name)
-          } else {
-            current = None
-            Nil
-          }
->>>>>>> 35139242
 
             case s =>
               if (current.nonEmpty) None
               else Some(s)
           }
         }
-    }
+      }
   }
   trait ExampleCrossModule extends IntegrationTestCrossModule {
     // disable scalafix because these example modules don't have sources causing it to misbehave
