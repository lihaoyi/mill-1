// imports
import scala.util.chaining._
import com.github.lolgab.mill.mima.Mima
import coursier.maven.MavenRepository
import de.tobiasroeser.mill.vcs.version.VcsVersion
import com.goyeau.mill.scalafix.ScalafixModule
import mill._
import mill.api.JarManifest
import mill.define.NamedTask
import mill.main.Tasks
import mill.scalalib._
import mill.scalalib.api.ZincWorkerUtil
import mill.scalalib.publish._
import mill.util.Jvm
import mill.resolve.SelectMode
import mill.contrib.buildinfo.BuildInfo
import mill.T
import mill.define.Cross

// plugins and dependencies
import $file.ci.shared
import $file.ci.upload
import $ivy.`org.scalaj::scalaj-http:2.4.2`
import $ivy.`de.tototec::de.tobiasroeser.mill.vcs.version::0.4.0`
import $ivy.`com.github.lolgab::mill-mima::0.1.1`
import $ivy.`net.sourceforge.htmlcleaner:htmlcleaner:2.29`
import $ivy.`com.lihaoyi::mill-contrib-buildinfo:`
import $ivy.`com.goyeau::mill-scalafix::0.4.0`

object Settings {
  val pomOrg = "com.lihaoyi"
  val githubOrg = "com-lihaoyi"
  val githubRepo = "mill"
  val projectUrl = s"https://github.com/${githubOrg}/${githubRepo}"
  val changelogUrl = s"${projectUrl}#changelog"
  val newIssueUrl = s"${projectUrl}/issues/new/choose"
  val docUrl = "https://mill-build.org"
  // the exact branches containing a doc root
  val docBranches = Seq()
  // the exact tags containing a doc root
  val legacyDocTags: Seq[String] = Seq(
    "0.9.12",
    "0.10.0",
    "0.10.12",
    "0.10.15",
    "0.11.0-M7"
  )
  val docTags: Seq[String] = Seq(
    "0.11.10"
  )
  val mimaBaseVersions: Seq[String] = 0.to(11).map("0.11." + _)
}

object Deps {

  // The Scala version to use
  // When updating, run "Publish Bridges" Github Actions for the new version
  // and then add to it `bridgeScalaVersions`
  val scalaVersion = "2.13.14"
  // Scoverage 1.x will not get releases for newer Scala versions
  val scalaVersionForScoverageWorker1 = "2.13.8"
  // The Scala 2.12.x version to use for some workers
  val workerScalaVersion212 = "2.12.19"

  val testScala213Version = "2.13.14"
  // Scala Native 4.2 will not get releases for new Scala version
  val testScala213VersionForScalaNative42 = "2.13.8"
  val testScala212Version = "2.12.6"
  val testScala211Version = "2.11.12"
  val testScala210Version = "2.10.6"
  val testScala30Version = "3.0.2"
  val testScala31Version = "3.1.3"
  val testScala32Version = "3.2.0"
  val testScala33Version = "3.3.1"

  object Scalajs_1 {
    val scalaJsVersion = "1.16.0"
    val scalajsEnvJsdomNodejs = ivy"org.scala-js::scalajs-env-jsdom-nodejs:1.1.0"
    val scalajsEnvExoegoJsdomNodejs = ivy"net.exoego::scalajs-env-jsdom-nodejs:2.1.0"
    val scalajsEnvNodejs = ivy"org.scala-js::scalajs-env-nodejs:1.4.0"
    val scalajsEnvPhantomjs = ivy"org.scala-js::scalajs-env-phantomjs:1.0.0"
    val scalajsEnvSelenium = ivy"org.scala-js::scalajs-env-selenium:1.1.1"
    val scalajsSbtTestAdapter = ivy"org.scala-js::scalajs-sbt-test-adapter:${scalaJsVersion}"
    val scalajsLinker = ivy"org.scala-js::scalajs-linker:${scalaJsVersion}"
    val scalajsImportMap = ivy"com.armanbilge::scalajs-importmap:0.1.1"
  }

  object Scalanative_0_4 {
    val scalanativeVersion = "0.4.17"
    val scalanativeTools = ivy"org.scala-native::tools:${scalanativeVersion}"
    val scalanativeUtil = ivy"org.scala-native::util:${scalanativeVersion}"
    val scalanativeNir = ivy"org.scala-native::nir:${scalanativeVersion}"
    val scalanativeTestRunner = ivy"org.scala-native::test-runner:${scalanativeVersion}"
  }

  object Scalanative_0_5 {
    val scalanativeVersion = "0.5.4"
    val scalanativeTools = ivy"org.scala-native::tools:${scalanativeVersion}"
    val scalanativeUtil = ivy"org.scala-native::util:${scalanativeVersion}"
    val scalanativeNir = ivy"org.scala-native::nir:${scalanativeVersion}"
    val scalanativeTestRunner = ivy"org.scala-native::test-runner:${scalanativeVersion}"
  }

  trait Play {
    def playVersion: String
    def playBinVersion: String = playVersion.split("[.]").take(2).mkString(".")
    def routesCompiler = playBinVersion match {
      case "2.6" | "2.7" | "2.8" => ivy"com.typesafe.play::routes-compiler::$playVersion"
      case "2.9" => ivy"com.typesafe.play::play-routes-compiler::$playVersion"
      case _ => ivy"org.playframework::play-routes-compiler::$playVersion"
    }
    def scalaVersion: String = Deps.scalaVersion
  }
  object Play_2_6 extends Play {
    def playVersion = "2.6.25"
    override def scalaVersion: String = Deps.workerScalaVersion212
  }
  object Play_2_7 extends Play {
    val playVersion = "2.7.9"
  }
  object Play_2_8 extends Play {
    val playVersion = "2.8.22"
  }
  object Play_2_9 extends Play {
    val playVersion = "2.9.5"
  }
  object Play_3_0 extends Play {
    val playVersion = "3.0.5"
  }
  val play =
    Seq(Play_3_0, Play_2_9, Play_2_8, Play_2_7, Play_2_6).map(p => (p.playBinVersion, p)).toMap

  val acyclic = ivy"com.lihaoyi:::acyclic:0.3.12"
  val ammoniteVersion = "3.0.0-M2-15-9bed9700"
  val asmTree = ivy"org.ow2.asm:asm-tree:9.7"
  val bloopConfig = ivy"ch.epfl.scala::bloop-config:1.5.5"

  val coursier = ivy"io.get-coursier::coursier:2.1.10"
  val coursierInterface = ivy"io.get-coursier:interface:1.0.19"

  val cask = ivy"com.lihaoyi::cask:0.9.4"
  val castor = ivy"com.lihaoyi::castor:0.3.0"
  val fastparse = ivy"com.lihaoyi::fastparse:3.1.1"
  val flywayCore = ivy"org.flywaydb:flyway-core:8.5.13"
  val graphvizJava = ivy"guru.nidi:graphviz-java-all-j2v8:0.18.1"
  val junixsocket = ivy"com.kohlschutter.junixsocket:junixsocket-core:2.10.0"

  val jgraphtCore = ivy"org.jgrapht:jgrapht-core:1.4.0" // 1.5.0+ dont support JDK8

  val jline = ivy"org.jline:jline:3.26.3"
  val jnaVersion = "5.14.0"
  val jna = ivy"net.java.dev.jna:jna:${jnaVersion}"
  val jnaPlatform = ivy"net.java.dev.jna:jna-platform:${jnaVersion}"

  val junitInterface = ivy"com.github.sbt:junit-interface:0.13.3"
  val lambdaTest = ivy"de.tototec:de.tobiasroeser.lambdatest:0.8.0"
  val log4j2Core = ivy"org.apache.logging.log4j:log4j-core:2.23.1"
  val osLib = ivy"com.lihaoyi::os-lib:0.10.3"
  val pprint = ivy"com.lihaoyi::pprint:0.9.0"
  val mainargs = ivy"com.lihaoyi::mainargs:0.7.1"
  val millModuledefsVersion = "0.10.9"
  val millModuledefsString = s"com.lihaoyi::mill-moduledefs:${millModuledefsVersion}"
  val millModuledefs = ivy"${millModuledefsString}"
  val millModuledefsPlugin =
    ivy"com.lihaoyi:::scalac-mill-moduledefs-plugin:${millModuledefsVersion}"
  // can't use newer versions, as these need higher Java versions
  val testng = ivy"org.testng:testng:7.5.1"
  val sbtTestInterface = ivy"org.scala-sbt:test-interface:1.0"
  def scalaCompiler(scalaVersion: String) = ivy"org.scala-lang:scala-compiler:${scalaVersion}"
  // last scalafmt release supporting Java 8 is 3.7.15
  val scalafmtDynamic = ivy"org.scalameta::scalafmt-dynamic:3.7.15" // scala-steward:off
  def scalap(scalaVersion: String) = ivy"org.scala-lang:scalap:${scalaVersion}"
  def scalaReflect(scalaVersion: String) = ivy"org.scala-lang:scala-reflect:${scalaVersion}"
  val scalacScoveragePlugin = ivy"org.scoverage:::scalac-scoverage-plugin:1.4.11"
  val scoverage2Version = "2.1.1"
  val scalacScoverage2Plugin = ivy"org.scoverage:::scalac-scoverage-plugin:${scoverage2Version}"
  val scalacScoverage2Reporter = ivy"org.scoverage::scalac-scoverage-reporter:${scoverage2Version}"
  val scalacScoverage2Domain = ivy"org.scoverage::scalac-scoverage-domain:${scoverage2Version}"
  val scalacScoverage2Serializer =
    ivy"org.scoverage::scalac-scoverage-serializer:${scoverage2Version}"
  val scalaparse = ivy"com.lihaoyi::scalaparse:${fastparse.version}"
  val scalatags = ivy"com.lihaoyi::scalatags:0.12.0"
  def scalaXml = ivy"org.scala-lang.modules::scala-xml:2.3.0"
  // keep in sync with doc/antora/antory.yml
  val semanticDBscala = ivy"org.scalameta:::semanticdb-scalac:4.9.9"
  val semanticDbJava = ivy"com.sourcegraph:semanticdb-java:0.10.0"
  val sourcecode = ivy"com.lihaoyi::sourcecode:0.3.1"
  val upickle = ivy"com.lihaoyi::upickle:3.3.1"
  val windowsAnsi = ivy"io.github.alexarchambault.windows-ansi:windows-ansi:0.0.5"
  val zinc = ivy"org.scala-sbt::zinc:1.10.1"
  // keep in sync with doc/antora/antory.yml
  val bsp4j = ivy"ch.epfl.scala:bsp4j:2.2.0-M2"
  val fansi = ivy"com.lihaoyi::fansi:0.5.0"
  val jarjarabrams = ivy"com.eed3si9n.jarjarabrams::jarjar-abrams-core:1.14.0"
<<<<<<< HEAD
  val requests = ivy"com.lihaoyi::requests:0.9.0"
  val sonatypeCentralClient = ivy"com.lumidion::sonatype-central-client-requests:0.2.0"
=======
  val requests = ivy"com.lihaoyi::requests:0.8.3"
  val sonatypeCentralClient = ivy"com.lumidion::sonatype-central-client-requests:0.3.0"

  object RuntimeDeps {
    val sbtTestInterface = ivy"com.github.sbt:junit-interface:0.13.2"
    val jupiterInterface = ivy"com.github.sbt.junit:jupiter-interface:0.11.4"
    def all = Seq(sbtTestInterface, jupiterInterface)
  }
>>>>>>> e29eb1ef

  /** Used to manage transitive versions. */
  val transitiveDeps = Seq(
    ivy"org.apache.ant:ant:1.10.14",
    ivy"commons-io:commons-io:2.16.1",
    ivy"com.google.code.gson:gson:2.11.0",
    ivy"com.google.protobuf:protobuf-java:3.25.4",
    ivy"com.google.guava:guava:33.2.1-jre",
    ivy"org.yaml:snakeyaml:2.2",
    ivy"org.apache.commons:commons-compress:1.26.2"
  )

  /** Used in tests. */
  object TestDeps {
    // tests framework (test)
    val scalaCheck = ivy"org.scalacheck::scalacheck:1.18.0"
    val scalaTest = ivy"org.scalatest::scalatest:3.2.19"
    val utest = ivy"com.lihaoyi::utest:0.8.4"
    val zioTest = ivy"dev.zio::zio-test:2.0.22"
  }

  /** Used in documentation. */
  object DocDeps {
    val millScip = ivy"io.chris-kipp::mill-scip_mill0.11:0.3.7"
  }
}

def millVersion: T[String] = T { VcsVersion.vcsState().format() }

def millLastTag: T[String] = T {
  VcsVersion.vcsState().lastTag.getOrElse(
    sys.error("No (last) git tag found. Your git history seems incomplete!")
  )
}

def millBinPlatform: T[String] = T {
  val tag = millLastTag()
  if (tag.contains("-M")) tag
  else {
    val pos = if (tag.startsWith("0.")) 2 else 1
    tag.split("[.]", pos + 1).take(pos).mkString(".")
  }
}

def baseDir = build.millSourcePath

val essentialBridgeScalaVersions =
  Seq(Deps.scalaVersion, Deps.scalaVersionForScoverageWorker1, Deps.workerScalaVersion212)
// published compiler bridges
val bridgeScalaVersions = Seq(
  // Our version of Zinc doesn't work with Scala 2.12.0 and 2.12.4 compiler
  // bridges. We skip 2.12.1 because it's so old not to matter, and we need a
  // non-supported scala version for testing purposes. We skip 2.13.0-2 because
  // scaladoc fails on windows
  /*"2.12.0",*/ /*2.12.1",*/ "2.12.2",
  "2.12.3", /*"2.12.4",*/ "2.12.5",
  "2.12.6",
  "2.12.7",
  "2.12.8",
  "2.12.9",
  "2.12.10",
  "2.12.11",
  "2.12.12",
  "2.12.13",
  "2.12.14",
  "2.12.15",
  "2.12.16",
  "2.12.17",
  "2.12.18",
  "2.12.19",
  /*"2.13.0", "2.13.1", "2.13.2",*/
  "2.13.3",
  "2.13.4",
  "2.13.5",
  "2.13.6",
  "2.13.7",
  "2.13.8",
  "2.13.9",
  "2.13.10",
  "2.13.11",
  "2.13.12",
  "2.13.13",
  "2.13.14"
)

// We limit the number of compiler bridges to compile and publish for local
// development and testing, because otherwise it takes forever to compile all
// of them. Compiler bridges not in this set will get downloaded and compiled
// on the fly anyway. For publishing, we publish everything or a specific version
// if given.
val compilerBridgeScalaVersions =
  interp.watchValue(sys.env.get("MILL_COMPILER_BRIDGE_VERSIONS")) match {
    case None | Some("") | Some("none") => Seq.empty[String]
    case Some("all") => (essentialBridgeScalaVersions ++ bridgeScalaVersions).distinct
    case Some("essential") => essentialBridgeScalaVersions
    case Some(versions) => versions.split(',').map(_.trim()).filterNot(_.isEmpty).toSeq
  }
val bridgeVersion = "0.0.1"

trait MillJavaModule extends JavaModule {

  // Test setup
  def testDep = T { (s"com.lihaoyi-${artifactId()}", testDepPaths().map(_.path).mkString("\n")) }

  // Workaround for Zinc/JNA bug
  // https://github.com/sbt/sbt/blame/6718803ee6023ab041b045a6988fafcfae9d15b5/main/src/main/scala/sbt/Main.scala#L130
  def testArgs: T[Seq[String]] = T { Seq("-Djna.nosys=true") }
  def testDepPaths = T { upstreamAssemblyClasspath() ++ Seq(compile().classes) ++ resources() }

  def testTransitiveDeps: T[Map[String, String]] = T {
    val upstream = T.traverse(moduleDeps ++ compileModuleDeps) {
      case m: MillJavaModule => m.testTransitiveDeps.map(Some(_))
      case _ => T.task(None)
    }().flatten.flatten
    val current = Seq(testDep())
    upstream.toMap ++ current
  }

  def repositoriesTask = T.task {
    super.repositoriesTask() ++
      Seq(MavenRepository("https://oss.sonatype.org/content/repositories/releases"))
  }

  def mapDependencies: Task[coursier.Dependency => coursier.Dependency] = T.task {
    super.mapDependencies().andThen { dep =>
      forcedVersions.find(f =>
        f.dep.module.organization.value == dep.module.organization.value &&
          f.dep.module.name.value == dep.module.name.value
      ).map { forced =>
        val newDep = dep.withVersion(forced.dep.version)
        T.log.debug(s"Forcing version of ${dep.module} from ${dep.version} to ${newDep.version}")
        newDep
      }.getOrElse(dep)
    }
  }
  val forcedVersions: Seq[Dep] = Deps.transitiveDeps ++ Seq(
    Deps.jline,
    Deps.jna
  )
}

trait MillPublishJavaModule extends MillJavaModule with PublishModule {
  def commonPomSettings(artifactName: String) = {
    PomSettings(
      description = artifactName,
      organization = Settings.pomOrg,
      url = Settings.projectUrl,
      licenses = Seq(License.MIT),
      versionControl = VersionControl.github(Settings.githubOrg, Settings.githubRepo),
      developers = Seq(
        Developer("lihaoyi", "Li Haoyi", "https://github.com/lihaoyi"),
        Developer("lefou", "Tobias Roeser", "https://github.com/lefou")
      )
    )
  }

  def artifactName = "mill-" + super.artifactName()
  def publishVersion = millVersion()
  def publishProperties = super.publishProperties() ++ Map(
    "info.releaseNotesURL" -> Settings.changelogUrl
  )
  def pomSettings = commonPomSettings(artifactName())
  def javacOptions = Seq("-source", "1.8", "-target", "1.8", "-encoding", "UTF-8")
}

/**
 * Some custom scala settings and test convenience
 */
trait MillScalaModule extends ScalaModule with MillJavaModule with ScalafixModule { outer =>
  def scalaVersion = Deps.scalaVersion
  def scalafixScalaBinaryVersion = ZincWorkerUtil.scalaBinaryVersion(scalaVersion())
  def semanticDbVersion = Deps.semanticDBscala.version
  def scalacOptions =
    super.scalacOptions() ++ Seq(
      "-deprecation",
      "-P:acyclic:force",
      "-feature",
      "-Xlint:unused",
      "-Xlint:adapted-args"
    )

  def testIvyDeps: T[Agg[Dep]] = Agg(Deps.TestDeps.utest)
  def testModuleDeps: Seq[JavaModule] =
    if (this == main) Seq(main)
    else Seq(this, main.test)

  def writeLocalTestOverrides = T.task {
    for ((k, v) <- testTransitiveDeps()) {
      os.write(T.dest / "mill" / "local-test-overrides" / k, v, createFolders = true)
    }
    Seq(PathRef(T.dest))
  }

  def runClasspath = super.runClasspath() ++ writeLocalTestOverrides()

  def scalacPluginIvyDeps =
    super.scalacPluginIvyDeps() ++
      Agg(Deps.acyclic) ++
      Agg.when(scalaVersion().startsWith("2.13."))(Deps.millModuledefsPlugin)

  def mandatoryIvyDeps =
    super.mandatoryIvyDeps() ++
      Agg.when(scalaVersion().startsWith("2.13."))(Deps.millModuledefs)

  /** Default tests module. */
  lazy val test: MillScalaTests = new MillScalaTests {}
  trait MillScalaTests extends ScalaTests with MillBaseTestsModule {
    def runClasspath = super.runClasspath() ++ writeLocalTestOverrides()
    def forkArgs = super.forkArgs() ++ outer.testArgs()
    def moduleDeps = outer.testModuleDeps
    def ivyDeps = super.ivyDeps() ++ outer.testIvyDeps()
  }
}

trait MillBaseTestsModule extends MillJavaModule with TestModule {
  def forkArgs = T {
    Seq(
      s"-DMILL_SCALA_2_13_VERSION=${Deps.scalaVersion}",
      s"-DMILL_SCALA_2_12_VERSION=${Deps.workerScalaVersion212}",
      s"-DTEST_SCALA_2_13_VERSION=${Deps.testScala213Version}",
      s"-DTEST_SCALA_2_13_VERSION_FOR_SCALANATIVE_4_2=${Deps.testScala213VersionForScalaNative42}",
      s"-DTEST_SCALA_2_12_VERSION=${Deps.testScala212Version}",
      s"-DTEST_SCALA_2_11_VERSION=${Deps.testScala211Version}",
      s"-DTEST_SCALA_2_10_VERSION=${Deps.testScala210Version}",
      s"-DTEST_SCALA_3_0_VERSION=${Deps.testScala30Version}",
      s"-DTEST_SCALA_3_1_VERSION=${Deps.testScala31Version}",
      s"-DTEST_SCALA_3_2_VERSION=${Deps.testScala32Version}",
      s"-DTEST_SCALA_3_3_VERSION=${Deps.testScala33Version}",
      s"-DTEST_SCALAJS_VERSION=${Deps.Scalajs_1.scalaJsVersion}",
      s"-DTEST_SCALANATIVE_0_4_VERSION=${Deps.Scalanative_0_4.scalanativeVersion}",
      s"-DTEST_SCALANATIVE_0_5_VERSION=${Deps.Scalanative_0_5.scalanativeVersion}",
      s"-DTEST_UTEST_VERSION=${Deps.TestDeps.utest.dep.version}",
      s"-DTEST_SCALATEST_VERSION=${Deps.TestDeps.scalaTest.dep.version}",
      s"-DTEST_TEST_INTERFACE_VERSION=${Deps.sbtTestInterface.dep.version}",
      s"-DTEST_ZIOTEST_VERSION=${Deps.TestDeps.zioTest.dep.version}",
      s"-DTEST_ZINC_VERSION=${Deps.zinc.dep.version}"
    )
  }

  def testFramework = "mill.UTestFramework"
}

/** Published module which does not contain strictly handled API. */
trait MillPublishScalaModule extends MillScalaModule with MillPublishJavaModule

/** Publishable module which contains strictly handled API. */
trait MillStableScalaModule extends MillPublishScalaModule with Mima {
  import com.github.lolgab.mill.mima._
  override def mimaBinaryIssueFilters: T[Seq[ProblemFilter]] = Seq(
    // (5x) MIMA doesn't properly ignore things which are nested inside other private things
    // so we have to put explicit ignores here (https://github.com/lightbend/mima/issues/771)
    ProblemFilter.exclude[Problem]("mill.eval.ProfileLogger*"),
    ProblemFilter.exclude[Problem]("mill.eval.GroupEvaluator*"),
    ProblemFilter.exclude[Problem]("mill.eval.Tarjans*"),
    ProblemFilter.exclude[Problem]("mill.define.Ctx#Impl*"),
    ProblemFilter.exclude[Problem]("mill.resolve.ResolveNotFoundHandler*"),
    // (4x) See https://github.com/com-lihaoyi/mill/pull/2739
    ProblemFilter.exclude[ReversedMissingMethodProblem](
      "mill.scalajslib.ScalaJSModule.mill$scalajslib$ScalaJSModule$$super$scalaLibraryIvyDeps"
    ),
    ProblemFilter.exclude[ReversedMissingMethodProblem](
      "mill.scalalib.ScalaModule.mill$scalalib$ScalaModule$$super$zincAuxiliaryClassFileExtensions"
    ),
    ProblemFilter.exclude[ReversedMissingMethodProblem](
      "mill.scalajslib.ScalaJSModule.mill$scalajslib$ScalaJSModule$$super$zincAuxiliaryClassFileExtensions"
    ),
    ProblemFilter.exclude[ReversedMissingMethodProblem](
      "mill.scalanativelib.ScalaNativeModule.mill$scalanativelib$ScalaNativeModule$$super$zincAuxiliaryClassFileExtensions"
    ),
    // (6x) See https://github.com/com-lihaoyi/mill/pull/3064
    // Moved targets up in trait hierarchy, but also call them via super, which I think is safe
    ProblemFilter.exclude[ReversedMissingMethodProblem](
      "mill.scalalib.JavaModule.mill$scalalib$JavaModule$$super$zincWorker"
    ),
    ProblemFilter.exclude[ReversedMissingMethodProblem](
      "mill.scalalib.JavaModule.mill$scalalib$JavaModule$$super$runClasspath"
    ),
    ProblemFilter.exclude[ReversedMissingMethodProblem](
      "mill.scalalib.JavaModule.mill$scalalib$JavaModule$$super$runUseArgsFile"
    ),
    ProblemFilter.exclude[ReversedMissingMethodProblem](
      "mill.scalalib.JavaModule.mill$scalalib$JavaModule$$super$forkArgs"
    ),
    ProblemFilter.exclude[ReversedMissingMethodProblem](
      "mill.scalalib.JavaModule.mill$scalalib$JavaModule$$super$forkEnv"
    ),
    ProblemFilter.exclude[ReversedMissingMethodProblem](
      "mill.scalalib.JavaModule.mill$scalalib$JavaModule$$super$forkWorkingDir"
    ),
    // (8x)
    // Moved targets up in trait hierarchy, but also call them via super, which I think is safe
    ProblemFilter.exclude[ReversedMissingMethodProblem](
      "mill.scalalib.JavaModule.mill$scalalib$JavaModule$$super$localRunClasspath"
    ),
    ProblemFilter.exclude[ReversedMissingMethodProblem](
      "mill.scalalib.JavaModule.mill$scalalib$JavaModule$$super$runLocal"
    ),
    ProblemFilter.exclude[ReversedMissingMethodProblem](
      "mill.scalalib.JavaModule.mill$scalalib$JavaModule$$super$run"
    ),
    ProblemFilter.exclude[ReversedMissingMethodProblem](
      "mill.scalalib.JavaModule.mill$scalalib$JavaModule$$super$doRunBackground"
    ),
    ProblemFilter.exclude[ReversedMissingMethodProblem](
      "mill.scalalib.JavaModule.mill$scalalib$JavaModule$$super$runBackgroundLogToConsole"
    ),
    ProblemFilter.exclude[ReversedMissingMethodProblem](
      "mill.scalalib.JavaModule.mill$scalalib$JavaModule$$super$runMainBackground"
    ),
    ProblemFilter.exclude[ReversedMissingMethodProblem](
      "mill.scalalib.JavaModule.mill$scalalib$JavaModule$$super$runMainLocal"
    ),
    ProblemFilter.exclude[ReversedMissingMethodProblem](
      "mill.scalalib.JavaModule.mill$scalalib$JavaModule$$super$runMain"
    )
  )
  def mimaPreviousVersions: T[Seq[String]] = Settings.mimaBaseVersions

  def mimaPreviousArtifacts: T[Agg[Dep]] = T {
    Agg.from(
      Settings.mimaBaseVersions
        .filter(v => !skipPreviousVersions().contains(v))
        .map(version =>
          ivy"${pomSettings().organization}:${artifactId()}:${version}"
        )
    )
  }

  def mimaExcludeAnnotations = Seq("mill.api.internal", "mill.api.experimental")
  def mimaCheckDirection = CheckDirection.Backward
  def skipPreviousVersions: T[Seq[String]] = T(Seq.empty[String])
}

object bridge extends Cross[BridgeModule](compilerBridgeScalaVersions)
trait BridgeModule extends MillPublishJavaModule with CrossScalaModule {
  def scalaVersion = crossScalaVersion
  def publishVersion = bridgeVersion
  def artifactName = "mill-scala-compiler-bridge"
  def pomSettings = commonPomSettings(artifactName())
  def crossFullScalaVersion = true
  def ivyDeps = Agg(
    ivy"org.scala-sbt:compiler-interface:${Deps.zinc.version}",
    ivy"org.scala-sbt:util-interface:${Deps.zinc.version}",
    ivy"org.scala-lang:scala-compiler:${crossScalaVersion}"
  )

  def resources = T.sources {
    os.copy(generatedSources().head.path / "META-INF", T.dest / "META-INF")
    Seq(PathRef(T.dest))
  }

  def compilerBridgeIvyDeps: T[Agg[Dep]] = Agg(
    ivy"org.scala-sbt::compiler-bridge:${Deps.zinc.version}".exclude("*" -> "*")
  )

  def compilerBridgeSourceJars: T[Agg[PathRef]] = T {
    resolveDeps(
      T.task { compilerBridgeIvyDeps().map(bindDependency()) },
      sources = true
    )()
  }

  def generatedSources = T {
    compilerBridgeSourceJars().foreach { jar =>
      mill.api.IO.unpackZip(jar.path, os.rel)
    }

    Seq(PathRef(T.dest))
  }
}

object main extends MillStableScalaModule with BuildInfo {

  def moduleDeps = Seq(eval, resolve, client)
  def ivyDeps = Agg(
    Deps.windowsAnsi,
    Deps.mainargs,
    Deps.coursierInterface,
    Deps.requests
  )

  def compileIvyDeps = Agg(Deps.scalaReflect(scalaVersion()))

  def buildInfoPackageName = "mill.main"

  def buildInfoMembers = Seq(
    BuildInfo.Value("scalaVersion", scalaVersion(), "Scala version used to compile mill core."),
    BuildInfo.Value(
      "workerScalaVersion212",
      Deps.workerScalaVersion212,
      "Scala 2.12 version used by some workers."
    ),
    BuildInfo.Value("millVersion", millVersion(), "Mill version."),
    BuildInfo.Value("millBinPlatform", millBinPlatform(), "Mill binary platform version."),
    BuildInfo.Value(
      "millEmbeddedDeps",
      (
        T.traverse(
          dev.recursiveModuleDeps.collect { case m: PublishModule => m }
        )(
          _.publishSelfDependency
        )()
          .map(artifact => s"${artifact.group}:${artifact.id}:${artifact.version}") ++
          Lib.resolveDependenciesMetadata(
            repositories = dev.repositoriesTask(),
            dev.transitiveIvyDeps(),
            Some(dev.mapDependencies()),
            dev.resolutionCustomizer(),
            Some(T.ctx()),
            dev.coursierCacheCustomizer()
          )._2.minDependencies.toSeq
            .map(d => s"${d.module.organization.value}:${d.module.name.value}:${d.version}")
      )
//      T.traverse(dev.moduleDeps)(_.publishSelfDependency)()
//        .map(artifact => s"${artifact.group}:${artifact.id}:${artifact.version}")
        .mkString(","),
      "Dependency artifacts embedded in mill assembly by default."
    ),
    BuildInfo.Value(
      "millScalacPluginDeps",
      Deps.millModuledefsString,
      "Scalac compiler plugin dependencies to compile the build script."
    )
  )

  object api extends MillStableScalaModule with BuildInfo {
    def moduleDeps = Seq(client)
    def buildInfoPackageName = "mill.api"
    def buildInfoMembers = Seq(
      BuildInfo.Value("millVersion", millVersion(), "Mill version."),
      BuildInfo.Value("millDocUrl", Settings.docUrl, "Mill documentation url."),
      BuildInfo.Value(
        "millReportNewIssueUrl",
        Settings.newIssueUrl,
        "URL to create a new issue in Mills issue tracker."
      )
    )

    def ivyDeps = Agg(
      Deps.osLib,
      Deps.upickle,
      Deps.pprint,
      Deps.fansi,
      Deps.sbtTestInterface
    )
  }

  object util extends MillStableScalaModule {
    def moduleDeps = Seq(api, client)
    def ivyDeps = Agg(Deps.coursier, Deps.jline)
  }

  object codesig extends MillPublishScalaModule {
    override def ivyDeps =
      Agg(Deps.asmTree, Deps.osLib, Deps.pprint)
    def moduleDeps = Seq(util)

    override lazy val test: CodeSigTests = new CodeSigTests {}
    trait CodeSigTests extends MillScalaTests {
      val caseKeys = interp.watchValue(
        os.walk(millSourcePath / "cases", maxDepth = 3)
          .map(_.subRelativeTo(millSourcePath / "cases").segments)
          .collect { case Seq(a, b, c) => s"$a-$b-$c" }
      )

      def testLogFolder = T { T.dest }

      def caseEnvs[V](f1: CaseModule => Task[V])(s: String, f2: V => String) = {
        T.traverse(caseKeys) { i => f1(cases(i)).map(v => s"MILL_TEST_${s}_$i" -> f2(v)) }
      }
      def forkEnv = T {
        Map("MILL_TEST_LOGS" -> testLogFolder().toString) ++
          caseEnvs(_.compile)("CLASSES", _.classes.path.toString)() ++
          caseEnvs(_.compileClasspath)("CLASSPATH", _.map(_.path).mkString(","))() ++
          caseEnvs(_.sources)("SOURCES", _.head.path.toString)()
      }

      object cases extends Cross[CaseModule](caseKeys)
      trait CaseModule extends ScalaModule with Cross.Module[String] {
        def caseName = crossValue
        object external extends ScalaModule {
          def scalaVersion = Deps.scalaVersion
        }

        def moduleDeps = Seq(external)

        val Array(prefix, suffix, rest) = caseName.split("-", 3)
        def millSourcePath = super.millSourcePath / prefix / suffix / rest
        def scalaVersion = Deps.scalaVersion
        def ivyDeps = T {
          if (!caseName.contains("realistic") && !caseName.contains("sourcecode")) super.ivyDeps()
          else Agg(
            Deps.fastparse,
            Deps.scalatags,
            Deps.cask,
            Deps.castor,
            Deps.mainargs,
            Deps.requests,
            Deps.osLib,
            Deps.upickle
          )
        }
      }
    }
  }

  object define extends MillStableScalaModule {
    def moduleDeps = Seq(api, util)
    def compileIvyDeps = Agg(Deps.scalaReflect(scalaVersion()))
    def ivyDeps = Agg(
      Deps.millModuledefs,
      // Necessary so we can share the JNA classes throughout the build process
      Deps.jna,
      Deps.jnaPlatform,
      Deps.jarjarabrams,
      Deps.mainargs,
      Deps.scalaparse
    )
  }

  object eval extends MillStableScalaModule {
    def moduleDeps = Seq(define)
  }

  object resolve extends MillStableScalaModule {
    def moduleDeps = Seq(define)
  }

  object client extends MillPublishJavaModule with BuildInfo {
    def buildInfoPackageName = "mill.main.client"
    def buildInfoMembers = Seq(BuildInfo.Value("millVersion", millVersion(), "Mill version."))
    def ivyDeps = Agg(Deps.junixsocket)

    object test extends JavaModuleTests with TestModule.Junit4 {
      def ivyDeps = Agg(Deps.junitInterface, Deps.lambdaTest)
    }
  }

  object graphviz extends MillPublishScalaModule {
    def moduleDeps = Seq(main, scalalib)
    def ivyDeps = Agg(Deps.graphvizJava, Deps.jgraphtCore)
  }

  object testkit extends MillPublishScalaModule {
    def moduleDeps = Seq(eval, util, main)
  }

  def testModuleDeps = super.testModuleDeps ++ Seq(testkit)
}

object testrunner extends MillPublishScalaModule {
  def moduleDeps = Seq(scalalib.api, main.util, entrypoint)

  object entrypoint extends MillPublishJavaModule {
    override def ivyDeps = Agg(Deps.sbtTestInterface)
  }
}

def formatDep(dep: Dep) = {
  val d = Lib.depToDependency(dep, Deps.scalaVersion)
  s"${d.module.organization.value}:${d.module.name.value}:${d.version}"
}

object scalalib extends MillStableScalaModule {
  def moduleDeps = Seq(main, scalalib.api, testrunner)
  def ivyDeps = Agg(Deps.scalafmtDynamic, Deps.scalaXml)
  def testIvyDeps = super.testIvyDeps() ++ Agg(Deps.TestDeps.scalaCheck)
  def testTransitiveDeps = super.testTransitiveDeps() ++ Seq(worker.testDep())

  object backgroundwrapper extends MillPublishJavaModule with MillJavaModule {
    def ivyDeps = Agg(Deps.sbtTestInterface)
  }

  object api extends MillStableScalaModule with BuildInfo {
    def moduleDeps = Seq(main.api)
    def buildInfoPackageName = "mill.scalalib.api"
    def buildInfoObjectName = "Versions"

    def buildInfoMembers = Seq(
      BuildInfo.Value("ammonite", Deps.ammoniteVersion, "Version of Ammonite."),
      BuildInfo.Value("zinc", Deps.zinc.dep.version, "Version of Zinc"),
      BuildInfo.Value("scalafmtVersion", Deps.scalafmtDynamic.dep.version, "Version of Scalafmt"),
      BuildInfo.Value("semanticDBVersion", Deps.semanticDBscala.dep.version, "SemanticDB version."),
      BuildInfo.Value(
        "semanticDbJavaVersion",
        Deps.semanticDbJava.dep.version,
        "Java SemanticDB plugin version."
      ),
      BuildInfo.Value(
        "millModuledefsVersion",
        Deps.millModuledefsVersion,
        "Mill ModuleDefs plugins version."
      ),
      BuildInfo.Value("millCompilerBridgeScalaVersions", bridgeScalaVersions.mkString(",")),
      BuildInfo.Value("millCompilerBridgeVersion", bridgeVersion),
      BuildInfo.Value("millVersion", millVersion(), "Mill version."),
      BuildInfo.Value(
        "sbtTestInterface",
        Deps.RuntimeDeps.sbtTestInterface.pipe { d =>
          s"${d.dep.module.organization.value}:${d.dep.module.name.value}:${d.version}"
        },
        "Dependency sbt-test-interface"
      ),
      BuildInfo.Value(
        "jupiterInterface",
        Deps.RuntimeDeps.jupiterInterface.pipe { d =>
          s"${d.dep.module.organization.value}:${d.dep.module.name.value}:${d.version}"
        },
        "Dependency to jupiter-interface"
      )
    )
  }

  object worker extends MillPublishScalaModule with BuildInfo {
    def moduleDeps = Seq(scalalib.api)
    def ivyDeps = Agg(Deps.zinc, Deps.log4j2Core, Deps.scalap(scalaVersion()))
    def buildInfoPackageName = "mill.scalalib.worker"
    def buildInfoObjectName = "Versions"
    def buildInfoMembers = Seq(
      BuildInfo.Value("zinc", Deps.zinc.dep.version, "Version of Zinc.")
    )
  }
}

object scalajslib extends MillStableScalaModule with BuildInfo {
  def moduleDeps = Seq(scalalib, scalajslib.`worker-api`)
  def testTransitiveDeps = super.testTransitiveDeps() ++ Seq(worker("1").testDep())
  def buildInfoPackageName = "mill.scalajslib"
  def buildInfoObjectName = "ScalaJSBuildInfo"

  def buildInfoMembers = T {
    val resolve = resolveCoursierDependency()

    def formatDep(dep: Dep) = {
      val d = resolve(dep)
      s"${d.module.organization.value}:${d.module.name.value}:${d.version}"
    }

    Seq(
      BuildInfo.Value("scalajsEnvNodejs", formatDep(Deps.Scalajs_1.scalajsEnvNodejs)),
      BuildInfo.Value("scalajsEnvJsdomNodejs", formatDep(Deps.Scalajs_1.scalajsEnvJsdomNodejs)),
      BuildInfo.Value(
        "scalajsEnvExoegoJsdomNodejs",
        formatDep(Deps.Scalajs_1.scalajsEnvExoegoJsdomNodejs)
      ),
      BuildInfo.Value("scalajsEnvPhantomJs", formatDep(Deps.Scalajs_1.scalajsEnvPhantomjs)),
      BuildInfo.Value("scalajsEnvSelenium", formatDep(Deps.Scalajs_1.scalajsEnvSelenium)),
      BuildInfo.Value("scalajsImportMap", formatDep(Deps.Scalajs_1.scalajsImportMap))
    )
  }

  object `worker-api` extends MillPublishScalaModule {
    def ivyDeps = Agg(Deps.sbtTestInterface)
  }

  object worker extends Cross[WorkerModule]("1")
  trait WorkerModule extends MillPublishScalaModule with Cross.Module[String] {
    def scalajsWorkerVersion = crossValue
    def millSourcePath: os.Path = super.millSourcePath / scalajsWorkerVersion
    def testDepPaths = T { Seq(compile().classes) }
    def moduleDeps = Seq(scalajslib.`worker-api`, main.client, main.api)
    def ivyDeps = Agg(
      Deps.Scalajs_1.scalajsLinker,
      Deps.Scalajs_1.scalajsSbtTestAdapter,
      Deps.Scalajs_1.scalajsEnvNodejs,
      Deps.Scalajs_1.scalajsEnvJsdomNodejs,
      Deps.Scalajs_1.scalajsEnvExoegoJsdomNodejs,
      Deps.Scalajs_1.scalajsEnvPhantomjs,
      Deps.Scalajs_1.scalajsEnvSelenium,
      Deps.Scalajs_1.scalajsImportMap
    )
  }
}

object contrib extends Module {
  def contribModules: Seq[ContribModule] =
    millInternal.modules.collect { case m: ContribModule => m }

  trait ContribModule extends MillPublishScalaModule {
    def readme = T.source(millSourcePath / "readme.adoc")
  }

  object testng extends JavaModule with ContribModule {

    def testTransitiveDeps =
      super.testTransitiveDeps() ++
        Seq(scalalib.testDep(), scalalib.worker.testDep(), testrunner.entrypoint.testDep())

    // pure Java implementation
    def artifactSuffix: T[String] = ""
    def scalaLibraryIvyDeps: T[Agg[Dep]] = T { Agg.empty[Dep] }
    def ivyDeps = Agg(Deps.sbtTestInterface)
    def compileIvyDeps = Agg(Deps.testng)
    def runIvyDeps = Agg(Deps.testng)
    def testModuleDeps: Seq[JavaModule] = super.testModuleDeps ++ Seq(scalalib)
    def docJar: T[PathRef] = super[JavaModule].docJar
  }

  object twirllib extends ContribModule {
    def compileModuleDeps = Seq(scalalib)
    def testModuleDeps: Seq[JavaModule] = super.testModuleDeps ++ Seq(scalalib)
  }

  object playlib extends ContribModule {
    def moduleDeps = Seq(twirllib, playlib.api)
    def compileModuleDeps = Seq(scalalib)

    def testTransitiveDeps =
      super.testTransitiveDeps() ++ T.traverse(Deps.play.keys.toSeq)(worker(_).testDep)()

    def testArgs = T {
      super.testArgs() ++
        Seq(
          s"-DTEST_PLAY_VERSION_2_6=${Deps.Play_2_6.playVersion}",
          s"-DTEST_PLAY_VERSION_2_7=${Deps.Play_2_7.playVersion}",
          s"-DTEST_PLAY_VERSION_2_8=${Deps.Play_2_8.playVersion}",
          s"-DTEST_PLAY_VERSION_2_9=${Deps.Play_2_9.playVersion}",
          s"-DTEST_PLAY_VERSION_3_0=${Deps.Play_3_0.playVersion}"
        )
    }

    def testModuleDeps: Seq[JavaModule] = super.testModuleDeps ++ Seq(scalalib)

    object api extends MillPublishJavaModule

    object worker extends Cross[WorkerModule](Deps.play.keys.toSeq)
    trait WorkerModule extends MillPublishScalaModule with Cross.Module[String] {
      def playBinary = crossValue
      def millSourcePath: os.Path = super.millSourcePath / playBinary

      def sources = T.sources {
        // We want to avoid duplicating code as long as the Play APIs allow.
        // But if newer Play versions introduce incompatibilities,
        // just remove the shared source dir for that worker and implement directly.
        Seq(PathRef(millSourcePath / os.up / "src-shared")) ++ super.sources()
      }

      def scalaVersion = Deps.play(playBinary).scalaVersion
      def moduleDeps = Seq(playlib.api)
      def ivyDeps = Agg(Deps.osLib, Deps.play(playBinary).routesCompiler)
    }
  }

  object scalapblib extends ContribModule {
    def compileModuleDeps = Seq(scalalib)
    def testModuleDeps = super.testModuleDeps ++ Seq(scalalib)
  }

  object scoverage extends ContribModule {
    object api extends MillPublishScalaModule {
      def compileModuleDeps = Seq(main.api)
    }

    def moduleDeps = Seq(scoverage.api)
    def compileModuleDeps = Seq(scalalib)

    def testTransitiveDeps =
      super.testTransitiveDeps() ++ Seq(worker.testDep(), worker2.testDep())

    def testArgs = T {
      super.testArgs() ++
        Seq(
          s"-DMILL_SCOVERAGE_VERSION=${Deps.scalacScoveragePlugin.dep.version}",
          s"-DMILL_SCOVERAGE2_VERSION=${Deps.scalacScoverage2Plugin.dep.version}",
          s"-DTEST_SCALA_2_13_VERSION_FOR_SCOVERAGE_1=${Deps.scalaVersionForScoverageWorker1}",
          s"-DTEST_SCALA_2_12_VERSION=2.12.15" // last supported 2.12 version for Scoverage 1.x
        )
    }

    // So we can test with buildinfo in the classpath
    def testModuleDeps =
      super.testModuleDeps ++
        Seq(scalalib, scalajslib, scalanativelib, contrib.buildinfo)

    // Worker for Scoverage 1.x
    object worker extends MillPublishScalaModule {
      // scoverage is on an old Scala version which doesnt support scalafix
      def fix(args: String*): Command[Unit] = T.command {}
      def compileModuleDeps = Seq(main.api)
      def moduleDeps = Seq(scoverage.api)
      def testDepPaths = T { Seq(compile().classes) }

      // compile-time only, need to provide the correct scoverage version at runtime
      def compileIvyDeps = Agg(Deps.scalacScoveragePlugin)
      def scalaVersion = Deps.scalaVersionForScoverageWorker1
    }

    // Worker for Scoverage 2.0
    object worker2 extends MillPublishScalaModule {
      def compileModuleDeps = Seq(main.api)
      def moduleDeps = Seq(scoverage.api)
      def testDepPaths = T { Seq(compile().classes) }
      def compileIvyDeps = T {
        Agg(
          // compile-time only, need to provide the correct scoverage version at runtime
          Deps.scalacScoverage2Plugin,
          Deps.scalacScoverage2Reporter,
          Deps.scalacScoverage2Domain,
          Deps.scalacScoverage2Serializer
        )
      }
    }
  }

  object buildinfo extends ContribModule {
    def compileModuleDeps = Seq(scalalib, scalajslib, scalanativelib)
    def testModuleDeps = super.testModuleDeps ++ Seq(scalalib, scalajslib, scalanativelib)
  }

  object proguard extends ContribModule {
    def compileModuleDeps = Seq(scalalib)
    def testModuleDeps = super.testModuleDeps ++ Seq(scalalib)
  }

  object flyway extends ContribModule {
    def compileModuleDeps = Seq(scalalib)
    def ivyDeps = Agg(Deps.flywayCore)
    def testModuleDeps = super.testModuleDeps ++ Seq(scalalib)
  }

  object docker extends ContribModule {
    def compileModuleDeps = Seq(scalalib)
    def testModuleDeps = super.testModuleDeps ++ Seq(scalalib)
  }

  object bloop extends ContribModule with BuildInfo {
    def compileModuleDeps = Seq(scalalib, scalajslib, scalanativelib)
    def ivyDeps = Agg(Deps.bloopConfig.exclude("*" -> s"jsoniter-scala-core_2.13"))
    def testModuleDeps = super.testModuleDeps ++ Seq(
      scalalib,
      scalajslib,
      scalanativelib
    )

    def buildInfoPackageName = "mill.contrib.bloop"
    def buildInfoObjectName = "Versions"
    def buildInfoMembers = Seq(BuildInfo.Value("bloop", Deps.bloopConfig.dep.version))
  }

  object artifactory extends ContribModule {
    def compileModuleDeps = Seq(scalalib)
    def ivyDeps = Agg(Deps.requests)
  }

  object codeartifact extends ContribModule {
    def compileModuleDeps = Seq(scalalib)
    def ivyDeps = Agg(Deps.requests)
  }

  object sonatypecentral extends ContribModule {
    def compileModuleDeps = Seq(scalalib)
    def ivyDeps = Agg(Deps.sonatypeCentralClient)
  }

  object versionfile extends ContribModule {
    def compileModuleDeps = Seq(scalalib)
  }

  object bintray extends ContribModule {
    def compileModuleDeps = Seq(scalalib)
    def ivyDeps = Agg(Deps.requests)
  }

  object gitlab extends ContribModule {
    def compileModuleDeps = Seq(scalalib)
    def ivyDeps = Agg(Deps.requests, Deps.osLib)
    def testModuleDeps = super.testModuleDeps ++ Seq(scalalib)
  }

  object jmh extends ContribModule {
    def compileModuleDeps = Seq(scalalib)
    def testModuleDeps = super.testModuleDeps ++ Seq(scalalib)
  }
}

object scalanativelib extends MillStableScalaModule {
  def moduleDeps = Seq(scalalib, scalanativelib.`worker-api`)
  def testTransitiveDeps =
    super.testTransitiveDeps() ++ Seq(worker("0.4").testDep(), worker("0.5").testDep())

  object `worker-api` extends MillPublishScalaModule {
    def ivyDeps = Agg(Deps.sbtTestInterface)
  }

  object worker extends Cross[WorkerModule]("0.4", "0.5")

  trait WorkerModule extends MillPublishScalaModule with Cross.Module[String] {
    def scalaNativeWorkerVersion = crossValue
    def millSourcePath: os.Path = super.millSourcePath / scalaNativeWorkerVersion
    def testDepPaths = T { Seq(compile().classes) }
    def moduleDeps = Seq(scalanativelib.`worker-api`)
    def ivyDeps = scalaNativeWorkerVersion match {
      case "0.5" =>
        Agg(
          Deps.osLib,
          Deps.Scalanative_0_5.scalanativeTools,
          Deps.Scalanative_0_5.scalanativeUtil,
          Deps.Scalanative_0_5.scalanativeNir,
          Deps.Scalanative_0_5.scalanativeTestRunner
        )
      case "0.4" =>
        Agg(
          Deps.osLib,
          Deps.Scalanative_0_4.scalanativeTools,
          Deps.Scalanative_0_4.scalanativeUtil,
          Deps.Scalanative_0_4.scalanativeNir,
          Deps.Scalanative_0_4.scalanativeTestRunner
        )
    }
  }
}

object bsp extends MillPublishScalaModule with BuildInfo {
  def compileModuleDeps = Seq(scalalib)
  def testModuleDeps = super.testModuleDeps ++ compileModuleDeps
  def buildInfoPackageName = "mill.bsp"

  def buildInfoMembers = T {
    val workerDep = worker.publishSelfDependency()
    Seq(
      BuildInfo.Value(
        "bsp4jVersion",
        Deps.bsp4j.dep.version,
        "BSP4j version (BSP Protocol version)."
      )
    )
  }

  override lazy val test: MillScalaTests = new Test {}
  trait Test extends MillScalaTests {
    def forkEnv: T[Map[String, String]] = T {
      // We try to fetch this dependency with coursier in the tests
      bsp.worker.publishLocalCached()
      super.forkEnv()
    }

    def forkArgs = super.forkArgs() ++ Seq(s"-DBSP4J_VERSION=${Deps.bsp4j.dep.version}")
  }

  object worker extends MillPublishScalaModule {
    def compileModuleDeps = Seq(bsp, scalalib, testrunner, runner) ++ scalalib.compileModuleDeps
    def ivyDeps = Agg(Deps.bsp4j, Deps.sbtTestInterface)
  }
}

val DefaultLocalMillReleasePath =
  s"target/mill-release${if (scala.util.Properties.isWin) ".bat" else ""}"

// We compile the test code once and then offer multiple modes to
// test it in the `test` CrossModule. We pass `test`'s sources to `lib` to
// and pass `lib`'s compile output back to `test`
trait IntegrationTestModule extends MillScalaModule {
  def repoSlug: String

  def scalaVersion = integration.scalaVersion()
  def moduleDeps = Seq(main.test, integration)
  def sources = T.sources(millSourcePath / "test" / "src")
  def testRepoRoot: T[PathRef] = T.source(millSourcePath / "repo")

  trait ModeModule extends ScalaModule with MillBaseTestsModule {
    def mode: String = millModuleSegments.parts.last
    def scalaVersion = integration.scalaVersion()

    def forkEnv =
      super.forkEnv() ++
        IntegrationTestModule.this.forkEnv() ++
        Map(
          "MILL_INTEGRATION_TEST_MODE" -> mode,
          "MILL_INTEGRATION_TEST_SLUG" -> repoSlug,
          "MILL_INTEGRATION_REPO_ROOT" -> testRepoRoot().path.toString
        ) ++
        testReleaseEnv()

    def workspaceDir = T.persistent { PathRef(T.dest) }

    def forkArgs = T {
      super.forkArgs() ++
        dev.forkArgs() ++
        Seq(s"-DMILL_WORKSPACE_PATH=${workspaceDir().path}")
    }

    def testReleaseEnv =
      if (mode == "local") T { Map("MILL_TEST_LAUNCHER" -> dev.launcher().path.toString()) }
      else T { Map("MILL_TEST_LAUNCHER" -> integration.testMill().path.toString()) }

    def compile = IntegrationTestModule.this.compile()
    def moduleDeps = Seq(IntegrationTestModule.this)
  }
}

trait IntegrationTestCrossModule extends IntegrationTestModule with Cross.Module[String] {
  def repoSlug = crossValue
  def millSourcePath = super.millSourcePath / repoSlug

  object local extends ModeModule
  object fork extends ModeModule
  object server extends ModeModule
}

def listIn(path: os.Path) = interp.watchValue(os.list(path).map(_.last))

object example extends MillScalaModule {
  def exampleModules: Seq[ExampleCrossModule] =
    millInternal.modules.collect { case m: ExampleCrossModule => m }

  def moduleDeps = Seq(integration)

  object basic extends Cross[ExampleCrossModule](listIn(millSourcePath / "basic"))
  object basicjava extends Cross[ExampleCrossModuleJava](listIn(millSourcePath / "basicjava"))
  object scalabuilds extends Cross[ExampleCrossModule](listIn(millSourcePath / "scalabuilds"))
  object javabuilds extends Cross[ExampleCrossModuleJava](listIn(millSourcePath / "javabuilds"))
  object scalamodule extends Cross[ExampleCrossModule](listIn(millSourcePath / "scalamodule"))
  object javamodule extends Cross[ExampleCrossModuleJava](listIn(millSourcePath / "javamodule"))
  object tasks extends Cross[ExampleCrossModule](listIn(millSourcePath / "tasks"))
  object cross extends Cross[ExampleCrossModule](listIn(millSourcePath / "cross"))
  object misc extends Cross[ExampleCrossModule](listIn(millSourcePath / "misc"))
  object web extends Cross[ExampleCrossModule](listIn(millSourcePath / "web"))
  object javaweb extends Cross[ExampleCrossModule](listIn(millSourcePath / "javaweb"))

  trait ExampleCrossModuleJava extends ExampleCrossModule {

    def upstreamCross(s: String) = s match {
      case "basicjava" => basic
      case "javabuilds" => scalabuilds
      case "javamodule" => scalamodule
    }

    def buildScLines =
      upstreamCross(
        this.millModuleSegments.parts.dropRight(1).last).valuesToModules.get(List(crossValue)
      ) match {
        case None =>
          T {
            super.buildScLines()
          }
        case Some(upstream) => T {
          val upstreamLines = os.read.lines(
            upstream
              .testRepoRoot().path / "build.sc"
          )
          val lines = os.read.lines(testRepoRoot().path / "build.sc")

          import collection.mutable
          val groupedLines = mutable.Map.empty[String, mutable.Buffer[String]]
          var current = Option.empty[String]
          lines.foreach {
            case s"//// SNIPPET:$name" =>
              current = Some(name)
              groupedLines(name) = mutable.Buffer()
            case s => groupedLines(current.get).append(s)
          }

          upstreamLines.flatMap {
            case s"//// SNIPPET:$name" =>
              if (name != "END") {

                current = Some(name)
                groupedLines(name)
              } else {
                current = None
                Nil
              }

            case s =>
              if (current.nonEmpty) None
              else Some(s)
          }
        }
      }
  }
  trait ExampleCrossModule extends IntegrationTestCrossModule {
    // disable scalafix because these example modules don't have sources causing it to misbehave
    def fix(args: String*): Command[Unit] = T.command {}
    def testRepoRoot: T[PathRef] = T.source(millSourcePath)
    def compile = example.compile()

    def buildScLines = T { os.read.lines(testRepoRoot().path / "build.sc") }
    def forkEnv = super.forkEnv() ++ Map("MILL_EXAMPLE_PARSED" -> upickle.default.write(parsed()))

    /**
     * Parses a `build.sc` for specific comments and return the split-by-type content
     */
    def parsed: T[Seq[(String, String)]] = T {
      val states = collection.mutable.Buffer("scala")
      val chunks = collection.mutable.Buffer(collection.mutable.Buffer.empty[String])

      for (line <- buildScLines()) {
        val (newState, restOpt) = line match {
          case s"/** Usage" => ("example", None)
          case s"/** See Also: $path */" =>
            (s"see:$path", Some(os.read(os.Path(path, testRepoRoot().path))))
          case s"*/" => ("scala", None)
          case s"//$rest" => ("comment", Some(rest.stripPrefix(" ")))
          case l => (if (states.last == "comment") "scala" else states.last, Some(l))
        }

        if (newState != states.last) {
          states.append(newState)
          chunks.append(collection.mutable.Buffer.empty[String])
        }

        restOpt.foreach(r => chunks.last.append(r))
      }

      states.zip(chunks.map(_.mkString("\n").trim)).filter(_._2.nonEmpty).toSeq
    }

    def rendered = T {
      var seenCode = false
      val examplePath = millSourcePath.subRelativeTo(T.workspace)
      os.write(
        T.dest / "example.adoc",
        parsed()
          .filter(_._2.nonEmpty)
          .map {
            case (s"see:$path", txt) =>
              s"""
                 |.$path ({mill-example-url}/$examplePath/$path[browse])
                 |[source,scala,subs="attributes,verbatim"]
                 |----
                 |$txt
                 |----""".stripMargin
            case ("scala", txt) =>
              val title =
                if (seenCode) ""
                else {
                  val label = millLastTag()
                  val exampleDashed = examplePath.segments.mkString("-")
                  val download = s"{mill-download-url}/$label-$exampleDashed.zip[download]"
                  val browse = s"{mill-example-url}/$examplePath[browse]"
                  s".build.sc ($download, $browse)"
                }
              seenCode = true
              s"""
                 |$title
                 |[source,scala,subs="attributes,verbatim"]
                 |----
                 |
                 |$txt
                 |----
                 |""".stripMargin
            case ("comment", txt) => txt + "\n"
            case ("example", txt) =>
              s"""
                 |[source,bash,subs="attributes,verbatim"]
                 |----
                 |$txt
                 |----""".stripMargin
          }
          .mkString("\n")
      )
      PathRef(T.dest / "example.adoc")
    }
  }

  def repoInfo = Map(
    "acyclic" -> ("com-lihaoyi/acyclic", "1ec221f377794db39e8ff9b43415f81c703c202f"),
    "fansi" -> ("com-lihaoyi/fansi", "169ac96d7c6761a72590d312a433cf12c572573c"),
    "jimfs" -> ("google/jimfs", "5b60a42eb9d3cd7a2073d549bd0cb833f5a7e7e9"),
    "commons-io" -> ("apache/commons-io", "b91a48074231ef813bc9b91a815d77f6343ff8f0"),
    "netty" -> ("netty/netty", "20a790ed362a3c11e0e990b58598e4ac6aa88bef")
  )
  object thirdparty extends Cross[ThirdPartyModule](listIn(millSourcePath / "thirdparty"))
  trait ThirdPartyModule extends ExampleCrossModule {
    val (repoPath, repoHash) = repoInfo(crossValue)
    def repoSlug = repoPath.split("/").last

    def testRepoRoot = T {
      shared.downloadTestRepo(repoPath, repoHash, T.dest)
      val wrapperFolder = T.dest / s"$repoSlug-$repoHash"

      os.makeDir(T.dest / "merged")
      os.copy(wrapperFolder, T.dest / "merged", mergeFolders = true)
      os.remove.all(wrapperFolder)
      os.copy(
        super.testRepoRoot().path,
        T.dest / "merged",
        mergeFolders = true,
        replaceExisting = true
      )
      os.remove.all(T.dest / "merged" / ".mill-version")

      PathRef(T.dest / "merged")
    }
  }
}

object integration extends MillScalaModule {
  object failure extends Cross[IntegrationCrossModule](listIn(millSourcePath / "failure"))
  object feature extends Cross[IntegrationCrossModule](listIn(millSourcePath / "feature"))
  object invalidation extends Cross[IntegrationCrossModule](listIn(millSourcePath / "invalidation"))
  object ide extends Cross[IntegrationCrossModule](listIn(millSourcePath / "ide"))
  trait IntegrationCrossModule extends IntegrationTestCrossModule

  def moduleDeps = Seq(scalalib, scalajslib, scalanativelib, runner.test)

  /** Deploy freshly build mill for use in tests */
  def testMill: T[PathRef] = {
    val name = if (scala.util.Properties.isWin) "mill.bat" else "mill"
    T { PathRef(installLocalTask(binFile = T.task((T.dest / name).toString()))()) }
  }
}

def launcherScript(
    shellJvmArgs: Seq[String],
    cmdJvmArgs: Seq[String],
    shellClassPath: Agg[String],
    cmdClassPath: Agg[String]
) = {

  val millMainClass = "mill.main.client.MillClientMain"

  Jvm.universalScript(
    shellCommands = {
      val jvmArgsStr = shellJvmArgs.mkString(" ")
      def java(mainClass: String, passMillJvmOpts: Boolean) = {
        val millJvmOpts = if (passMillJvmOpts) "$mill_jvm_opts" else ""
        s"""exec "$$JAVACMD" $jvmArgsStr $$JAVA_OPTS $millJvmOpts -cp "${shellClassPath.mkString(
            ":"
          )}" $mainClass "$$@""""
      }

      s"""if [ -z "$$JAVA_HOME" ] ; then
         |  JAVACMD="java"
         |else
         |  JAVACMD="$$JAVA_HOME/bin/java"
         |fi
         |
         |mill_jvm_opts=""
         |init_mill_jvm_opts () {
         |  if [ -z $$MILL_JVM_OPTS_PATH ] ; then
         |    mill_jvm_opts_file=".mill-jvm-opts"
         |  else
         |    mill_jvm_opts_file=$$MILL_JVM_OPTS_PATH
         |  fi
         |
         |  if [ -f "$$mill_jvm_opts_file" ] ; then
         |    # We need to append a newline at the end to fix
         |    # https://github.com/com-lihaoyi/mill/issues/2140
         |    newline="
         |"
         |    mill_jvm_opts="$$(
         |      echo "$$newline" | cat "$$mill_jvm_opts_file" - | (
         |        while IFS= read line
         |        do
         |          mill_jvm_opts="$${mill_jvm_opts} $$(echo $$line | grep -v "^[[:space:]]*[#]")"
         |        done
         |        # we are in a sub-shell, so need to return it explicitly
         |        echo "$${mill_jvm_opts}"
         |      )
         |    )"
         |    mill_jvm_opts="$${mill_jvm_opts} -Dmill.jvm_opts_applied=true"
         |  fi
         |}
         |
         |# Client-server mode doesn't seem to work on WSL, just disable it for now
         |# https://stackoverflow.com/a/43618657/871202
         |if grep -qEi "(Microsoft|WSL)" /proc/version > /dev/null 2> /dev/null ; then
         |    init_mill_jvm_opts
         |    if [ -z $$COURSIER_CACHE ] ; then
         |      COURSIER_CACHE=.coursier
         |    fi
         |    ${java(millMainClass, true)}
         |else
         |    if [ "$${1%"-i"*}" != "$$1" ] ; then # first arg starts with "-i"
         |        init_mill_jvm_opts
         |        ${java(millMainClass, true)}
         |    else
         |        case "$$1" in
         |          -i | --interactive | --repl | --no-server | --bsp )
         |            init_mill_jvm_opts
         |            ${java(millMainClass, true)}
         |            ;;
         |          *)
         |            ${java(millMainClass, false)}
         |            ;;
         |        esac
         |    fi
         |fi
         |""".stripMargin
    },
    cmdCommands = {
      val jvmArgsStr = cmdJvmArgs.mkString(" ")
      def java(mainClass: String, passMillJvmOpts: Boolean) = {
        val millJvmOpts = if (passMillJvmOpts) "!mill_jvm_opts!" else ""
        s""""%JAVACMD%" $jvmArgsStr %JAVA_OPTS% $millJvmOpts -cp "${cmdClassPath.mkString(
            ";"
          )}" $mainClass %*"""
      }

      s"""setlocal EnableDelayedExpansion
         |set "JAVACMD=java.exe"
         |if not "%JAVA_HOME%"=="" set "JAVACMD=%JAVA_HOME%\\bin\\java.exe"
         |if "%1" == "-i" set _I_=true
         |if "%1" == "--interactive" set _I_=true
         |if "%1" == "--repl" set _I_=true
         |if "%1" == "--no-server" set _I_=true
         |if "%1" == "--bsp" set _I_=true
         |
         |set "mill_jvm_opts="
         |set "mill_jvm_opts_file=.mill-jvm-opts"
         |if not "%MILL_JVM_OPTS_PATH%"=="" set "mill_jvm_opts_file=%MILL_JVM_OPTS_PATH%"
         |
         |if defined _I_ (
         |  if exist %mill_jvm_opts_file% (
         |    for /f "delims=" %%G in (%mill_jvm_opts_file%) do (
         |      set line=%%G
         |      if "!line:~0,2!"=="-X" set "mill_jvm_opts=!mill_jvm_opts! !line!"
         |    )
         |  )
         |  ${java(millMainClass, true)}
         |) else (
         |  ${java(millMainClass, false)}
         |)
         |endlocal
         |""".stripMargin
    }
  )
}

object runner extends MillPublishScalaModule {
  def moduleDeps = Seq(scalalib, scalajslib, scalanativelib, bsp, linenumbers, main.codesig)
  def skipPreviousVersions: T[Seq[String]] = Seq("0.11.0-M7")

  object linenumbers extends MillPublishScalaModule {
    def scalaVersion = Deps.scalaVersion
    def ivyDeps = Agg(Deps.scalaCompiler(scalaVersion()))
  }
}

object idea extends MillPublishScalaModule {
  def moduleDeps = Seq(scalalib, runner)
}

object dist extends MillPublishJavaModule {
  def jar = dev.assembly()
  def moduleDeps = Seq(runner, idea)
}

object dev extends MillPublishScalaModule {
  // disable scalafix here because it crashes when a module has no sources
  def fix(args: String*): Command[Unit] = T.command {}
  def moduleDeps = Seq(runner, idea)

  def testTransitiveDeps = super.testTransitiveDeps() ++ Seq(
    runner.linenumbers.testDep(),
    scalalib.backgroundwrapper.testDep(),
    contrib.bloop.testDep(),
    contrib.buildinfo.testDep(),
    contrib.scoverage.testDep(),
    contrib.scoverage.worker2.testDep(),
    contrib.jmh.testDep(),
    contrib.playlib.testDep(),
    contrib.playlib.worker("2.8").testDep(),
    bsp.worker.testDep()
  )

  def genTask(m: ScalaModule) = T.task { Seq(m.jar(), m.sourceJar()) ++ m.runClasspath() }

  def forkArgs: T[Seq[String]] = T {
    val genIdeaArgs =
      genTask(main.define)() ++
        genTask(main.eval)() ++
        genTask(main)() ++
        genTask(scalalib)() ++
        genTask(scalajslib)() ++
        genTask(scalanativelib)()

    testArgs() ++
      Seq(
        "-DMILL_CLASSPATH=" + runClasspath().map(_.path.toString).mkString(","),
        "-DMILL_BUILD_LIBRARIES=" + genIdeaArgs.map(_.path).mkString(","),
        s"-DBSP4J_VERSION=${Deps.bsp4j.dep.version}"
      )
  }

  def launcher = T {
    val isWin = scala.util.Properties.isWin
    val outputPath = T.dest / (if (isWin) "run.bat" else "run")

    os.write(outputPath, prependShellScript())
    if (!isWin) os.perms.set(outputPath, "rwxrwxrwx")

    PathRef(outputPath)
  }

  def extraPublish: T[Seq[PublishInfo]] = T {
    Seq(PublishInfo(file = assembly(), classifier = Some("assembly"), ivyConfig = "compile"))
  }

  def assemblyRules = super.assemblyRules ++ Seq(
    mill.scalalib.Assembly.Rule.ExcludePattern("mill/local-test-overrides/.*")
  )

  // All modules that we want to aggregate as part of this `dev` assembly.
  // Excluding itself, and the `dist` module that uses it
  lazy val allPublishModules = build.millInternal.modules.collect {
    case m: PublishModule if (m ne this) && (m ne dist) => m
  }

  def assembly = T {
    T.traverse(allPublishModules)(m => m.publishLocalCached)()
    val version = millVersion()
    val devRunClasspath = runClasspath().map(_.path)
    val filename = if (scala.util.Properties.isWin) "mill.bat" else "mill"
    val commonArgs = Seq(
      // Workaround for Zinc/JNA bug
      // https://github.com/sbt/sbt/blame/6718803ee6023ab041b045a6988fafcfae9d15b5/main/src/main/scala/sbt/Main.scala#L130
      "-Djna.nosys=true"
    )
    val shellArgs = Seq("-DMILL_CLASSPATH=$0") ++ commonArgs
    val cmdArgs = Seq(""""-DMILL_CLASSPATH=%~dpnx0"""") ++ commonArgs
    os.move(
      mill.scalalib.Assembly.createAssembly(
        devRunClasspath,
        prependShellScript = launcherScript(shellArgs, cmdArgs, Agg("$0"), Agg("%~dpnx0")),
        assemblyRules = assemblyRules
      ).path,
      T.dest / filename
    )
    PathRef(T.dest / filename)
  }

  def prependShellScript = T {
    val (millArgs, otherArgs) =
      forkArgs().partition(arg => arg.startsWith("-DMILL") && !arg.startsWith("-DMILL_VERSION"))
    // Pass Mill options via file, due to small max args limit in Windows
    val vmOptionsFile = T.dest / "mill.properties"
    val millOptionsContent =
      millArgs.map(_.drop(2).replace("\\", "/")).mkString(
        "\r\n"
      ) // drop -D prefix, replace \ with /
    os.write(vmOptionsFile, millOptionsContent)
    val jvmArgs = otherArgs ++ List(s"-DMILL_OPTIONS_PATH=$vmOptionsFile")
    val classpath = runClasspath().map(_.path.toString)
    launcherScript(
      jvmArgs,
      jvmArgs,
      classpath,
      Agg(pathingJar().path.toString) // TODO not working yet on Windows! see #791
    )
  }

  def pathingJar = T {
    // see http://todayguesswhat.blogspot.com/2011/03/jar-manifestmf-class-path-referencing.html
    // for more detailed explanation
    val isWin = scala.util.Properties.isWin
    val classpath = runClasspath().map { pathRef =>
      val path =
        if (isWin) "/" + pathRef.path.toString.replace("\\", "/")
        else pathRef.path.toString
      if (path.endsWith(".jar")) path
      else path + "/"
    }.mkString(" ")
    val manifestEntries = Map[String, String](
      java.util.jar.Attributes.Name.MANIFEST_VERSION.toString -> "1.0",
      "Created-By" -> "Scala mill",
      "Class-Path" -> classpath
    )
    Jvm.createJar(Agg(), JarManifest(manifestEntries))
  }

  def run(args: Task[Args] = T.task(Args())) = T.command {
    args().value match {
      case Nil => mill.api.Result.Failure("Need to pass in cwd as first argument to dev.run")
      case wd0 +: rest =>
        val wd = os.Path(wd0, T.workspace)
        os.makeDir.all(wd)
        try {
          Jvm.runSubprocess(
            Seq(launcher().path.toString) ++ rest,
            forkEnv(),
            workingDir = wd
          )
          mill.api.Result.Success(())
        } catch {
          case e: Throwable =>
            mill.api.Result.Failure(s"dev.run failed with an exception. ${e.getMessage()}")
        }
    }
  }
}

/** Generates the mill documentation with Antora. */
object docs extends Module {
  // This module isn't really a ScalaModule, but we use it to generate
  // consolidated documentation using the Scaladoc tool.
  object site extends UnidocModule {
    def scalaVersion = Deps.scalaVersion
    def moduleDeps = build.millInternal.modules.collect { case m: MillStableScalaModule => m }
    def unidocSourceUrl = T {
      val sha = VcsVersion.vcsState().currentRevision
      Some(s"${Settings.projectUrl}/blob/$sha")
    }
  }

  private val npmExe = if (scala.util.Properties.isWin) "npm.cmd" else "npm"
  private val antoraExe = if (scala.util.Properties.isWin) "antora.cmd" else "antora"
  def npmBase: T[os.Path] = T.persistent { T.dest }
  def prepareAntora(npmDir: os.Path) = {
    Jvm.runSubprocess(
      commandArgs = Seq(
        npmExe,
        "install",
        "@antora/cli@3.1.9",
        "@antora/site-generator-default@3.1.9",
        "gitlab:antora/xref-validator",
        "@antora/lunr-extension@v1.0.0-alpha.6",
        "asciidoctor-kroki@0.18.1"
      ),
      envArgs = Map(),
      workingDir = npmDir
    )
  }

  def runAntora(npmDir: os.Path, workDir: os.Path, args: Seq[String])(implicit
      ctx: mill.api.Ctx.Log
  ) = {

    prepareAntora(npmDir)
    val cmdArgs =
      Seq(s"${npmDir}/node_modules/.bin/${antoraExe}") ++ args
    ctx.log.debug(s"command: ${cmdArgs.mkString("'", "' '", "'")}")
    Jvm.runSubprocess(
      commandArgs = cmdArgs,
      envArgs = Map("CI" -> "true"),
      workingDir = workDir
    )
    PathRef(workDir / "build" / "site")
  }

  def source0 = T.source(millSourcePath)
  def projectReadme = T.source(T.workspace / "readme.adoc")
  def source = T {
    os.copy(source0().path, T.dest, mergeFolders = true)

    val pagesWd = T.dest / "modules" / "ROOT" / "pages"
    val partialsWd = T.dest / "modules" / "ROOT" / "partials"

    os.copy(projectReadme().path, partialsWd / "project-readme.adoc", createFolders = true)

    val renderedExamples: Seq[(os.SubPath, PathRef)] =
      T.traverse(example.exampleModules)(m =>
        T.task {
          (m.millSourcePath.subRelativeTo(example.millSourcePath), m.rendered())
        }
      )()

    for ((name, pref) <- renderedExamples) os.copy(
      pref.path,
      pagesWd / "example" / os.SubPath(s"$name.adoc"),
      createFolders = true
    )

    val contribReadmes = T.traverse(contrib.contribModules)(m =>
      T.task {
        m.millModuleSegments.parts.last -> m.readme()
      }
    )()

    for ((name, pref) <- contribReadmes) os.copy(
      pref.path,
      pagesWd / "contrib" / s"${name}.adoc",
      createFolders = true
    )

    PathRef(T.dest)
  }

  def supplementalFiles = T.source(millSourcePath / "supplemental-ui")
  def devAntoraSources: T[PathRef] = T {
    val dest = T.dest
    os.copy(source().path, dest, mergeFolders = true)
    sanitizeAntoraYml(dest, "master", millVersion(), millLastTag())
    PathRef(dest)
  }

  def sanitizeAntoraYml(dest: os.Path,
                        version: String,
                        millVersion: String,
                        millLastTag: String) = {
    val lines = os.read(dest / "antora.yml").linesIterator.map {
      case s"version:$_" => s"version: '$version'\ndisplay-version: '$millVersion'"
      case s"    mill-version:$_" => s"    mill-version: '$millVersion'"
      case s"    mill-last-tag:$_" => s"    mill-last-tag: '$millLastTag'"
      case l => l
    }
    os.write.over(dest / "antora.yml", lines.mkString("\n"))
  }

  def githubPagesPlaybookText(authorMode: Boolean) = T.task { extraSources: Seq[os.Path] =>
    val taggedSources = for(path <- extraSources) yield {
      s"""    - url: ${baseDir}
         |      start_path: ${path.relativeTo(baseDir)}
         |""".stripMargin
    }
    s"""site:
       |  title: Mill
       |  url: ${if (authorMode) s"${T.dest}/site" else Settings.docUrl}
       |  start_page: mill::Java_Intro_to_Mill.adoc
       |  keys:
       |    google_analytics: 'G-1C582ZJR85'
       |
       |content:
       |  sources:
       |    - url: ${if (authorMode) baseDir else Settings.projectUrl}
       |      branches: []
       |      tags: ${Settings.legacyDocTags.map("'" + _ + "'").mkString("[", ",", "]")}
       |      start_path: docs/antora
       |
       |${taggedSources.mkString("\n\n")}
       |
       |    - url: ${baseDir}
       |      start_path: ${devAntoraSources().path.relativeTo(baseDir)}
       |ui:
       |  bundle:
       |    url: https://gitlab.com/antora/antora-ui-default/-/jobs/artifacts/master/raw/build/ui-bundle.zip?job=bundle-stable
       |    snapshot: true
       |  supplemental_files: ${supplementalFiles().path.toString()}
       |
       |asciidoc:
       |  attributes:
       |    mill-github-url: ${Settings.projectUrl}
       |    mill-doc-url: ${if (authorMode) s"file://${T.dest}/site" else Settings.docUrl}
       |    mill-download-url: ${if (authorMode) s"file://${exampleZips().head.path / os.up}"
      else s"${Settings.projectUrl}/releases/download/${millLastTag()}"}
       |    mill-example-url: ${if (authorMode) s"file://${T.workspace}"
      else s"${Settings.projectUrl}/blob/main/"}
       |    utest-github-url: https://github.com/com-lihaoyi/utest
       |    upickle-github-url: https://github.com/com-lihaoyi/upickle
       |    mill-scip-version: ${Deps.DocDeps.millScip.dep.version}
       |    kroki-fetch-diagram: true
       |  extensions:
       |  - asciidoctor-kroki
       |antora:
       |  extensions:
       |  - require: '@antora/lunr-extension'
       |    index_latest_only: true
       |
       |runtime:
       |  log:
       |    failure_level: error
       |
       |""".stripMargin
  }

  def oldDocSources = T{
    for(oldVersion <- Settings.docTags) yield {
      val checkout = T.dest / oldVersion
      os.proc("git", "clone", T.workspace / ".git", checkout).call(stdout = os.Inherit)
      os.proc("git", "checkout", oldVersion).call(cwd = checkout, stdout = os.Inherit)
      val outputFolder = checkout / "out" / "docs" / "source.dest"
      os.proc("./mill", "-i", "docs.source").call(cwd = checkout, stdout = os.Inherit)
      sanitizeAntoraYml(outputFolder, oldVersion, oldVersion, oldVersion)
      PathRef(outputFolder)
    }
  }

  def githubPages: T[PathRef] = T {
    generatePages(authorMode = false)().apply(oldDocSources().map(_.path))
  }

  def localPages = T {
    val pages = generatePages(authorMode = true)().apply(oldDocSources().map(_.path))
    T.log.outputStream.println(
      s"You can browse the local pages at: ${(pages.path / "index.html").toNIO.toUri()}"
    )
  }

  def generatePages(authorMode: Boolean) = T.task { extraSources: Seq[os.Path] =>
    T.log.errorStream.println("Creating Antora playbook ...")
    // dependency to sources
    source()
    val docSite = T.dest
    val playbook = docSite / "antora-playbook.yml"
    val siteDir = docSite / "site"
    os.write(
      target = playbook,
      data = githubPagesPlaybookText(authorMode)().apply(extraSources),
      createFolders = true
    )
    T.log.errorStream.println("Running Antora ...")
//    // check xrefs
//    runAntora(
//      npmDir = npmBase(),
//      workDir = docSite,
//      args = Seq(
//        "--generator",
//        "@antora/xref-validator",
//        playbook.last,
//        "--to-dir",
//        siteDir.toString(),
//        "--attribute",
//        "page-pagination"
//      ) ++
//        Seq("--fetch").filter(_ => !authorMode)
//    )
    // generate site (we can skip the --fetch now)
    runAntora(
      npmDir = npmBase(),
      workDir = docSite,
      args = Seq(
        playbook.last,
        "--to-dir",
        siteDir.toString(),
        "--attribute",
        "page-pagination"
      ) ++
        Seq("--fetch").filter(_ => !authorMode)
    )
    os.write(siteDir / ".nojekyll", "")

    // sanitize devAntora source URLs
    T.log.errorStream.println("Sanitizing links ...")
    sanitizeDevUrls(siteDir, devAntoraSources().path, baseDir / "docs", baseDir)

    // only copy the "api" sub-dir; api docs contains a top-level index.html with we don't want
    val unidocSrc = if (authorMode) site.unidocLocal().path else site.unidocSite().path
    T.log.errorStream.println(s"Copying API docs from ${unidocSrc} ...")
    os.copy(unidocSrc, siteDir / "api" / "latest", createFolders = true)

    PathRef(siteDir)
  }

  def sanitizeDevUrls(
      dir: os.Path,
      sourceDir: os.Path,
      newSourceDir: os.Path,
      baseDir: os.Path
  ): Unit = {

    val pathToRemove = sourceDir.relativeTo(baseDir).toString()
    val replacePath = newSourceDir.relativeTo(baseDir).toString()
    //      println(s"Cleaning relative path '${pathToRemove}' ...")
    import org.htmlcleaner._
    val cleaner = new HtmlCleaner()
    var changed = false
    os.walk(dir).foreach { file =>
      if (os.isFile(file) && file.ext == "html") {
        val node: TagNode = cleaner.clean(file.toIO)
        node.traverse { (parentNode: TagNode, htmlNode: HtmlNode) =>
          htmlNode match {
            case tag: TagNode if tag.getName() == "a" =>
              Option(tag.getAttributeByName("href")).foreach { href =>
                val newHref = href.replace(pathToRemove, replacePath)
                if (href != newHref) {
                  tag.removeAttribute("href")
                  tag.addAttribute("href", newHref)
                  changed = true
                  println(s"Replaced: '${href}' --> '${newHref}'")
                }
              }
              true
            case _ => true
          }
        }
        if (changed) {
          println(s"Writing '${file}' ...")
          val newHtml = new SimpleHtmlSerializer(cleaner.getProperties()).getAsString(node)
          os.write.over(file, newHtml)
        }
      }
    }
  }
}

/**
 * Build and install Mill locally.
 *
 * @param binFile The location where the Mill binary should be installed
 * @param ivyRepo The local Ivy repository where Mill modules should be published to
 */
def installLocal(binFile: String = DefaultLocalMillReleasePath, ivyRepo: String = null) =
  T.command {
    PathRef(installLocalTask(T.task(binFile), ivyRepo)())
  }

def installLocalCache() = T.command {
  val path = installLocalTask(
    T.task((os.home / ".cache" / "mill" / "download" / millVersion()).toString())
  )()
  T.log.outputStream.println(path.toString())
  PathRef(path)
}

def installLocalTask(binFile: Task[String], ivyRepo: String = null): Task[os.Path] = T.task {
  val millBin = dev.assembly()
  val targetFile = os.Path(binFile(), T.workspace)
  if (os.exists(targetFile))
    T.log.info(s"Overwriting existing local Mill binary at ${targetFile}")
  os.copy.over(millBin.path, targetFile, createFolders = true)
  T.log.info(s"Published ${dev.allPublishModules.size} modules and installed ${targetFile}")
  targetFile
}

def millBootstrap = T.sources(T.workspace / "mill")

def bootstrapLauncher = T {
  val outputPath = T.dest / "mill"
  val millBootstrapGrepPrefix = "(\n *DEFAULT_MILL_VERSION=)"
  val millDownloadUrlPrefix = "(\n *MILL_DOWNLOAD_URL=)"

  os.write(
    outputPath,
    os.read(millBootstrap().head.path)
      .replaceAll(
        millBootstrapGrepPrefix + "[^\\n]+",
        "$1" + millVersion()
      )
  )
  os.perms.set(outputPath, "rwxrwxrwx")
  PathRef(outputPath)
}

def exampleZips: T[Seq[PathRef]] = T {
  for {
    exampleMod <- example.exampleModules
    examplePath = exampleMod.millSourcePath
  } yield {
    val example = examplePath.subRelativeTo(T.workspace)
    val exampleStr = millVersion() + "-" + example.segments.mkString("-")
    os.copy(examplePath, T.dest / exampleStr, createFolders = true)
    os.write(T.dest / exampleStr / ".mill-version", millLastTag())
    os.copy(bootstrapLauncher().path, T.dest / exampleStr / "mill")
    val zip = T.dest / s"$exampleStr.zip"
    os.proc("zip", "-r", zip, exampleStr).call(cwd = T.dest)
    PathRef(zip)
  }
}

def uploadToGithub(authKey: String) = T.command {
  val vcsState = VcsVersion.vcsState()
  val label = vcsState.format()
  if (label != millVersion()) sys.error("Modified mill version detected, aborting upload")
  val releaseTag = vcsState.lastTag.getOrElse(sys.error(
    "Incomplete git history. No tag found.\nIf on CI, make sure your git checkout job includes enough history."
  ))

  if (releaseTag == label) {
    // TODO: check if the tag already exists (e.g. because we created it manually) and do not fail
    scalaj.http.Http(
      s"https://api.github.com/repos/${Settings.githubOrg}/${Settings.githubRepo}/releases"
    )
      .postData(
        ujson.write(
          ujson.Obj(
            "tag_name" -> releaseTag,
            "name" -> releaseTag
          )
        )
      )
      .header("Authorization", "token " + authKey)
      .asString
  }

  val examples = exampleZips().map(z => (z.path, z.path.last))

  val zips = examples ++ Seq(
    (dev.assembly().path, label + "-assembly"),
    (bootstrapLauncher().path, label)
  )

  for ((zip, name) <- zips) {
    upload.apply(
      zip,
      releaseTag,
      name,
      authKey,
      Settings.githubOrg,
      Settings.githubRepo
    )
  }
}

private def resolveTasks[T](taskNames: String*): Seq[NamedTask[T]] = {
  mill.resolve.Resolve.Tasks.resolve(
    build,
    taskNames,
    SelectMode.Separated
  ).map(x => x.asInstanceOf[Seq[mill.define.NamedTask[T]]]).getOrElse(???)
}

def validate(): Command[Unit] = {
  val tasks = resolveTasks("__.compile", "__.minaReportBinaryIssues")
  val sources = resolveTasks("__.sources")

  T.command {
    T.sequence(tasks)()
    mill.scalalib.scalafmt.ScalafmtModule.checkFormatAll(Tasks(sources))()
    docs.localPages()
    ()
  }
}

val dummyDeps: Seq[Dep] = Seq(
  Deps.DocDeps.millScip,
  Deps.semanticDbJava,
  Deps.semanticDBscala,
  Deps.TestDeps.scalaTest,
  Deps.TestDeps.zioTest,
  Deps.acyclic,
  Deps.scalacScoverage2Plugin,
  ivy"com.lihaoyi:::ammonite:${Deps.ammoniteVersion}"
) ++ Deps.transitiveDeps ++ Deps.RuntimeDeps.all

implicit object DepSegment extends Cross.ToSegments[Dep]({ dep =>
      val depString = formatDep(dep)
      List(depString)
    })

/**
 * Dummy module(s) to let Dependency/showUpdates or Scala-Steward find
 * and bump dependency versions we use at runtime
 */
object dummy extends Cross[DependencyFetchDummy](dummyDeps)
trait DependencyFetchDummy extends ScalaModule with Cross.Module[Dep] {
  def scalaVersion = Deps.scalaVersion
  def compileIvyDeps = Agg(crossValue)
}<|MERGE_RESOLUTION|>--- conflicted
+++ resolved
@@ -192,11 +192,7 @@
   val bsp4j = ivy"ch.epfl.scala:bsp4j:2.2.0-M2"
   val fansi = ivy"com.lihaoyi::fansi:0.5.0"
   val jarjarabrams = ivy"com.eed3si9n.jarjarabrams::jarjar-abrams-core:1.14.0"
-<<<<<<< HEAD
   val requests = ivy"com.lihaoyi::requests:0.9.0"
-  val sonatypeCentralClient = ivy"com.lumidion::sonatype-central-client-requests:0.2.0"
-=======
-  val requests = ivy"com.lihaoyi::requests:0.8.3"
   val sonatypeCentralClient = ivy"com.lumidion::sonatype-central-client-requests:0.3.0"
 
   object RuntimeDeps {
@@ -204,7 +200,6 @@
     val jupiterInterface = ivy"com.github.sbt.junit:jupiter-interface:0.11.4"
     def all = Seq(sbtTestInterface, jupiterInterface)
   }
->>>>>>> e29eb1ef
 
   /** Used to manage transitive versions. */
   val transitiveDeps = Seq(
