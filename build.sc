// plugins and dependencies
import $file.ci.shared
import $file.ci.upload
import $ivy.`org.scalaj::scalaj-http:2.4.2`
import $ivy.`de.tototec::de.tobiasroeser.mill.vcs.version_mill0.10:0.3.1`
import $ivy.`com.github.lolgab::mill-mima_mill0.10:0.0.19`
import $ivy.`net.sourceforge.htmlcleaner:htmlcleaner:2.25`

// imports
import com.github.lolgab.mill.mima
import com.github.lolgab.mill.mima.{
  CheckDirection,
  DirectMissingMethodProblem,
  IncompatibleMethTypeProblem,
  IncompatibleSignatureProblem,
  ProblemFilter,
  ReversedMissingMethodProblem
}
import coursier.maven.MavenRepository
import de.tobiasroeser.mill.vcs.version.VcsVersion
import mill._
import mill.define.{Command, Source, Sources, Target, Task}
import mill.eval.Evaluator
import mill.main.MainModule
import mill.scalalib._
import mill.scalalib.publish._
import mill.modules.Jvm
import mill.define.SelectMode

import scala.util.control.NonFatal
import mill.T
import mill.define.{Discover, ExternalModule, Input, Module, Task}
import mill.api.{Logger, Result}
import os.{CommandResult, SubprocessException}

object Settings {
  val pomOrg = "com.lihaoyi"
  val githubOrg = "com-lihaoyi"
  val githubRepo = "mill"
  val projectUrl = s"https://github.com/${githubOrg}/${githubRepo}"
  val changelogUrl = s"${projectUrl}#changelog"
  val docUrl = "https://com-lihaoyi.github.io/mill"
  // the exact branches containing a doc root
  val docBranches = Seq()
  // the exact tags containing a doc root
  val legacyDocTags: Seq[String] = Seq(
    "0.9.12",
    "0.10.0",
    "0.10.12",
    "0.11.0-M7"
  )
  val docTags: Seq[String] = Seq()
  val mimaBaseVersions: Seq[String] = Seq("0.11.0-M8")
}

object Deps {

  // The Scala version to use
  val scalaVersion = "2.13.10"
  // Scoverage 1.x will not get releases for newer Scala versions
  val scalaVersionForScoverageWorker1 = "2.13.8"
  // The Scala 2.12.x version to use for some workers
  val workerScalaVersion212 = "2.12.17"

  val testScala213Version = "2.13.8"
  val testScala212Version = "2.12.6"
  val testScala211Version = "2.11.12"
  val testScala210Version = "2.10.6"
  val testScala30Version = "3.0.2"
  val testScala31Version = "3.1.3"
  val testScala32Version = "3.2.0"

  object Scalajs_1 {
    val scalaJsVersion = "1.13.1"
    val scalajsEnvJsdomNodejs = ivy"org.scala-js::scalajs-env-jsdom-nodejs:1.1.0"
    val scalajsEnvExoegoJsdomNodejs = ivy"net.exoego::scalajs-env-jsdom-nodejs:2.1.0"
    val scalajsEnvNodejs = ivy"org.scala-js::scalajs-env-nodejs:1.4.0"
    val scalajsEnvPhantomjs = ivy"org.scala-js::scalajs-env-phantomjs:1.0.0"
    val scalajsEnvSelenium = ivy"org.scala-js::scalajs-env-selenium:1.1.1"
    val scalajsSbtTestAdapter = ivy"org.scala-js::scalajs-sbt-test-adapter:${scalaJsVersion}"
    val scalajsLinker = ivy"org.scala-js::scalajs-linker:${scalaJsVersion}"
  }

  object Scalanative_0_4 {
    val scalanativeVersion = "0.4.12"
    val scalanativeTools = ivy"org.scala-native::tools:${scalanativeVersion}"
    val scalanativeUtil = ivy"org.scala-native::util:${scalanativeVersion}"
    val scalanativeNir = ivy"org.scala-native::nir:${scalanativeVersion}"
    val scalanativeTestRunner = ivy"org.scala-native::test-runner:${scalanativeVersion}"
  }

  trait Play {
    def playVersion: String
    def playBinVersion: String = playVersion.split("[.]").take(2).mkString(".")
    def routesCompiler = ivy"com.typesafe.play::routes-compiler::$playVersion"
    def scalaVersion: String = Deps.scalaVersion
  }
  object Play_2_6 extends Play {
    val playVersion = "2.6.25"
    override def scalaVersion: String = Deps.workerScalaVersion212
  }
  object Play_2_7 extends Play {
    val playVersion = "2.7.9"
  }
  object Play_2_8 extends Play {
    val playVersion = "2.8.19"
  }
  val play = Seq(Play_2_8, Play_2_7, Play_2_6).map(p => (p.playBinVersion, p)).toMap

  val acyclic = ivy"com.lihaoyi:::acyclic:0.3.6"
  val ammoniteVersion = "3.0.0-M0-6-34034262"
  val scalaparse = ivy"com.lihaoyi::scalaparse:3.0.1"
  val bloopConfig = ivy"ch.epfl.scala::bloop-config:1.5.5"
  val coursier = ivy"io.get-coursier::coursier:2.1.3"
  val coursierInterface = ivy"io.get-coursier:interface:1.0.16"

  val flywayCore = ivy"org.flywaydb:flyway-core:8.5.13"
  val graphvizJava = ivy"guru.nidi:graphviz-java-all-j2v8:0.18.1"
  val junixsocket = ivy"com.kohlschutter.junixsocket:junixsocket-core:2.6.2"

  val jgraphtCore = ivy"org.jgrapht:jgrapht-core:1.4.0" // 1.5.0+ dont support JDK8

  val jna = ivy"net.java.dev.jna:jna:5.13.0"
  val jnaPlatform = ivy"net.java.dev.jna:jna-platform:5.13.0"

  val junitInterface = ivy"com.github.sbt:junit-interface:0.13.3"
  val lambdaTest = ivy"de.tototec:de.tobiasroeser.lambdatest:0.8.0"
  val log4j2Core = ivy"org.apache.logging.log4j:log4j-core:2.20.0"
  val osLib = ivy"com.lihaoyi::os-lib:0.9.1"
  val pprint = ivy"com.lihaoyi::pprint:0.8.1"
  val mainargs = ivy"com.lihaoyi::mainargs:0.5.0"
  val millModuledefsVersion = "0.10.9"
  val millModuledefsString = s"com.lihaoyi::mill-moduledefs:${millModuledefsVersion}"
  val millModuledefs = ivy"${millModuledefsString}"
  val millModuledefsPlugin =
    ivy"com.lihaoyi:::scalac-mill-moduledefs-plugin:${millModuledefsVersion}"
  // can't use newer versions, as these need higher Java versions
  val testng = ivy"org.testng:testng:7.5.1"
  val sbtTestInterface = ivy"org.scala-sbt:test-interface:1.0"
  val scalaCheck = ivy"org.scalacheck::scalacheck:1.17.0"
  def scalaCompiler(scalaVersion: String) = ivy"org.scala-lang:scala-compiler:${scalaVersion}"
  val scalafmtDynamic = ivy"org.scalameta::scalafmt-dynamic:3.7.3"
  val scalametaTrees = ivy"org.scalameta::trees:4.7.7"
  def scalaReflect(scalaVersion: String) = ivy"org.scala-lang:scala-reflect:${scalaVersion}"
  val scalacScoveragePlugin = ivy"org.scoverage:::scalac-scoverage-plugin:1.4.11"
  val scoverage2Version = "2.0.8"
  val scalacScoverage2Plugin = ivy"org.scoverage:::scalac-scoverage-plugin:${scoverage2Version}"
  val scalacScoverage2Reporter = ivy"org.scoverage::scalac-scoverage-reporter:${scoverage2Version}"
  val scalacScoverage2Domain = ivy"org.scoverage::scalac-scoverage-domain:${scoverage2Version}"
  val scalacScoverage2Serializer =
    ivy"org.scoverage::scalac-scoverage-serializer:${scoverage2Version}"
  // keep in sync with doc/antora/antory.yml
  val semanticDB = ivy"org.scalameta:::semanticdb-scalac:4.7.7"
  val semanticDbJava = ivy"com.sourcegraph:semanticdb-java:0.8.18"
  val sourcecode = ivy"com.lihaoyi::sourcecode:0.3.0"
  val upickle = ivy"com.lihaoyi::upickle:3.1.0"
  val utest = ivy"com.lihaoyi::utest:0.8.1"
  val windowsAnsi = ivy"io.github.alexarchambault.windows-ansi:windows-ansi:0.0.5"
  val zinc = ivy"org.scala-sbt::zinc:1.8.0"
  // keep in sync with doc/antora/antory.yml
  val bsp4j = ivy"ch.epfl.scala:bsp4j:2.1.0-M4"
  val fansi = ivy"com.lihaoyi::fansi:0.4.0"
  val jarjarabrams = ivy"com.eed3si9n.jarjarabrams::jarjar-abrams-core:1.8.2"
  val requests = ivy"com.lihaoyi::requests:0.8.0"
}

def millVersion: T[String] = T { VcsVersion.vcsState().format() }
def millLastTag: T[String] = T {
  VcsVersion.vcsState().lastTag.getOrElse(
    sys.error("No (last) git tag found. Your git history seems incomplete!")
  )
}
def millBinPlatform: T[String] = T {
  val tag = millLastTag()
  if (tag.contains("-M")) tag
  else {
    val pos = if (tag.startsWith("0.")) 2 else 1
    tag.split("[.]", pos + 1).take(pos).mkString(".")
  }
}
def baseDir = build.millSourcePath

// We limit the number of compiler bridges to compile and publish for local
// development and testing, because otherwise it takes forever to compile all
// of them. Compiler bridges not in this set will get downloaded and compiled
// on the fly anyway. For publishing, we publish everything.
val buildAllCompilerBridges = interp.watchValue(sys.env.contains("MILL_BUILD_COMPILER_BRIDGES"))
val bridgeVersion = "0.0.1"
val bridgeScalaVersions = Seq(
  // Our version of Zinc doesn't work with Scala 2.12.0 and 2.12.4 compiler
  // bridges. We skip 2.12.1 because it's so old not to matter, and we need a
  // non-supported scala versionm for testing purposes. We skip 2.13.0-2 because
  // scaladoc fails on windows
  /*"2.12.0",*/ /*2.12.1",*/ "2.12.2",
  "2.12.3", /*"2.12.4",*/ "2.12.5",
  "2.12.6",
  "2.12.7",
  "2.12.8",
  "2.12.9",
  "2.12.10",
  "2.12.11",
  "2.12.12",
  "2.12.13",
  "2.12.14",
  "2.12.15",
  "2.12.16",
  "2.12.17",
  /*"2.13.0", "2.13.1", "2.13.2",*/ "2.13.3",
  "2.13.4",
  "2.13.5",
  "2.13.6",
  "2.13.7",
  "2.13.8",
  "2.13.9",
  "2.13.10"
)
val buildBridgeScalaVersions =
  if (!buildAllCompilerBridges) Seq()
  else bridgeScalaVersions

object bridge extends Cross[BridgeModule](buildBridgeScalaVersions: _*)
class BridgeModule(val crossScalaVersion: String) extends PublishModule with CrossScalaModule {
  def scalaVersion = crossScalaVersion
  def publishVersion = bridgeVersion
  def artifactName = T { "mill-scala-compiler-bridge" }
  def pomSettings = commonPomSettings(artifactName())
  def crossFullScalaVersion = true
  def ivyDeps = Agg(
    ivy"org.scala-sbt:compiler-interface:${Versions.zinc}",
    ivy"org.scala-lang:scala-compiler:${crossScalaVersion}"
  )

  def resources = T.sources {
    os.copy(generatedSources().head.path / "META-INF", T.dest / "META-INF")
    Seq(PathRef(T.dest))
  }

  def generatedSources = T {
    import mill.scalalib.api.ZincWorkerUtil.{grepJar, scalaBinaryVersion}
    val resolvedJars = resolveDeps(
      T.task { Agg(ivy"org.scala-sbt::compiler-bridge:${Deps.zinc.dep.version}") },
      sources = true
    )()

    val bridgeJar = grepJar(
      resolvedJars.map(_.path),
      s"compiler-bridge_${scalaBinaryVersion(scalaVersion())}",
      Deps.zinc.dep.version,
      true
    )

    mill.api.IO.unpackZip(bridgeJar, os.rel)

    Seq(PathRef(T.dest))
  }
}

trait BuildInfo extends JavaModule {

  /**
   * The package name under which the BuildInfo data object will be stored.
   */
  def buildInfoPackageName: String

  /**
   * The name of the BuildInfo data object, defaults to "BuildInfo"
   */
  def buildInfoObjectName: String = "BuildInfo"

  /**
   * Enable to compile the BuildInfo values directly into the classfiles,
   * rather than the default behavior of storing them as a JVM resource. Needed
   * to use BuildInfo on Scala.js which does not support JVM resources
   */
  def buildInfoStaticCompiled: Boolean = false

  /**
   * A mapping of key-value pairs to pass from the Build script to the
   * application code at runtime.
   */
  def buildInfoMembers: T[Seq[BuildInfo.Value]] = Seq.empty[BuildInfo.Value]

  def resources =
    if (buildInfoStaticCompiled) super.resources
    else T.sources { super.resources() ++ Seq(buildInfoResources()) }

  def buildInfoResources = T {
    val p = new java.util.Properties
    for (v <- buildInfoMembers()) p.setProperty(v.key, v.value)

    val stream = os.write.outputStream(
      T.dest / os.SubPath(
        buildInfoPackageName.replace('.', '/')
      ) / s"$buildInfoObjectName.buildinfo.properties",
      createFolders = true
    )

    p.store(
      stream,
      s"mill.contrib.buildinfo.BuildInfo for ${buildInfoPackageName}.${buildInfoObjectName}"
    )
    stream.close()
    PathRef(T.dest)
  }

  private def isScala = this.isInstanceOf[ScalaModule]

  override def generatedSources = T {
    super.generatedSources() ++ buildInfoSources()
  }

  def buildInfoSources = T {
    if (buildInfoMembers().isEmpty) Nil
    else {
      val code = if (buildInfoStaticCompiled) BuildInfo.staticCompiledCodegen(
        buildInfoMembers(),
        isScala,
        buildInfoPackageName,
        buildInfoObjectName
      )
      else BuildInfo.codegen(
        buildInfoMembers(),
        isScala,
        buildInfoPackageName,
        buildInfoObjectName
      )

      val ext = if (isScala) "scala" else "java"

      os.write(
        T.dest / buildInfoPackageName.split('.') / s"${buildInfoObjectName}.$ext",
        code,
        createFolders = true
      )
      Seq(PathRef(T.dest))
    }
  }
}

object BuildInfo {
  case class Value(key: String, value: String, comment: String = "")
  object Value {
    implicit val rw: upickle.default.ReadWriter[Value] = upickle.default.macroRW
  }
  def staticCompiledCodegen(
      buildInfoMembers: Seq[Value],
      isScala: Boolean,
      buildInfoPackageName: String,
      buildInfoObjectName: String
  ): String = {
    val bindingsCode = buildInfoMembers
      .sortBy(_.key)
      .map {
        case v =>
          if (isScala) s"""${commentStr(v)}val ${v.key} = ${pprint.Util.literalize(v.value)}"""
          else s"""${commentStr(
              v
            )}public static java.lang.String ${v.key} = ${pprint.Util.literalize(v.value)};"""
      }
      .mkString("\n\n  ")

    if (isScala) {
      val mapEntries = buildInfoMembers
        .map { case v => s""""${v.key}" -> ${v.key}""" }
        .mkString(",\n")

      s"""
         |package $buildInfoPackageName
         |
         |object $buildInfoObjectName {
         |  $bindingsCode
         |  val toMap = Map[String, String](
         |    $mapEntries
         |  )
         |}
      """.stripMargin.trim
    } else {
      val mapEntries = buildInfoMembers
        .map { case v => s"""map.put("${v.key}", ${v.key});""" }
        .mkString(",\n")

      s"""
         |package $buildInfoPackageName;
         |
         |public class $buildInfoObjectName {
         |  $bindingsCode
         |
         |  public static java.util.Map<String, String> toMap(){
         |    Map<String, String> map = new HashMap<String, String>();
         |    $mapEntries
         |    return map;
         |  }
         |}
      """.stripMargin.trim
    }
  }

  def codegen(
      buildInfoMembers: Seq[Value],
      isScala: Boolean,
      buildInfoPackageName: String,
      buildInfoObjectName: String
  ): String = {
    val bindingsCode = buildInfoMembers
      .sortBy(_.key)
      .map {
        case v =>
          if (isScala)
            s"""${commentStr(v)}val ${v.key} = buildInfoProperties.getProperty("${v.key}")"""
          else s"""${commentStr(
              v
            )}public static final java.lang.String ${v.key} = buildInfoProperties.getProperty("${v.key}");"""
      }
      .mkString("\n\n  ")

    if (isScala)
      s"""
         |package ${buildInfoPackageName}
         |
         |object $buildInfoObjectName {
         |  private val buildInfoProperties = new java.util.Properties
         |
         |  private val buildInfoInputStream = getClass
         |    .getResourceAsStream("$buildInfoObjectName.buildinfo.properties")
         |
         |  buildInfoProperties.load(buildInfoInputStream)
         |
         |  $bindingsCode
         |}
      """.stripMargin.trim
    else
      s"""
         |package ${buildInfoPackageName};
         |
         |public class $buildInfoObjectName {
         |  private static java.util.Properties buildInfoProperties = new java.util.Properties();
         |
         |  static {
         |    java.io.InputStream buildInfoInputStream = $buildInfoObjectName
         |      .class
         |      .getResourceAsStream("$buildInfoObjectName.buildinfo.properties");
         |
         |    try{
         |      buildInfoProperties.load(buildInfoInputStream);
         |    }catch(java.io.IOException e){
         |      throw new RuntimeException(e);
         |    }finally{
         |      try{
         |        buildInfoInputStream.close();
         |      }catch(java.io.IOException e){
         |        throw new RuntimeException(e);
         |      }
         |    }
         |  }
         |
         |  $bindingsCode
         |}
      """.stripMargin.trim
  }

  def commentStr(v: Value) = {
    if (v.comment.isEmpty) ""
    else {
      val lines = v.comment.linesIterator.toVector
      lines.length match {
        case 1 => s"""/** ${v.comment} */\n  """
        case _ => s"""/**\n    ${lines.map("* " + _).mkString("\n    ")}\n    */\n  """
      }

    }
  }
}

def commonPomSettings(artifactName: String) = {
  PomSettings(
    description = artifactName,
    organization = Settings.pomOrg,
    url = Settings.projectUrl,
    licenses = Seq(License.MIT),
    versionControl = VersionControl.github(Settings.githubOrg, Settings.githubRepo),
    developers = Seq(
      Developer("lihaoyi", "Li Haoyi", "https://github.com/lihaoyi"),
      Developer("lefou", "Tobias Roeser", "https://github.com/lefou")
    )
  )
}

trait MillPublishModule extends PublishModule {
  override def artifactName = "mill-" + super.artifactName()
  def publishVersion = millVersion()
  override def publishProperties: Target[Map[String, String]] = super.publishProperties() ++ Map(
    "info.releaseNotesURL" -> Settings.changelogUrl
  )
  def pomSettings = commonPomSettings(artifactName())
  override def javacOptions = Seq("-source", "1.8", "-target", "1.8", "-encoding", "UTF-8")
}

trait MillCoursierModule extends CoursierModule {
  override def repositoriesTask = T.task {
    super.repositoriesTask() ++ Seq(
      MavenRepository(
        "https://oss.sonatype.org/content/repositories/releases"
      )
    )
  }
  override def mapDependencies: Task[coursier.Dependency => coursier.Dependency] = T.task {
    super.mapDependencies().andThen { dep =>
      forcedVersions.find(t =>
        t._1 == dep.module.organization.value && t._2 == dep.module.name.value
      ).map { forced =>
        val newDep = dep.withVersion(forced._3)
        T.log.debug(s"Forcing version of ${dep.module} from ${dep.version} to ${newDep.version}")
        newDep
      }.getOrElse(dep)
    }
  }
  val forcedVersions: Seq[(String, String, String)] = Seq(
    ("org.apache.ant", "ant", "1.10.12"),
    ("commons-io", "commons-io", "2.11.0"),
    ("com.google.code.gson", "gson", "2.10.1"),
    ("com.google.protobuf", "protobuf-java", "3.21.8"),
    ("com.google.guava", "guava", "31.1-jre"),
    ("org.yaml", "snakeyaml", "1.33")
  )
}

trait MillMimaConfig extends mima.Mima {
  def skipPreviousVersions: T[Seq[String]] = T(Seq.empty[String])
  override def mimaPreviousVersions: T[Seq[String]] = Settings.mimaBaseVersions
  override def mimaPreviousArtifacts: T[Agg[Dep]] = T {
    Agg.from(
      Settings.mimaBaseVersions
        .filter(v => !skipPreviousVersions().contains(v))
        .map(version =>
          ivy"${pomSettings().organization}:${artifactId()}:${version}"
        )
    )
  }
  override def mimaExcludeAnnotations: T[Seq[String]] = Seq(
    "mill.api.internal",
    "mill.api.experimental"
  )
  override def mimaCheckDirection: Target[CheckDirection] = T { CheckDirection.Backward }
  override def mimaBinaryIssueFilters: Target[Seq[ProblemFilter]] = T {
    issueFilterByModule.getOrElse(this, Seq())
  }
  lazy val issueFilterByModule: Map[MillMimaConfig, Seq[ProblemFilter]] = Map()
}

/** A Module compiled with applied Mill-specific compiler plugins: mill-moduledefs. */
trait WithMillCompiler extends ScalaModule {
  override def ivyDeps: T[Agg[Dep]] = super.ivyDeps() ++ Agg(Deps.millModuledefs)
  override def scalacPluginIvyDeps: Target[Agg[Dep]] =
    super.scalacPluginIvyDeps() ++ Agg(Deps.millModuledefsPlugin)
}

trait AcyclicConfig extends ScalaModule {
  override def scalacPluginIvyDeps: Target[Agg[Dep]] = {
    super.scalacPluginIvyDeps() ++ Agg(Deps.acyclic)
  }
  override def scalacOptions: Target[Seq[String]] =
    super.scalacOptions() ++ Seq("-P:acyclic:force", "-P:acyclic:warn")
}

/**
 * Some custom scala settings and test convenience
 */
trait MillScalaModule extends ScalaModule with MillCoursierModule { outer =>
  def scalaVersion = Deps.scalaVersion
  override def scalacOptions = T {
    super.scalacOptions() ++ Seq("-deprecation")
  }

  // Test setup
  def testDepPaths = T { upstreamAssemblyClasspath() ++ Seq(compile().classes) ++ resources() }
  def testDep = T { (s"com.lihaoyi-${artifactName()}", testDepPaths().map(_.path).mkString("\n")) }
  def testArgs: T[Seq[String]] = T { Seq("-Djna.nosys=true") }

  def testTransitiveDeps: T[Map[String, String]] = T {
    val upstream = T.traverse(outer.moduleDeps ++ outer.compileModuleDeps) {
      case m: MillScalaModule => m.testTransitiveDeps.map(Some(_))
      case _ => T.task(None)
    }().flatten.flatten
    val current = Seq(outer.testDep())
    upstream.toMap ++ current
  }

  def testIvyDeps: T[Agg[Dep]] = Agg(Deps.utest)
  def testModuleDeps: Seq[JavaModule] =
    if (this == main) Seq(main)
    else Seq(this, main.test)

  def writeLocalTestOverrides = T.task {
    for ((k, v) <- testTransitiveDeps()) {
      os.write(T.dest / "mill" / "local-test-overrides" / k, v, createFolders = true)
    }
    Seq(PathRef(T.dest))
  }

  def runClasspath = super.runClasspath() ++ writeLocalTestOverrides()

  trait MillScalaModuleTests extends ScalaModuleTests with MillCoursierModule
      with WithMillCompiler with BaseMillTestsModule {

    def runClasspath = super.runClasspath() ++ writeLocalTestOverrides()

    override def forkArgs = super.forkArgs() ++ outer.testArgs()
    override def moduleDeps = outer.testModuleDeps
    override def ivyDeps: T[Agg[Dep]] = T { super.ivyDeps() ++ outer.testIvyDeps() }

  }
  trait Tests extends MillScalaModuleTests
}

trait BaseMillTestsModule extends TestModule {
  override def forkArgs = T {
    Seq(
      s"-DMILL_SCALA_2_13_VERSION=${Deps.scalaVersion}",
      s"-DMILL_SCALA_2_12_VERSION=${Deps.workerScalaVersion212}",
      s"-DTEST_SCALA_2_13_VERSION=${Deps.testScala213Version}",
      s"-DTEST_SCALA_2_12_VERSION=${Deps.testScala212Version}",
      s"-DTEST_SCALA_2_11_VERSION=${Deps.testScala211Version}",
      s"-DTEST_SCALA_2_10_VERSION=${Deps.testScala210Version}",
      s"-DTEST_SCALA_3_0_VERSION=${Deps.testScala30Version}",
      s"-DTEST_SCALA_3_1_VERSION=${Deps.testScala31Version}",
      s"-DTEST_SCALA_3_2_VERSION=${Deps.testScala32Version}",
      s"-DTEST_SCALAJS_VERSION=${Deps.Scalajs_1.scalaJsVersion}",
      s"-DTEST_SCALANATIVE_VERSION=${Deps.Scalanative_0_4.scalanativeVersion}",
      s"-DTEST_UTEST_VERSION=${Deps.utest.dep.version}"
    )
  }
  override def testFramework = "mill.UTestFramework"
}

/** A MillScalaModule with default set up test module. */
trait MillAutoTestSetup extends MillScalaModule {
  // instead of `object test` which can't be overridden, we hand-made a val+class singleton
  /** Default tests module. */
  val test = new Tests(implicitly)
  class Tests(ctx0: mill.define.Ctx) extends mill.Module()(ctx0) with super.MillScalaModuleTests
}

/** Published module which does not contain strictly handled API. */
trait MillInternalModule extends MillScalaModule with MillPublishModule

/** Publishable module which contains strictly handled API. */
trait MillApiModule extends MillScalaModule with MillPublishModule with MillMimaConfig

/** Publishable module with tests. */
trait MillModule extends MillApiModule with MillAutoTestSetup with WithMillCompiler
    with AcyclicConfig

object main extends MillModule {

  override def moduleDeps = Seq(eval, resolve, client)
  override def ivyDeps = Agg(
    Deps.windowsAnsi,
    Deps.mainargs,
    Deps.coursierInterface,
    Deps.requests
  )
  override def compileIvyDeps = Agg(
    Deps.scalaReflect(scalaVersion())
  )

  object api extends MillApiModule with BuildInfo with MillAutoTestSetup {
    def buildInfoPackageName = "mill.api"
    def buildInfoMembers = Seq(BuildInfo.Value("millVersion", millVersion(), "Mill version."))
    override def ivyDeps = Agg(
      Deps.osLib,
      Deps.upickle,
      Deps.pprint,
      Deps.fansi,
      Deps.sbtTestInterface
    )
  }
  object util extends MillApiModule with MillAutoTestSetup {
    override def moduleDeps = Seq(api)
    override def ivyDeps = Agg(
      Deps.fansi
    )
  }
<<<<<<< HEAD
  object codesig extends MillApiModule {
    override def ivyDeps = Agg(ivy"org.ow2.asm:asm-tree:9.5", Deps.osLib, ivy"com.lihaoyi::pprint:0.8.1")
    def moduleDeps = Seq(util)

    object test extends Tests{
      val caseKeys = interp.watchValue(
        os.walk(millSourcePath / "cases", maxDepth = 3)
          .map(_.subRelativeTo(millSourcePath / "cases").segments)
          .collect{case Seq(a, b, c) => s"$a-$b-$c"}
      )
      def testLogFolder = T{ T.dest }

      def caseEnvs[V](f1: CaseModule => Task[V])(s: String, f2: V => String) = {
        T.traverse(caseKeys) { i => f1(cases(i)).map(v => s"MILL_TEST_${s}_$i" -> f2(v)) }
      }
      def forkEnv = T{
        Map("MILL_TEST_LOGS" -> testLogFolder().toString) ++
        caseEnvs(_.compile)("CLASSES", _.classes.path.toString)() ++
        caseEnvs(_.compileClasspath)("CLASSPATH", _.map(_.path).mkString(","))() ++
        caseEnvs(_.sources)("SOURCES", _.head.path.toString)()
      }

      object cases extends Cross[CaseModule](caseKeys: _*)
      class CaseModule(caseName: String) extends ScalaModule {

        object external extends ScalaModule{
          def scalaVersion = "2.13.10"
        }

        def moduleDeps = Seq(external)

        val Array(prefix, suffix, rest) = caseName.split("-", 3)
        def millSourcePath = super.millSourcePath / os.up / prefix / suffix / rest
        def scalaVersion = "2.13.10"
        def ivyDeps = T{
          if (!caseName.contains("realistic") && !caseName.contains("sourcecode")) super.ivyDeps()
          else Agg(
            ivy"com.lihaoyi::fastparse:3.0.1",
            ivy"com.lihaoyi::scalatags:0.12.0",
            ivy"com.lihaoyi::cask:0.9.1",
            ivy"com.lihaoyi::castor:0.1.7",
            Deps.mainargs,
            Deps.requests,
            Deps.osLib,
            Deps.upickle,
          )
        }
      }
    }

  }
  object core extends MillModule with BuildInfo{
=======
  object define extends MillModule with BuildInfo {
>>>>>>> f9a4c9f7
    override def moduleDeps = Seq(api, util)
    override def compileIvyDeps = Agg(
      Deps.scalaReflect(scalaVersion())
    )
    override def ivyDeps = Agg(
      Deps.millModuledefs,
      Deps.millModuledefsPlugin,
      Deps.scalametaTrees,
      Deps.coursier,
      // Necessary so we can share the JNA classes throughout the build process
      Deps.jna,
      Deps.jnaPlatform,
      Deps.jarjarabrams,
      Deps.mainargs,
      Deps.scalaparse
    )

    def buildInfoPackageName = "mill"
    def buildInfoMembers = Seq(
      BuildInfo.Value("scalaVersion", scalaVersion(), "Scala version used to compile mill core."),
      BuildInfo.Value(
        "workerScalaVersion212",
        Deps.workerScalaVersion212,
        "Scala 2.12 version used by some workers."
      ),
      BuildInfo.Value("millVersion", millVersion(), "Mill version."),
      BuildInfo.Value("millBinPlatform", millBinPlatform(), "Mill binary platform version."),
      BuildInfo.Value(
        "millEmbeddedDeps",
        T.traverse(dev.moduleDeps)(_.publishSelfDependency)()
          .map(artifact => s"${artifact.group}:${artifact.id}:${artifact.version}")
          .mkString(","),
        "Dependency artifacts embedded in mill assembly by default."
      ),
      BuildInfo.Value(
        "millScalacPluginDeps",
        Deps.millModuledefsString,
        "Scalac compiler plugin dependencies to compile the build script."
      ),
      BuildInfo.Value("millDocUrl", Settings.docUrl, "Mill documentation url.")
    )
  }

  object eval extends MillModule {
    override def moduleDeps = Seq(define)
  }
  object resolve extends MillModule {
    override def moduleDeps = Seq(define)
  }

  object client extends MillPublishModule with BuildInfo {
    def buildInfoPackageName = "mill.main.client"
    def buildInfoMembers = Seq(BuildInfo.Value("millVersion", millVersion(), "Mill version."))
    override def ivyDeps = Agg(Deps.junixsocket)

    object test extends Tests with TestModule.Junit4 {
      override def ivyDeps = Agg(Deps.junitInterface, Deps.lambdaTest)
    }
  }

  object graphviz extends MillModule {
    override def moduleDeps = Seq(main, scalalib)

    override def ivyDeps = Agg(
      Deps.graphvizJava,
      Deps.jgraphtCore
    )
  }

  object testkit extends MillInternalModule with MillAutoTestSetup {
    def moduleDeps = Seq(eval, util, main)
  }

  def testModuleDeps = super.testModuleDeps ++ Seq(testkit)
}

object testrunner extends MillModule {
  override def moduleDeps = Seq(scalalib.api, main.util)
}

object scalalib extends MillModule {
  override def moduleDeps = Seq(main, scalalib.api, testrunner)

  override def ivyDeps = Agg(
    Deps.scalafmtDynamic
  )

  override def testIvyDeps = super.testIvyDeps() ++ Agg(Deps.scalaCheck)

  override def testTransitiveDeps = T {
    super.testTransitiveDeps() ++ Seq(worker.testDep())
  }

  object backgroundwrapper extends MillPublishModule with MillScalaModule {
    override def ivyDeps = Agg(Deps.sbtTestInterface)
  }

  object api extends MillApiModule with BuildInfo {
    override def moduleDeps = Seq(main.api)

    def buildInfoPackageName = "mill.scalalib.api"

    def buildInfoObjectName = "Versions"

    def buildInfoMembers = Seq(
      BuildInfo.Value("ammonite", Deps.ammoniteVersion, "Version of Ammonite."),
      BuildInfo.Value("zinc", Deps.zinc.dep.version, "Version of Zinc"),
      BuildInfo.Value("scalafmtVersion", Deps.scalafmtDynamic.dep.version, "Version of Scalafmt"),
      BuildInfo.Value("semanticDBVersion", Deps.semanticDB.dep.version, "SemanticDB version."),
      BuildInfo.Value(
        "semanticDbJavaVersion",
        Deps.semanticDbJava.dep.version,
        "Java SemanticDB plugin version."
      ),
      BuildInfo.Value(
        "millModuledefsVersion",
        Deps.millModuledefsVersion,
        "Mill ModuleDefs plugins version."
      ),
      BuildInfo.Value("millCompilerBridgeScalaVersions", bridgeScalaVersions.mkString(",")),
      BuildInfo.Value("millCompilerBridgeVersion", bridgeVersion),
      BuildInfo.Value("millVersion", millVersion(), "Mill version.")
    )
  }

  object worker extends MillInternalModule with BuildInfo {

    override def moduleDeps = Seq(scalalib.api)

    override def ivyDeps = Agg(
      Deps.zinc,
      Deps.log4j2Core
    )
    def buildInfoPackageName = "mill.scalalib.worker"
    def buildInfoObjectName = "Versions"
    def buildInfoMembers = Seq(BuildInfo.Value("zinc", Deps.zinc.dep.version, "Version of Zinc."))
  }
}

object scalajslib extends MillModule with BuildInfo {

  override def moduleDeps = Seq(scalalib, scalajslib.`worker-api`)

  override def testTransitiveDeps = T {
    super.testTransitiveDeps() ++ Seq(worker("1").testDep())
  }

  def buildInfoPackageName = "mill.scalajslib"
  def buildInfoObjectName = "ScalaJSBuildInfo"

  def buildInfoMembers = T {
    val resolve = resolveCoursierDependency()

    def formatDep(dep: Dep) = {
      val d = resolve(dep)
      s"${d.module.organization.value}:${d.module.name.value}:${d.version}"
    }

    Seq(
      BuildInfo.Value("scalajsEnvNodejs", formatDep(Deps.Scalajs_1.scalajsEnvNodejs)),
      BuildInfo.Value("scalajsEnvJsdomNodejs", formatDep(Deps.Scalajs_1.scalajsEnvJsdomNodejs)),
      BuildInfo.Value(
        "scalajsEnvExoegoJsdomNodejs",
        formatDep(Deps.Scalajs_1.scalajsEnvExoegoJsdomNodejs)
      ),
      BuildInfo.Value("scalajsEnvPhantomJs", formatDep(Deps.Scalajs_1.scalajsEnvPhantomjs)),
      BuildInfo.Value("scalajsEnvSelenium", formatDep(Deps.Scalajs_1.scalajsEnvSelenium))
    )
  }

  object `worker-api` extends MillInternalModule {
    override def ivyDeps = Agg(Deps.sbtTestInterface)
  }
  object worker extends Cross[WorkerModule]("1")
  class WorkerModule(scalajsWorkerVersion: String) extends MillInternalModule {
    def testDepPaths = T { Seq(compile().classes) }
    override def moduleDeps = Seq(scalajslib.`worker-api`, main.client, main.api)
    override def ivyDeps = Agg(
      Deps.Scalajs_1.scalajsLinker,
      Deps.Scalajs_1.scalajsSbtTestAdapter,
      Deps.Scalajs_1.scalajsEnvNodejs,
      Deps.Scalajs_1.scalajsEnvJsdomNodejs,
      Deps.Scalajs_1.scalajsEnvExoegoJsdomNodejs,
      Deps.Scalajs_1.scalajsEnvPhantomjs,
      Deps.Scalajs_1.scalajsEnvSelenium
    )
  }
}

object contrib extends MillModule {
  def contribModules: Seq[ContribModule] = millInternal.modules.collect { case m: ContribModule =>
    m
  }
  trait ContribModule extends MillModule {
    def readme = T.source(millSourcePath / "readme.adoc")
  }
  object testng extends JavaModule with ContribModule {

    override def testTransitiveDeps =
      super.testTransitiveDeps() ++ Seq(scalalib.testDep(), scalalib.worker.testDep())

    // pure Java implementation
    override def artifactSuffix: T[String] = ""
    override def scalaLibraryIvyDeps: Target[Agg[Dep]] = T { Agg.empty[Dep] }
    override def ivyDeps = Agg(Deps.sbtTestInterface)
    override def compileIvyDeps = Agg(Deps.testng)
    override def runIvyDeps = Agg(Deps.testng)
    override def testModuleDeps: Seq[JavaModule] = super.testModuleDeps ++ Seq(
      scalalib
    )
    override def docJar: T[PathRef] = super[JavaModule].docJar
  }

  object twirllib extends ContribModule {
    override def compileModuleDeps = Seq(scalalib)
    override def testModuleDeps: Seq[JavaModule] = super.testModuleDeps ++ Seq(scalalib)
  }

  object playlib extends ContribModule {
    override def moduleDeps = Seq(twirllib, playlib.api)
    override def compileModuleDeps = Seq(scalalib)

    override def testTransitiveDeps =
      super.testTransitiveDeps() ++ T.traverse(Deps.play.keys.toSeq)(worker(_).testDep)()

    override def testArgs = T {
      super.testArgs() ++
        Seq(
          s"-DTEST_PLAY_VERSION_2_6=${Deps.Play_2_6.playVersion}",
          s"-DTEST_PLAY_VERSION_2_7=${Deps.Play_2_7.playVersion}",
          s"-DTEST_PLAY_VERSION_2_8=${Deps.Play_2_8.playVersion}"
        )

    }
    override def testModuleDeps: Seq[JavaModule] = super.testModuleDeps ++ Seq(scalalib)

    object api extends MillPublishModule

    object worker extends Cross[WorkerModule](Deps.play.keys.toSeq: _*)
    class WorkerModule(playBinary: String) extends MillInternalModule {
      override def sources = T.sources {
        // We want to avoid duplicating code as long as the Play APIs allow.
        // But if newer Play versions introduce incompatibilities,
        // just remove the shared source dir for that worker and implement directly.
        Seq(PathRef(millSourcePath / os.up / "src-shared")) ++ super.sources()
      }
      override def scalaVersion = Deps.play(playBinary).scalaVersion
      override def moduleDeps = Seq(playlib.api)
      override def ivyDeps = Agg(
        Deps.osLib,
        Deps.play(playBinary).routesCompiler
      )
    }
  }

  object scalapblib extends ContribModule {
    override def compileModuleDeps = Seq(scalalib)
    override def testModuleDeps: Seq[JavaModule] = super.testModuleDeps ++ Seq(scalalib)
  }

  object scoverage extends ContribModule {
    object api extends MillApiModule {
      override def compileModuleDeps = Seq(main.api)
    }
    override def moduleDeps = Seq(scoverage.api)
    override def compileModuleDeps = Seq(scalalib)

    override def testTransitiveDeps =
      super.testTransitiveDeps() ++ Seq(worker.testDep(), worker2.testDep())

    override def testArgs = T {
      super.testArgs() ++
        Seq(
          s"-DMILL_SCOVERAGE_VERSION=${Deps.scalacScoveragePlugin.dep.version}",
          s"-DMILL_SCOVERAGE2_VERSION=${Deps.scalacScoverage2Plugin.dep.version}",
          s"-DTEST_SCALA_2_12_VERSION=2.12.15" // last supported 2.12 version for Scoverage 1.x
        )
    }

    // So we can test with buildinfo in the classpath
    override def testModuleDeps: Seq[JavaModule] = super.testModuleDeps ++ Seq(
      scalalib,
      contrib.buildinfo
    )

    // Worker for Scoverage 1.x
    object worker extends MillInternalModule {
      override def compileModuleDeps = Seq(main.api)
      override def moduleDeps = Seq(scoverage.api)
      def testDepPaths = T { Seq(compile().classes) }
      override def compileIvyDeps = T {
        Agg(
          // compile-time only, need to provide the correct scoverage version at runtime
          Deps.scalacScoveragePlugin,
          // provided by mill runtime
          Deps.osLib
        )
      }
      override def scalaVersion: Target[String] = Deps.scalaVersionForScoverageWorker1
    }

    // Worker for Scoverage 2.0
    object worker2 extends MillInternalModule {
      override def compileModuleDeps = Seq(main.api)
      override def moduleDeps = Seq(scoverage.api)
      def testDepPaths = T { Seq(compile().classes) }
      override def compileIvyDeps = T {
        Agg(
          // compile-time only, need to provide the correct scoverage version at runtime
          Deps.scalacScoverage2Plugin,
          Deps.scalacScoverage2Reporter,
          Deps.scalacScoverage2Domain,
          Deps.scalacScoverage2Serializer,
          // provided by mill runtime
          Deps.osLib
        )
      }
    }
  }

  object buildinfo extends ContribModule {
    override def compileModuleDeps = Seq(scalalib)
    override def testModuleDeps: Seq[JavaModule] = super.testModuleDeps ++ Seq(scalalib)
  }

  object proguard extends ContribModule {
    override def compileModuleDeps = Seq(scalalib)
    override def testModuleDeps: Seq[JavaModule] = super.testModuleDeps ++ Seq(scalalib)
  }

  object flyway extends ContribModule {
    override def compileModuleDeps = Seq(scalalib)
    override def ivyDeps = Agg(Deps.flywayCore)
    override def testModuleDeps: Seq[JavaModule] = super.testModuleDeps ++ Seq(scalalib)
  }

  object docker extends ContribModule {
    override def compileModuleDeps = Seq(scalalib)
    override def testModuleDeps: Seq[JavaModule] = super.testModuleDeps ++ Seq(scalalib)
  }

  object bloop extends ContribModule with BuildInfo {
    override def compileModuleDeps = Seq(scalalib, scalajslib, scalanativelib)
    override def ivyDeps = Agg(
      Deps.bloopConfig.exclude("*" -> s"jsoniter-scala-core_2.13")
    )
    override def testModuleDeps: Seq[JavaModule] = super.testModuleDeps ++ Seq(
      scalalib,
      scalajslib,
      scalanativelib
    )

    def buildInfoPackageName = "mill.contrib.bloop"
    def buildInfoObjectName = "Versions"
    def buildInfoMembers = Seq(BuildInfo.Value("bloop", Deps.bloopConfig.dep.version))
  }

  object artifactory extends ContribModule {
    override def compileModuleDeps = Seq(scalalib)
    override def ivyDeps = T { Agg(Deps.requests) }
  }

  object codeartifact extends ContribModule {
    override def compileModuleDeps = Seq(scalalib)
    override def ivyDeps = T { Agg(Deps.requests) }
  }

  object versionfile extends ContribModule {
    override def compileModuleDeps = Seq(scalalib)
  }

  object bintray extends ContribModule {
    override def compileModuleDeps = Seq(scalalib)
    override def ivyDeps = T { Agg(Deps.requests) }
  }

  object gitlab extends ContribModule {
    override def compileModuleDeps = Seq(scalalib)
    override def ivyDeps = T { Agg(Deps.requests, Deps.osLib) }

    override def testModuleDeps: Seq[JavaModule] = super.testModuleDeps ++ Seq(
      scalalib
    )
  }

  object jmh extends ContribModule {
    override def compileModuleDeps = Seq(scalalib)
    override def testModuleDeps: Seq[JavaModule] = super.testModuleDeps ++ Seq(scalalib)
  }
}

object scalanativelib extends MillModule {
  override def moduleDeps = Seq(scalalib, scalanativelib.`worker-api`)

  override def testTransitiveDeps = T {
    super.testTransitiveDeps() ++ Seq(worker("0.4").testDep())
  }

  object `worker-api` extends MillInternalModule {
    override def ivyDeps = Agg(Deps.sbtTestInterface)
  }
  object worker extends Cross[WorkerModule]("0.4")
  class WorkerModule(scalaNativeWorkerVersion: String)
      extends MillInternalModule {
    def testDepPaths = T { Seq(compile().classes) }
    override def moduleDeps = Seq(scalanativelib.`worker-api`)
    override def ivyDeps = scalaNativeWorkerVersion match {
      case "0.4" =>
        Agg(
          Deps.osLib,
          Deps.Scalanative_0_4.scalanativeTools,
          Deps.Scalanative_0_4.scalanativeUtil,
          Deps.Scalanative_0_4.scalanativeNir,
          Deps.Scalanative_0_4.scalanativeTestRunner
        )
    }
  }
}

object bsp extends MillModule with BuildInfo {
  override def compileModuleDeps = Seq(scalalib)
  override def testModuleDeps: Seq[JavaModule] = super.testModuleDeps ++ compileModuleDeps

  def buildInfoPackageName = "mill.bsp"
  def buildInfoMembers = T {
    val workerDep = worker.publishSelfDependency()
    Seq(
      BuildInfo.Value(
        "bsp4jVersion",
        Deps.bsp4j.dep.version,
        "BSP4j version (BSP Protocol version)."
      )
    )
  }

  override val test = new Test(implicitly)
  class Test(ctx0: mill.define.Ctx) extends Tests(ctx0) {
    override def forkEnv: Target[Map[String, String]] = T {
      // We try to fetch this dependency with coursier in the tests
      bsp.worker.publishLocal()()
      super.forkEnv()
    }

    override def forkArgs: Target[Seq[String]] = super.forkArgs() ++ Seq(
      s"-DBSP4J_VERSION=${Deps.bsp4j.dep.version}"
    )
  }

  object worker extends MillInternalModule with BuildInfo {
    override def compileModuleDeps = Seq(bsp, scalalib, testrunner)
    override def ivyDeps = Agg(
      Deps.bsp4j,
      Deps.sbtTestInterface
    )

    def buildInfoPackageName = "mill.bsp.worker"
    def buildInfoMembers = T {
      val workerDep = worker.publishSelfDependency()
      Seq(
        BuildInfo.Value(
          "bsp4jVersion",
          Deps.bsp4j.dep.version,
          "BSP4j version (BSP Protocol version)."
        ),
        BuildInfo.Value("millBspWorkerVersion", workerDep.version, "BSP worker dependency.")
      )
    }
  }
}

val DefaultLocalMillReleasePath =
  s"target/mill-release${if (scala.util.Properties.isWin) ".bat" else ""}"

// We compile the test code once and then offer multiple modes to
// test it in the `test` CrossModule. We pass `test`'s sources to `lib` to
// and pass `lib`'s compile output back to `test`
trait IntegrationTestModule extends MillScalaModule {
  def repoSlug: String

  def scalaVersion = integration.scalaVersion()
  def moduleDeps = Seq(main.test, integration)
  def sources = T.sources(millSourcePath / "test" / "src")
  def testRepoRoot: T[PathRef] = T.source(millSourcePath / "repo")

  trait ModeModule extends MillScalaModule with BaseMillTestsModule {
    def mode: String = millModuleSegments.parts.last

    def scalaVersion = integration.scalaVersion()

    override def forkEnv =
      super.forkEnv() ++
        IntegrationTestModule.this.forkEnv() ++
        Map(
          "MILL_INTEGRATION_TEST_MODE" -> mode,
          "MILL_INTEGRATION_TEST_SLUG" -> repoSlug,
          "MILL_INTEGRATION_REPO_ROOT" -> testRepoRoot().path.toString
        ) ++
        testReleaseEnv()

    def workspaceDir = T.persistent {
      PathRef(T.dest)
    }

    def forkArgs: Target[Seq[String]] = T {
      super.forkArgs() ++
        dev.forkArgs() ++
        Seq(s"-DMILL_WORKSPACE_PATH=${workspaceDir().path}")
    }

    def testReleaseEnv =
      if (mode == "local") T {
        Map("MILL_TEST_LAUNCHER" -> dev.launcher().path.toString())
      }
      else T {
        Map("MILL_TEST_LAUNCHER" -> integration.testMill().path.toString())
      }

    def compile = IntegrationTestModule.this.compile()
    def moduleDeps = Seq(IntegrationTestModule.this)
  }
}

trait IntegrationTestCrossModule extends IntegrationTestModule {
  object local extends ModeModule
  object fork extends ModeModule
  object server extends ModeModule
}

def listIn(path: os.Path) = interp.watchValue(os.list(path).map(_.last))

object example extends MillScalaModule {
  def exampleModules: Seq[ExampleCrossModule] =
    millInternal.modules.collect { case m: ExampleCrossModule => m }

  def moduleDeps = Seq(integration)

  object basic extends Cross[ExampleCrossModule](listIn(millSourcePath / "basic"): _*)
  object scalabuilds extends Cross[ExampleCrossModule](listIn(millSourcePath / "scalabuilds"): _*)
  object scalamodule extends Cross[ExampleCrossModule](listIn(millSourcePath / "scalamodule"): _*)
  object tasks extends Cross[ExampleCrossModule](listIn(millSourcePath / "tasks"): _*)
  object cross extends Cross[ExampleCrossModule](listIn(millSourcePath / "cross"): _*)
  object misc extends Cross[ExampleCrossModule](listIn(millSourcePath / "misc"): _*)
  object web extends Cross[ExampleCrossModule](listIn(millSourcePath / "web"): _*)

  class ExampleCrossModule(val repoSlug: String) extends IntegrationTestCrossModule {
    def sources = T.sources()
    def testRepoRoot: T[PathRef] = T.source(millSourcePath)
    def compile = example.compile()
    def forkEnv = super.forkEnv() ++ Map("MILL_EXAMPLE_PARSED" -> upickle.default.write(parsed()))

    def parsed = T {
      val states = collection.mutable.Buffer("scala")
      val chunks = collection.mutable.Buffer(collection.mutable.Buffer.empty[String])

      for (line <- os.read.lines(testRepoRoot().path / "build.sc")) {
        val (newState, restOpt) = line match {
          case s"/** Usage" => ("example", None)
          case s"/** See Also: $path */" =>
            (s"see:$path", Some(os.read(os.Path(path, testRepoRoot().path))))
          case s"*/" => ("scala", None)
          case s"//$rest" => ("comment", Some(rest.stripPrefix(" ")))
          case l => (if (states.last == "comment") "scala" else states.last, Some(l))
        }

        if (newState != states.last) {
          states.append(newState)
          chunks.append(collection.mutable.Buffer.empty[String])
        }

        restOpt.foreach(r => chunks.last.append(r))
      }

      states.zip(chunks.map(_.mkString("\n").trim)).filter(_._2.nonEmpty)
    }

    def rendered = T {
      var seenCode = false
      val examplePath = millSourcePath.subRelativeTo(T.workspace)
      os.write(
        T.dest / "example.adoc",
        parsed()
          .filter(_._2.nonEmpty)
          .map {
            case (s"see:$path", txt) =>
              s"""
                 |.$path ({mill-example-url}/$examplePath/$path[browse])
                 |[source,scala,subs="attributes,verbatim"]
                 |----
                 |$txt
                 |----""".stripMargin
            case ("scala", txt) =>
              val title =
                if (seenCode) ""
                else {
                  val label = VcsVersion.vcsState().format()
                  val exampleDashed = examplePath.segments.mkString("-")
                  val download = s"{mill-download-url}/$label-$exampleDashed.zip[download]"
                  val browse = s"{mill-example-url}/$examplePath[browse]"
                  s".build.sc ($download, $browse)"
                }
              seenCode = true
              s"""
                 |$title
                 |[source,scala,subs="attributes,verbatim"]
                 |----
                 |
                 |$txt
                 |----
                 |""".stripMargin
            case ("comment", txt) => txt
            case ("example", txt) =>
              s"""
                 |[source,bash,subs="attributes,verbatim"]
                 |----
                 |$txt
                 |----""".stripMargin
          }
          .mkString("\n")
      )
      PathRef(T.dest / "example.adoc")
    }
  }
}

object integration extends MillScalaModule {
  object failure extends Cross[IntegrationCrossModule](listIn(millSourcePath / "failure"): _*)
  object feature extends Cross[IntegrationCrossModule](listIn(millSourcePath / "feature"): _*)
  class IntegrationCrossModule(val repoSlug: String) extends IntegrationTestCrossModule

  def moduleDeps = Seq(scalalib, scalajslib, scalanativelib, runner.test)

  /** Deploy freshly build mill for use in tests */
  def testMill: Target[PathRef] = {
    val name = if (scala.util.Properties.isWin) "mill.bat" else "mill"
    T { PathRef(installLocalTask(binFile = T.task((T.dest / name).toString()))()) }
  }

  // Test of various third-party repositories
  object thirdparty extends MillScalaModule {
    def moduleDeps = Seq(integration)

    object acyclic extends ThirdPartyModule {
      def repoPath = "lihaoyi/acyclic"
      def repoHash = "bc41cd09a287e2c270271e27ccdb3066173a8598"
    }
    object jawn extends ThirdPartyModule {
      def repoPath = "non/jawn"
      def repoHash = "fd8dc2b41ce70269889320aeabf8614fe1e8fbcb"
    }
    object ammonite extends ThirdPartyModule {
      def repoPath = "lihaoyi/Ammonite"
      def repoHash = "26b7ebcace16b4b5b4b68f9344ea6f6f48d9b53e"
    }
    object upickle extends ThirdPartyModule {
      def repoPath = "lihaoyi/upickle"
      def repoHash = "7f33085c890db7550a226c349832eabc3cd18769"
    }
    object caffeine extends ThirdPartyModule {
      def repoPath = "ben-manes/caffeine"
      def repoHash = "c02c623aedded8174030596989769c2fecb82fe4"

      def runClasspath: T[Seq[PathRef]] = T {
        // we need to trigger installation of testng-contrib for Caffeine
        contrib.testng.publishLocal()()
        super.runClasspath()
      }
    }
    trait ThirdPartyModule extends IntegrationTestModule {
      def repoPath: String
      def repoHash: String
      def repoSlug = repoPath.split("/").last
      def testRepoRoot = T {

        shared.downloadTestRepo(repoPath, repoHash, T.dest)
        val wrapperFolder = T.dest / s"$repoSlug-$repoHash"
        os.list(wrapperFolder).foreach(os.move.into(_, T.dest))
        os.remove(wrapperFolder)

        os.list(super.testRepoRoot().path)
          .foreach(os.copy.into(_, T.dest, replaceExisting = true))

        PathRef(T.dest)
      }
      def moduleDeps = super.moduleDeps ++ Seq(thirdparty)
      object local extends ModeModule {
        def runClasspath: T[Seq[PathRef]] = T {
          // we need to trigger installation of testng-contrib for Caffeine
          contrib.testng.publishLocal()()
          super.runClasspath()
        }
      }
      object fork extends ModeModule
      object server extends ModeModule
    }
  }
}

def launcherScript(
    shellJvmArgs: Seq[String],
    cmdJvmArgs: Seq[String],
    shellClassPath: Agg[String],
    cmdClassPath: Agg[String]
) = {
  val millMainClass = "mill.main.client.MillClientMain"
  val millClientMainClass = "mill.main.client.MillClientMain"

  mill.modules.Jvm.universalScript(
    shellCommands = {
      val jvmArgsStr = shellJvmArgs.mkString(" ")
      def java(mainClass: String, passMillJvmOpts: Boolean) = {
        val millJvmOpts = if (passMillJvmOpts) "$mill_jvm_opts" else ""
        s"""exec "$$JAVACMD" $jvmArgsStr $$JAVA_OPTS $millJvmOpts -cp "${shellClassPath.mkString(
            ":"
          )}" $mainClass "$$@""""
      }

      s"""if [ -z "$$JAVA_HOME" ] ; then
         |  JAVACMD="java"
         |else
         |  JAVACMD="$$JAVA_HOME/bin/java"
         |fi
         |
         |mill_jvm_opts=""
         |init_mill_jvm_opts () {
         |  if [ -z $$MILL_JVM_OPTS_PATH ] ; then
         |    mill_jvm_opts_file=".mill-jvm-opts"
         |  else
         |    mill_jvm_opts_file=$$MILL_JVM_OPTS_PATH
         |  fi
         |
         |  if [ -f "$$mill_jvm_opts_file" ] ; then
         |    # We need to append a newline at the end to fix
         |    # https://github.com/com-lihaoyi/mill/issues/2140
         |    newline="
         |"
         |    mill_jvm_opts="$$(
         |      echo "$$newline" | cat "$$mill_jvm_opts_file" - | (
         |        while IFS= read line
         |        do
         |          mill_jvm_opts="$${mill_jvm_opts} $$(echo $$line | grep -v "^[[:space:]]*[#]")"
         |        done
         |        # we are in a sub-shell, so need to return it explicitly
         |        echo "$${mill_jvm_opts}"
         |      )
         |    )"
         |    mill_jvm_opts="$${mill_jvm_opts} -Dmill.jvm_opts_applied=true"
         |  fi
         |}
         |
         |# Client-server mode doesn't seem to work on WSL, just disable it for now
         |# https://stackoverflow.com/a/43618657/871202
         |if grep -qEi "(Microsoft|WSL)" /proc/version > /dev/null 2> /dev/null ; then
         |    init_mill_jvm_opts
         |    if [ -z $$COURSIER_CACHE ] ; then
         |      COURSIER_CACHE=.coursier
         |    fi
         |    ${java(millMainClass, true)}
         |else
         |    case "$$1" in
         |      -i | --interactive | --repl | --no-server | --bsp )
         |        init_mill_jvm_opts
         |        ${java(millMainClass, true)}
         |        ;;
         |      *)
         |        ${java(millClientMainClass, false)}
         |        ;;
         |esac
         |fi
         |""".stripMargin
    },
    cmdCommands = {
      val jvmArgsStr = cmdJvmArgs.mkString(" ")
      def java(mainClass: String, passMillJvmOpts: Boolean) = {
        val millJvmOpts = if (passMillJvmOpts) "!mill_jvm_opts!" else ""
        s""""%JAVACMD%" $jvmArgsStr %JAVA_OPTS% $millJvmOpts -cp "${cmdClassPath.mkString(
            ";"
          )}" $mainClass %*"""
      }

      s"""setlocal EnableDelayedExpansion
         |set "JAVACMD=java.exe"
         |if not "%JAVA_HOME%"=="" set "JAVACMD=%JAVA_HOME%\\bin\\java.exe"
         |if "%1" == "-i" set _I_=true
         |if "%1" == "--interactive" set _I_=true
         |if "%1" == "--repl" set _I_=true
         |if "%1" == "--no-server" set _I_=true
         |if "%1" == "--bsp" set _I_=true
         |
         |set "mill_jvm_opts="
         |set "mill_jvm_opts_file=.mill-jvm-opts"
         |if not "%MILL_JVM_OPTS_PATH%"=="" set "mill_jvm_opts_file=%MILL_JVM_OPTS_PATH%"
         |
         |if defined _I_ (
         |  if exist %mill_jvm_opts_file% (
         |    for /f "delims=" %%G in (%mill_jvm_opts_file%) do (
         |      set line=%%G
         |      if "!line:~0,2!"=="-X" set "mill_jvm_opts=!mill_jvm_opts! !line!"
         |    )
         |  )
         |  ${java(millMainClass, true)}
         |) else (
         |  ${java(millClientMainClass, false)}
         |)
         |endlocal
         |""".stripMargin
    }
  )
}

object runner extends MillModule {
  override def moduleDeps = Seq(
    scalalib,
    scalajslib,
    scalanativelib,
    bsp,
    linenumbers,
    main.codesig
  )
  override def skipPreviousVersions: T[Seq[String]] = Seq("0.11.0-M7")

  object linenumbers extends MillPublishModule with MillInternalModule {
    def scalaVersion = Deps.scalaVersion
    override def ivyDeps = Agg(Deps.scalaCompiler(scalaVersion()))
  }
}

object dev extends MillModule {
  override def moduleDeps = Seq(runner)

  def testTransitiveDeps = super.testTransitiveDeps() ++ Seq(
    runner.linenumbers.testDep(),
    scalalib.backgroundwrapper.testDep(),
    contrib.buildinfo.testDep(),
    bsp.worker.testDep()
  )

  def genTask(m: ScalaModule) = T.task {
    Seq(m.jar(), m.sourceJar()) ++ m.runClasspath()
  }

  def forkArgs: T[Seq[String]] = T {

    val genIdeaArgs =
      //      genTask(main.moduledefs)() ++
      genTask(main.define)() ++
        genTask(main.eval)() ++
        genTask(main)() ++
        genTask(scalalib)() ++
        genTask(scalajslib)() ++
        genTask(scalanativelib)()

    main.graphviz.testArgs() ++
      contrib.buildinfo.testArgs() ++
      scalalib.testArgs() ++
      scalajslib.testArgs() ++
      scalalib.worker.testArgs() ++
      scalanativelib.testArgs() ++
      scalalib.backgroundwrapper.testArgs() ++
      runner.linenumbers.testArgs() ++
      // Workaround for Zinc/JNA bug
      // https://github.com/sbt/sbt/blame/6718803ee6023ab041b045a6988fafcfae9d15b5/main/src/main/scala/sbt/Main.scala#L130
      Seq(
        "-Djna.nosys=true",
        "-DMILL_CLASSPATH=" + runClasspath().map(_.path.toString).mkString(","),
        "-DMILL_BUILD_LIBRARIES=" + genIdeaArgs.map(_.path).mkString(","),
        s"-DBSP4J_VERSION=${Deps.bsp4j.dep.version}"
      )
  }

  override def launcher = T {
    val isWin = scala.util.Properties.isWin
    val outputPath = T.ctx.dest / (if (isWin) "run.bat" else "run")

    os.write(outputPath, prependShellScript())

    if (!isWin) {
      os.perms.set(outputPath, "rwxrwxrwx")
    }
    PathRef(outputPath)
  }

  override def extraPublish: T[Seq[PublishInfo]] = T {
    Seq(
      PublishInfo(file = assembly(), classifier = Some("assembly"), ivyConfig = "compile")
    )
  }

  override def assemblyRules = super.assemblyRules ++ Seq(
    mill.modules.Assembly.Rule.ExcludePattern("mill/local-test-overrides/.*")
  )

  lazy val allPublishModules = build.millInternal.modules.collect {
    case m: PublishModule if m ne this => m
  }

  def assembly = T {
    T.traverse(allPublishModules)(m => m.publishLocal())()
    val version = millVersion()
    val devRunClasspath = runClasspath().map(_.path)
    val filename = if (scala.util.Properties.isWin) "mill.bat" else "mill"
    val commonArgs = Seq(
      // Workaround for Zinc/JNA bug
      // https://github.com/sbt/sbt/blame/6718803ee6023ab041b045a6988fafcfae9d15b5/main/src/main/scala/sbt/Main.scala#L130
      "-Djna.nosys=true"
    )
    val shellArgs = Seq("-DMILL_CLASSPATH=$0") ++ commonArgs
    val cmdArgs = Seq(""""-DMILL_CLASSPATH=%~dpnx0"""") ++ commonArgs
    os.move(
      Jvm.createAssembly(
        devRunClasspath,
        prependShellScript = launcherScript(
          shellArgs,
          cmdArgs,
          Agg("$0"),
          Agg("%~dpnx0")
        ),
        assemblyRules = assemblyRules
      ).path,
      T.ctx.dest / filename
    )
    PathRef(T.ctx.dest / filename)
  }

  def prependShellScript = T {
    val (millArgs, otherArgs) =
      forkArgs().partition(arg => arg.startsWith("-DMILL") && !arg.startsWith("-DMILL_VERSION"))
    // Pass Mill options via file, due to small max args limit in Windows
    val vmOptionsFile = T.ctx.dest / "mill.properties"
    val millOptionsContent =
      millArgs.map(_.drop(2).replace("\\", "/")).mkString(
        "\r\n"
      ) // drop -D prefix, replace \ with /
    os.write(vmOptionsFile, millOptionsContent)
    val jvmArgs = otherArgs ++ List(s"-DMILL_OPTIONS_PATH=$vmOptionsFile")
    val classpath = runClasspath().map(_.path.toString)
    launcherScript(
      jvmArgs,
      jvmArgs,
      classpath,
      Agg(pathingJar().path.toString) // TODO not working yet on Windows! see #791
    )
  }

  def pathingJar = T {
    // see http://todayguesswhat.blogspot.com/2011/03/jar-manifestmf-class-path-referencing.html
    // for more detailed explanation
    val isWin = scala.util.Properties.isWin
    val classpath = runClasspath().map { pathRef =>
      val path =
        if (isWin) "/" + pathRef.path.toString.replace("\\", "/")
        else pathRef.path.toString
      if (path.endsWith(".jar")) path
      else path + "/"
    }.mkString(" ")
    val manifestEntries = Map[String, String](
      java.util.jar.Attributes.Name.MANIFEST_VERSION.toString -> "1.0",
      "Created-By" -> "Scala mill",
      "Class-Path" -> classpath
    )
    mill.modules.Jvm.createJar(Agg(), mill.modules.Jvm.JarManifest(manifestEntries))
  }

  def run(args: String*) = T.command {
    args match {
      case Nil => mill.api.Result.Failure("Need to pass in cwd as first argument to dev.run")
      case wd0 +: rest =>
        val wd = os.Path(wd0, T.workspace)
        os.makeDir.all(wd)
        try mill.modules.Jvm.runSubprocess(
            Seq(launcher().path.toString) ++ rest,
            forkEnv(),
            workingDir = wd
          )
        catch { case e => () /*ignore to avoid confusing stacktrace and error messages*/ }
        mill.api.Result.Success(())
    }

  }
}

/** Generates the mill documentation with Antora. */
object docs extends Module {
  // This module isn't really a ScalaModule, but we use it to generate
  // consolidated documentation using the Scaladoc tool.
  object site extends UnidocModule {
    def scalaVersion = Deps.scalaVersion

    def moduleDeps = build.millInternal.modules.collect { case m: MillApiModule => m }

    def unidocSourceUrl = T {
      val sha = VcsVersion.vcsState().currentRevision
      Some(s"${Settings.projectUrl}/blob/$sha")
    }
  }

  /**
   * Mix this in to any [[ScalaModule]] to provide a [[unidocSite]] target that
   * can be used to build a unified scaladoc site for this module and all of
   * its transitive dependencies
   */
  trait UnidocModule extends ScalaModule {
    def unidocSourceUrl: T[Option[String]] = None
    def unidocVersion: T[Option[String]] = None

    def unidocLocal = T {
      def unidocCompileClasspath =
        Seq(compile().classes) ++ T.traverse(moduleDeps)(_.compileClasspath)().flatten

      val unidocSourceFiles =
        allSourceFiles() ++ T.traverse(moduleDeps)(_.allSourceFiles)().flatten

      T.log.info(s"Staging scaladoc for ${unidocSourceFiles.length} files")

      // the details of the options and zincWorker call are significantly
      // different between scala-2 scaladoc and scala-3 scaladoc
      // below is for scala-2 variant
      val options: Seq[String] = Seq(
        "-doc-title",
        "Mill",
        "-d",
        T.dest.toString,
        "-classpath",
        unidocCompileClasspath.map(_.path).mkString(sys.props("path.separator"))
      ) ++
        unidocVersion().toSeq.flatMap(Seq("-doc-version", _)) ++
        unidocSourceUrl().toSeq.flatMap(_ => Seq("-doc-source-url", "file://€{FILE_PATH}.scala"))

      zincWorker.worker().docJar(
        scalaVersion(),
        scalaOrganization(),
        scalaDocClasspath().map(_.path),
        scalacPluginClasspath().map(_.path),
        options ++ unidocSourceFiles.map(_.path.toString)
      ) match {
        case true => mill.api.Result.Success(PathRef(T.dest))
        case false => mill.api.Result.Failure("unidoc generation failed")
      }
    }

    def unidocSite = T {
      os.copy(unidocLocal().path, T.dest, mergeFolders = true)
      for {
        sourceUrl <- unidocSourceUrl()
        p <- os.walk(T.dest) if p.ext == "scala"
      } {
        os.write(p, os.read(p).replace(s"file://${T.workspace}", sourceUrl))
      }
      PathRef(T.dest)
    }
  }

  private val npmExe = if (scala.util.Properties.isWin) "npm.cmd" else "npm"
  private val antoraExe = if (scala.util.Properties.isWin) "antora.cmd" else "antora"
  def npmBase: T[os.Path] = T.persistent { T.dest }
  def prepareAntora(npmDir: os.Path) = {
    Jvm.runSubprocess(
      commandArgs = Seq(
        npmExe,
        "install",
        "@antora/cli@3.0.1",
        "@antora/site-generator-default@3.0.1",
        "gitlab:antora/xref-validator",
        "@antora/lunr-extension@v1.0.0-alpha.6"
      ),
      envArgs = Map(),
      workingDir = npmDir
    )
  }
  def runAntora(npmDir: os.Path, workDir: os.Path, args: Seq[String])(implicit
      ctx: mill.api.Ctx.Log
  ) = {
    prepareAntora(npmDir)
    val cmdArgs =
      Seq(s"${npmDir}/node_modules/.bin/${antoraExe}") ++ args
    ctx.log.debug(s"command: ${cmdArgs.mkString("'", "' '", "'")}")
    Jvm.runSubprocess(
      commandArgs = cmdArgs,
      envArgs = Map("CI" -> "true"),
      workingDir = workDir
    )
    PathRef(workDir / "build" / "site")
  }
  def source0: Source = T.source(millSourcePath)
  def source = T {
    os.copy(source0().path, T.dest, mergeFolders = true)

    val pagesWd = T.dest / "modules" / "ROOT" / "pages"

    val renderedExamples: Seq[(os.SubPath, PathRef)] =
      T.traverse(example.exampleModules)(m =>
        T.task {
          (m.millSourcePath.subRelativeTo(example.millSourcePath), m.rendered())
        }
      )()

    for ((name, pref) <- renderedExamples) os.copy(
      pref.path,
      pagesWd / "example" / os.SubPath(s"$name.adoc"),
      createFolders = true
    )

    val contribReadmes = T.traverse(contrib.contribModules)(m =>
      T.task {
        m.millModuleSegments.last.render -> m.readme()
      }
    )()

    for ((name, pref) <- contribReadmes) os.copy(
      pref.path,
      pagesWd / "contrib" / s"${name}.adoc",
      createFolders = true
    )

    PathRef(T.dest)
  }

  def supplementalFiles = T.source(millSourcePath / "supplemental-ui")
  def devAntoraSources: Target[PathRef] = T {
    val dest = T.dest
    shared.mycopy(source().path, dest, mergeFolders = true)
    val lines = os.read(dest / "antora.yml").linesIterator.map {
      case l if l.startsWith("version:") =>
        s"version: 'master'" + "\n" + s"display-version: '${millVersion()}'"
      case l if l.startsWith("    mill-version:") =>
        s"    mill-version: '${millVersion()}'"
      case l if l.startsWith("    mill-last-tag:") =>
        s"    mill-last-tag: '${millLastTag()}'"
      case l => l
    }
    os.write.over(dest / "antora.yml", lines.mkString("\n"))
    PathRef(dest)
  }
  def githubPagesPlaybookText(authorMode: Boolean): Task[String] = T.task {
    s"""site:
       |  title: Mill
       |  url: ${if (authorMode) s"${T.dest}/site" else Settings.docUrl}
       |  start_page: mill::Intro_to_Mill.adoc
       |
       |content:
       |  sources:
       |    - url: ${if (authorMode) baseDir else Settings.projectUrl}
       |      branches: []
       |      tags: ${Settings.legacyDocTags.map("'" + _ + "'").mkString("[", ",", "]")}
       |      start_path: docs/antora
       |    - url: ${if (authorMode) baseDir else Settings.projectUrl}
       |      branches: []
       |      tags: ${Settings.docTags.map("'" + _ + "'").mkString("[", ",", "]")}
       |      start_path: docs
       |    # the master documentation (always in author mode)
       |    - url: ${baseDir}
       |      # edit_url: ${Settings.projectUrl}/edit/{refname}/{path}
       |      branches: HEAD
       |      start_path: ${devAntoraSources().path.relativeTo(baseDir)}
       |ui:
       |  bundle:
       |    url: https://gitlab.com/antora/antora-ui-default/-/jobs/artifacts/master/raw/build/ui-bundle.zip?job=bundle-stable
       |    snapshot: true
       |  supplemental_files: ${supplementalFiles().path.toString()}
       |
       |asciidoc:
       |  attributes:
       |    mill-github-url: ${Settings.projectUrl}
       |    mill-doc-url: ${if (authorMode) s"file://${T.dest}/site" else Settings.docUrl}
       |    mill-download-url: ${if (authorMode) s"file://${exampleZips().head.path / os.up}"
      else s"${Settings.projectUrl}/releases/latest"}
       |    mill-example-url: ${if (authorMode) s"file://${T.workspace}"
      else s"${Settings.projectUrl}/blob/main/"}
       |    utest-github-url: https://github.com/com-lihaoyi/utest
       |    upickle-github-url: https://github.com/com-lihaoyi/upickle
       |
       |antora:
       |  extensions:
       |  - require: '@antora/lunr-extension'
       |    index_latest_only: true
       |
       |""".stripMargin
  }

  def githubPages: Target[PathRef] = T {
    generatePages(authorMode = false)()
  }
  def localPages = T {
    val pages = generatePages(authorMode = true)()
    T.log.outputStream.println(
      s"You can browse the local pages at: ${(pages.path / "index.html").toNIO.toUri()}"
    )
  }

  def generatePages(authorMode: Boolean) = T.task {
    T.log.errorStream.println("Creating Antora playbook ...")
    // dependency to sources
    source()
    val docSite = T.dest
    val playbook = docSite / "antora-playbook.yml"
    val siteDir = docSite / "site"
    os.write(
      target = playbook,
      data = githubPagesPlaybookText(authorMode)(),
      createFolders = true
    )
    T.log.errorStream.println("Running Antora ...")
    // check xrefs
    runAntora(
      npmDir = npmBase(),
      workDir = docSite,
      args = Seq(
        "--generator",
        "@antora/xref-validator",
        playbook.last,
        "--to-dir",
        siteDir.toString(),
        "--attribute",
        "page-pagination"
      ) ++
        Seq("--fetch").filter(_ => !authorMode)
    )
    // generate site (we can skip the --fetch now)
    runAntora(
      npmDir = npmBase(),
      workDir = docSite,
      args = Seq(
        playbook.last,
        "--to-dir",
        siteDir.toString(),
        "--attribute",
        "page-pagination"
      )
    )
    os.write(siteDir / ".nojekyll", "")

    // sanitize devAntora source URLs
    T.log.errorStream.println("Sanitizing links ...")
    sanitizeDevUrls(siteDir, devAntoraSources().path, source().path, baseDir)

    // only copy the "api" sub-dir; api docs contains a top-level index.html with we don't want
    val unidocSrc = if (authorMode) site.unidocLocal().path else site.unidocSite().path
    T.log.errorStream.println(s"Copying API docs from ${unidocSrc} ...")
    os.copy(unidocSrc, siteDir / "api" / "latest", createFolders = true)

    PathRef(siteDir)
  }
//    def htmlCleanerIvyDeps = T{ Agg(ivy"net.sourceforge.htmlcleaner:htmlcleaner:2.24")}
  def sanitizeDevUrls(
      dir: os.Path,
      sourceDir: os.Path,
      newSourceDir: os.Path,
      baseDir: os.Path
  ): Unit = {
    val pathToRemove = sourceDir.relativeTo(baseDir).toString()
    val replacePath = newSourceDir.relativeTo(baseDir).toString()
//      println(s"Cleaning relative path '${pathToRemove}' ...")
    import org.htmlcleaner._
    val cleaner = new HtmlCleaner()
    var changed = false
    os.walk(dir).foreach { file =>
      if (os.isFile(file) && file.ext == "html") {
        val node: TagNode = cleaner.clean(file.toIO)
        node.traverse { (parentNode: TagNode, htmlNode: HtmlNode) =>
          htmlNode match {
            case tag: TagNode if tag.getName() == "a" =>
              Option(tag.getAttributeByName("href")).foreach { href =>
                val newHref = href.replace(pathToRemove, replacePath)
                if (href != newHref) {
                  tag.removeAttribute("href")
                  tag.addAttribute("href", newHref)
                  changed = true
                  println(s"Replaced: '${href}' --> '${newHref}'")
                }
              }
              true
            case _ => true
          }
        }
        if (changed) {
          println(s"Writing '${file}' ...")
          val newHtml = new SimpleHtmlSerializer(cleaner.getProperties()).getAsString(node)
          os.write.over(file, newHtml)
        }
      }
    }
  }
}

/**
 * Build and install Mill locally.
 *
 * @param binFile The location where the Mill binary should be installed
 * @param ivyRepo The local Ivy repository where Mill modules should be published to
 */
def installLocal(binFile: String = DefaultLocalMillReleasePath, ivyRepo: String = null) =
  T.command {
    PathRef(installLocalTask(T.task(binFile), ivyRepo)())
  }

def installLocalCache() = T.command {
  val path = installLocalTask(
    T.task((os.home / ".cache" / "mill" / "download" / millVersion()).toString())
  )()
  T.log.outputStream.println(path.toString())
  PathRef(path)
}

def installLocalTask(binFile: Task[String], ivyRepo: String = null): Task[os.Path] = T.task {
  val millBin = dev.assembly()
  val targetFile = os.Path(binFile(), T.workspace)
  if (os.exists(targetFile))
    T.log.info(s"Overwriting existing local Mill binary at ${targetFile}")
  os.copy.over(millBin.path, targetFile, createFolders = true)
  T.log.info(s"Published ${dev.allPublishModules.size} modules and installed ${targetFile}")
  targetFile
}

def millBootstrap = T.sources(T.workspace / "mill")

def bootstrapLauncher = T {
  val outputPath = T.ctx.dest / "mill"
  val millBootstrapGrepPrefix = "\nDEFAULT_MILL_VERSION="
  os.write(
    outputPath,
    os.read(millBootstrap().head.path)
      .replaceAll(
        millBootstrapGrepPrefix + "[^\\n]+",
        millBootstrapGrepPrefix + millVersion()
      )
  )
  os.perms.set(outputPath, "rwxrwxrwx")
  PathRef(outputPath)
}

def exampleZips: Target[Seq[PathRef]] = T {
  for {
    exampleMod <- example.exampleModules
    examplePath = exampleMod.millSourcePath
  } yield {
    val example = examplePath.subRelativeTo(T.workspace)
    val exampleStr = VcsVersion.vcsState().format() + "-" + example.segments.mkString("-")
    os.copy(examplePath, T.dest / exampleStr, createFolders = true)
    os.copy(bootstrapLauncher().path, T.dest / exampleStr / "mill")
    val zip = T.dest / s"$exampleStr.zip"
    os.proc("zip", "-r", zip, exampleStr).call(cwd = T.dest)
    PathRef(zip)
  }
}

def uploadToGithub(authKey: String) = T.command {
  val vcsState = VcsVersion.vcsState()
  val label = vcsState.format()
  if (label != millVersion()) sys.error("Modified mill version detected, aborting upload")
  val releaseTag = vcsState.lastTag.getOrElse(sys.error(
    "Incomplete git history. No tag found.\nIf on CI, make sure your git checkout job includes enough history."
  ))

  if (releaseTag == label) {
    // TODO: check if the tag already exists (e.g. because we created it manually) and do not fail
    scalaj.http.Http(
      s"https://api.github.com/repos/${Settings.githubOrg}/${Settings.githubRepo}/releases"
    )
      .postData(
        ujson.write(
          ujson.Obj(
            "tag_name" -> releaseTag,
            "name" -> releaseTag
          )
        )
      )
      .header("Authorization", "token " + authKey)
      .asString
  }

  val examples = exampleZips().map(z => (z.path, z.path.last))

  val zips = examples ++ Seq(
    (dev.assembly().path, label + "-assembly"),
    (bootstrapLauncher().path, label)
  )

  for ((zip, name) <- zips) {
    upload.apply(
      zip,
      releaseTag,
      name,
      authKey,
      Settings.githubOrg,
      Settings.githubRepo
    )
  }
}

def validate(ev: Evaluator): Command[Unit] = T.command {
  T.task(MainModule.evaluateTasks(
    ev.withFailFast(false),
    Seq(
      "__.compile",
      "+",
      "__.mimaReportBinaryIssues",
      "+",
      "mill.scalalib.scalafmt.ScalafmtModule/checkFormatAll",
      "__.sources",
      "+",
      "docs.localPages"
    ),
    selectMode = SelectMode.Separated
  )(identity))()
  ()
}

object DependencyFetchDummy extends ScalaModule {
  override def scalaVersion = Deps.scalaVersion
  override def compileIvyDeps = Agg(
    Deps.semanticDbJava,
    Deps.semanticDB
  )
}<|MERGE_RESOLUTION|>--- conflicted
+++ resolved
@@ -680,7 +680,7 @@
       Deps.fansi
     )
   }
-<<<<<<< HEAD
+
   object codesig extends MillApiModule {
     override def ivyDeps = Agg(ivy"org.ow2.asm:asm-tree:9.5", Deps.osLib, ivy"com.lihaoyi::pprint:0.8.1")
     def moduleDeps = Seq(util)
@@ -732,10 +732,8 @@
     }
 
   }
-  object core extends MillModule with BuildInfo{
-=======
+
   object define extends MillModule with BuildInfo {
->>>>>>> f9a4c9f7
     override def moduleDeps = Seq(api, util)
     override def compileIvyDeps = Agg(
       Deps.scalaReflect(scalaVersion())
