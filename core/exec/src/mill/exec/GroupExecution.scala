--- conflicted
+++ resolved
@@ -187,26 +187,14 @@
                     }
                   }
 
-<<<<<<< HEAD
-                // Write build header override JSON to meta `.json` file to support `show`
-                writeCacheJson(
-                  paths.meta,
-                  upickle.core.BufferedValue.transform(jsonData, ujson.Value),
-                  resultData.##,
-                  inputsHash + jsonData.##
-                )
-                (ExecResult.Success(Val(resultData), resultData.##), serializedPaths)
-              } catch {
-                case e: upickle.core.TraceVisitor.TraceException =>
-                  (
-                    ExecResult.Failure(
-                      s"Failed de-serializing config override: ${e.getCause.getMessage}"
-                    ),
-                    Nil
+                  // Write build header override JSON to meta `.json` file to support `show`
+                  writeCacheJson(
+                    paths.meta,
+                    upickle.core.BufferedValue.transform(jsonData, ujson.Value),
+                    resultData.##,
+                    inputsHash + jsonData.##
                   )
-=======
-                  // Write build header override JSON to meta `.json` file to support `show`
-                  writeCacheJson(paths.meta, jsonData, resultData.##, inputsHash + jsonData.##)
+
                   (ExecResult.Success(Val(resultData), resultData.##), serializedPaths)
                 } catch {
                   case e: upickle.core.TraceVisitor.TraceException =>
@@ -217,7 +205,6 @@
                       Nil
                     )
                 }
->>>>>>> 8cc1887e
               }
 
             GroupExecution.Results(
