package mill.internal

import mill.api.{SystemStreams, Logger}
import mill.constants.ProxyStream
import mill.internal.PromptLoggerUtil.*
import pprint.Util.literalize

import java.io.*

/**
 * Gnarly multithreaded stateful code to handle the terminal prompt and log prefixer
 * that Mill shows to tell the user what is running.
 *
 * Most operations that update mutable state *or* writes to parent [[systemStreams0]] is
 * synchronized under the [[PromptLogger]] object. Notably, child writes to
 * [[streams]] are *not* synchronized, and instead goes into a [[PipeStreams]]
 * buffer to be read out and handled asynchronously.
 */
private[mill] class PromptLogger(
    colored: Boolean,
    enableTicker: Boolean,
    infoColor: fansi.Attrs,
    warnColor: fansi.Attrs,
    errorColor: fansi.Attrs,
    systemStreams0: SystemStreams,
    debugEnabled: Boolean,
    titleText: String,
    terminfoPath: os.Path,
    currentTimeMillis: () => Long,
    autoUpdate: Boolean = true
) extends Logger with AutoCloseable {
  override def toString: String = s"PromptLogger(${literalize(titleText)})"
  import PromptLogger.*

  private var termDimensions: (Option[Int], Option[Int]) = (None, None)

  readTerminalDims(terminfoPath).foreach(termDimensions = _)

  private object promptLineState extends PromptLineState(
        titleText,
        currentTimeMillis(),
        () => termDimensions,
        currentTimeMillis,
        infoColor
      )

  private object streamManager extends StreamManager(
        enableTicker,
        systemStreams0,
        () => promptLineState.getCurrentPrompt(),
        interactive = () => termDimensions._1.nonEmpty,
        paused = () => runningState.paused,
        synchronizer = this
      )

  private object runningState extends RunningState(
        enableTicker,
        () => promptUpdaterThread.interrupt(),
        clearOnPause = () => streamManager.clearOnPause(),
        synchronizer = this
      )

  if (enableTicker) refreshPrompt()

  val promptUpdaterThread = new Thread(
    () => {
      var lastUpdate = System.currentTimeMillis()
      while (!runningState.stopped) {
        try Thread.sleep(promptUpdateIntervalMillis)
        catch {
          case e: InterruptedException => /*do nothing*/
        }

        readTerminalDims(terminfoPath).foreach(termDimensions = _)

        val now = System.currentTimeMillis()
        if (
          termDimensions._1.nonEmpty ||
          (now - lastUpdate > nonInteractivePromptUpdateIntervalMillis)
        ) {
          lastUpdate = now
          synchronized {
            if (!runningState.paused && !runningState.stopped) refreshPrompt()
          }
        }
      }
    },
    "prompt-logger-updater-thread"
  )

  def refreshPrompt(ending: Boolean = false): Unit = synchronized {
    val updated = promptLineState.updatePrompt(ending)
    if (updated) streamManager.refreshPrompt()
  }

  if (enableTicker && autoUpdate) promptUpdaterThread.start()

  def info(s: String): Unit = streams.err.println(s)

  def warn(s: String): Unit = streams.err.println(s)

  def error(s: String): Unit = streams.err.println(s)

  object prompt extends Logger.Prompt {
    override def setPromptHeaderPrefix(s: String): Unit = PromptLogger.this.synchronized {
      promptLineState.setHeaderPrefix(s)
    }

    override def clearPromptStatuses(): Unit = PromptLogger.this.synchronized {
      promptLineState.clearStatuses()
    }

    override def removePromptLine(key: Seq[String]): Unit = PromptLogger.this.synchronized {
      promptLineState.setCurrent(key, None)
    }

    override def setPromptDetail(key: Seq[String], s: String): Unit =
      PromptLogger.this.synchronized {
        promptLineState.setDetail(key, s)
      }

    override def reportKey(key: Seq[String]): Unit = {
      val res = PromptLogger.this.synchronized {
        if (reportedIdentifiers(key)) None
        else {
          reportedIdentifiers.add(key)
          seenIdentifiers.get(key)
        }
      }
      for ((keySuffix, message) <- res) {
        if (prompt.enableTicker) {
          streams.err.println(
            infoColor(s"[${key.mkString("-")}$keySuffix]${spaceNonEmpty(message)}")
          )
          streamManager.awaitPumperEmpty()
        }
      }
    }

    override def setPromptLine(key: Seq[String], keySuffix: String, message: String): Unit =
<<<<<<< HEAD
      synchronized {
        promptLineState.setCurrent(key, Some(s"[${key.mkString("-")}]${spaceNonEmpty(message)}"))
=======
      PromptLogger.this.synchronized {
        promptLineState.setCurrent(key, Some(s"[${key.mkString("-")}] $message"))
>>>>>>> 36219b68
        seenIdentifiers(key) = (keySuffix, message)
      }

    private[mill] override def withPromptPaused[T](t: => T): T =
      runningState.withPromptPaused0(true, t)

    private[mill] override def withPromptUnpaused[T](t: => T): T =
      runningState.withPromptPaused0(false, t)

    def enableTicker = PromptLogger.this.enableTicker
    def debugEnabled = PromptLogger.this.debugEnabled

    def infoColor: fansi.Attrs = PromptLogger.this.infoColor
    def warnColor: fansi.Attrs = PromptLogger.this.warnColor
    def errorColor: fansi.Attrs = PromptLogger.this.errorColor
    def colored: Boolean = PromptLogger.this.colored
  }
  def ticker(s: String): Unit = ()

  def streamsAwaitPumperEmpty(): Unit = streamManager.awaitPumperEmpty()
  private val seenIdentifiers = collection.mutable.Map.empty[Seq[String], (String, String)]
  private val reportedIdentifiers = collection.mutable.Set.empty[Seq[String]]

  def debug(s: String): Unit = if (debugEnabled) streams.err.println(s)

  override def close(): Unit = {
    synchronized {
      if (enableTicker) refreshPrompt(ending = true)
    }

    // Has to be outside the synchronized block so it can allow the pumper thread
    // to continue pumping out the last data in the streams and terminate
    streamManager.close()

    synchronized {
      runningState.stop()
    }

    // Needs to be outside the lock so we don't deadlock with `promptUpdaterThread`
    // trying to take the lock one last time to check running/paused status before exiting
    promptUpdaterThread.join()
  }

  def streams = streamManager.proxySystemStreams
}

private[mill] object PromptLogger {

  /**
   * Manages the paused/unpaused/stopped state of the prompt logger. Encapsulate in a separate
   * class because it has to maintain some invariants and ensure bookkeeping is properly done
   * when the paused state change, e.g. interrupting the prompt updater thread and clearing
   * the screen when the ticker is paused.
   */
  class RunningState(
      enableTicker: Boolean,
      promptUpdaterThreadInterrupt: () => Unit,
      clearOnPause: () => Unit,
      // Share the same synchronized lock as the parent PromptLogger, to simplify
      // reasoning about concurrency since it's not performance critical
      synchronizer: AnyRef
  ) {
    @volatile private var stopped0 = false
    @volatile private var paused0 = false
    def stopped = stopped0
    def paused = paused0
    def stop(): Unit = {
      stopped0 = true
      promptUpdaterThreadInterrupt()
    }

    def setPaused(prevPaused: Boolean, nextPaused: Boolean): Unit = synchronizer.synchronized {
      if (prevPaused != nextPaused) {
        paused0 = nextPaused
        if (nextPaused) {
          promptUpdaterThreadInterrupt()
          clearOnPause()
        }
      }
    }

    def withPromptPaused0[T](innerPaused: Boolean, t: => T): T = {
      if (!enableTicker) t
      else {
        val outerPaused = paused0
        try {
          setPaused(outerPaused, innerPaused)
          t
        } finally setPaused(innerPaused, outerPaused)
      }
    }
  }

  /**
   * Manages the system stream management logic necessary as part of the prompt. Intercepts
   * both stdout/stderr streams, ensuring the prompt is cleared before any output is printed,
   * and ensuring the prompt is re-printed after the streams have become quiescent.
   */
  private class StreamManager(
      enableTicker: Boolean,
      systemStreams0: SystemStreams,
      getCurrentPrompt: () => Array[Byte],
      interactive: () => Boolean,
      paused: () => Boolean,
      synchronizer: AnyRef
  ) {

    // We force both stdout and stderr streams into a single `Piped*Stream` pair via
    // `ProxyStream`, as we need to preserve the ordering of writes to each individual
    // stream, and also need to know when *both* streams are quiescent so that we can
    // print the prompt at the bottom
    val pipe = new PipeStreams()
    val proxyOut = new ProxyStream.Output(pipe.output, ProxyStream.OUT)
    val proxyErr: ProxyStream.Output = new ProxyStream.Output(pipe.output, ProxyStream.ERR)
    val proxySystemStreams = new SystemStreams(
      new PrintStream(proxyOut),
      new PrintStream(proxyErr),
      systemStreams0.in
    )

    def awaitPumperEmpty(): Unit = { while (pipe.input.available() != 0) Thread.sleep(2) }

    private var promptShown = true

    def writeCurrentPrompt(): Unit = {
      systemStreams0.err.write(getCurrentPrompt())
    }

    def refreshPrompt(): Unit = if (promptShown) writeCurrentPrompt()

    def clearOnPause(): Unit = {
      // Clear the prompt so the code in `t` has a blank terminal to work with
      systemStreams0.err.write(PromptLoggerUtil.clearScreenToEndBytes)
      systemStreams0.err.flush()
    }

    object pumper extends ProxyStream.Pumper(
          pipe.input,
          systemStreams0.out,
          systemStreams0.err,
          synchronizer
        ) {
      private var lastCharWritten = 0.toChar

      // Make sure we synchronize everywhere
      override def preRead(src: InputStream): Unit = synchronizer.synchronized {

        if (
          // Only bother printing the prompt after the streams have become quiescent
          // and there is no more stuff to print. This helps us to print the prompt on
          // every small write when most such prompts will get immediately over-written
          // by subsequent writes
          enableTicker && src.available() == 0 &&
          // Do not print the prompt when it is paused. Ideally stream redirecting would
          // prevent any writes from coming to this stream when paused, somehow writes
          // sometimes continue to come in, so just handle them gracefully.
          interactive() && !paused() &&
          // Only print the prompt when the last character that was written is a newline,
          // to ensure we don't cut off lines halfway
          lastCharWritten == '\n'
        ) {
          promptShown = true
          writeCurrentPrompt()
        }
      }

      override def write(dest: OutputStream, buf: Array[Byte], end: Int): Unit = {
        lastCharWritten = buf(end - 1).toChar
        if (interactive() && !paused() && promptShown) {
          promptShown = false
        }

        if (enableTicker) {
          // Clear each line as they are drawn, rather than relying on clearing
          // the entire screen before each batch of writes, to try and reduce the
          // amount of terminal flickering in slow terminals (e.g. windows)
          // https://stackoverflow.com/questions/71452837/how-to-reduce-flicker-in-terminal-re-drawing
          dest.write(
            new String(buf, 0, end)
              .replaceAll("(\r\n|\n|\t)", AnsiNav.clearLine(0) + "$1")
              .getBytes
          )
        } else {
          dest.write(new String(buf, 0, end).getBytes)
        }
      }
    }

    val pumperThread = new Thread(pumper, "prompt-logger-stream-pumper-thread")
    pumperThread.start()

    def close(): Unit = {
      // Close the write side of the pipe first but do not close the read side, so
      // the `pumperThread` can continue reading remaining text in the pipe buffer
      // before terminating on its own
      ProxyStream.sendEnd(pipe.output)
      pipe.output.close()
      pumperThread.join()
    }
  }

  /**
   * Manages the state and logic necessary to render the status lines making up the prompt.
   * Needs to maintain state to implement debouncing logic to ensure the prompt changes
   * "smoothly" even as the underlying statuses may be rapidly changed during evaluation.
   */
  private class PromptLineState(
      titleText: String,
      startTimeMillis: Long,
      consoleDims: () => (Option[Int], Option[Int]),
      currentTimeMillis: () => Long,
      infoColor: fansi.Attrs
  ) {
    private val statuses = collection.mutable.SortedMap
      .empty[Seq[String], Status](PromptLoggerUtil.seqStringOrdering)

    private var headerPrefix = ""
    // Pre-compute the prelude and current prompt as byte arrays so that
    // writing them out is fast, since they get written out very frequently

    @volatile private var currentPromptBytes: Array[Byte] = Array[Byte]()

    def getCurrentPrompt() = currentPromptBytes

    def updatePrompt(ending: Boolean = false): Boolean = {
      val now = currentTimeMillis()
      for (k <- statuses.keySet) {
        val removedTime = statuses(k).beginTransitionTime
        if (statuses(k).next.isEmpty && (now - removedTime > statusRemovalRemoveDelayMillis)) {
          statuses.remove(k)
        }
      }

      // For the ending prompt, make sure we clear out all
      // the statuses to only show the header alone
      if (ending) statuses.clear()

      val (termWidth0, termHeight0) = consoleDims()
      val interactive = consoleDims()._1.nonEmpty
      // don't show prompt for non-interactive terminal
      val currentPromptLines = renderPrompt(
        termWidth0.getOrElse(defaultTermWidth),
        termHeight0.getOrElse(defaultTermHeight),
        now,
        startTimeMillis,
        if (headerPrefix.isEmpty) "" else s"[$headerPrefix]",
        titleText,
        statuses.toSeq.map { case (k, v) => (k.mkString("-"), v) },
        interactive = interactive,
        infoColor = infoColor
      )

      val oldPromptBytes = currentPromptBytes
      currentPromptBytes = renderPromptWrapped(currentPromptLines, interactive, ending).getBytes
      !java.util.Arrays.equals(oldPromptBytes, currentPromptBytes)
    }

    def clearStatuses(): Unit = { statuses.clear() }
    def setHeaderPrefix(s: String): Unit = { headerPrefix = s }

    def setDetail(key: Seq[String], detail: String): Unit = {
      statuses.updateWith(key)(_.map(se => se.copy(next = se.next.map(_.copy(detail = detail)))))
    }

    def setCurrent(key: Seq[String], sOpt: Option[String]): Unit = {

      val now = currentTimeMillis()
      def stillTransitioning(status: Status) = {
        status.beginTransitionTime + statusRemovalHideDelayMillis > now
      }
      val sOptEntry = sOpt.map(StatusEntry(_, now, ""))
      statuses.updateWith(key) {
        case None =>
          statuses.find { case (k, v) => v.next.isEmpty } match {
            case Some((reusableKey, reusableValue)) =>
              statuses.remove(reusableKey)
              Some(reusableValue.copy(next = sOptEntry))
            case None => Some(Status(sOptEntry, now, None))
          }

        case Some(existing) =>
          Some(
            // If still performing a transition, do not update the `prevTransitionTime`
            // since we do not want to delay the transition that is already in progress
            if (stillTransitioning(existing)) existing.copy(next = sOptEntry)
            else existing.copy(next = sOptEntry, beginTransitionTime = now, prev = existing.next)
          )
      }
    }
  }

}<|MERGE_RESOLUTION|>--- conflicted
+++ resolved
@@ -138,13 +138,8 @@
     }
 
     override def setPromptLine(key: Seq[String], keySuffix: String, message: String): Unit =
-<<<<<<< HEAD
-      synchronized {
+      PromptLogger.this.synchronized {
         promptLineState.setCurrent(key, Some(s"[${key.mkString("-")}]${spaceNonEmpty(message)}"))
-=======
-      PromptLogger.this.synchronized {
-        promptLineState.setCurrent(key, Some(s"[${key.mkString("-")}] $message"))
->>>>>>> 36219b68
         seenIdentifiers(key) = (keySuffix, message)
       }
 
