package mill.internal

import scala.reflect.NameTransformer.encode
import mill.api.Result
import mill.api.ModuleCtx.HeaderData

object Util {

  val alphaKeywords: Set[String] = Set(
    "abstract",
    "case",
    "catch",
    "class",
    "def",
    "do",
    "else",
    "enum",
    "export",
    "extends",
    "false",
    "final",
    "finally",
    "forSome",
    "for",
    "given",
    "if",
    "implicit",
    "import",
    "lazy",
    "match",
    "new",
    "null",
    "object",
    "override",
    "package",
    "private",
    "protected",
    "return",
    "sealed",
    "super",
    "then",
    "this",
    "throw",
    "trait",
    "try",
    "true",
    "type",
    "val",
    "var",
    "while",
    "with",
    "yield",
    "_",
    "macro"
  )

  def backtickWrap(s: String): String = s match {
    case s"`$_`" => s
    case _ => if (encode(s) == s && !alphaKeywords.contains(s)) s
      else "`" + s + "`"
  }

  def getLineNumber(text: String, index: Int): String = {
    fastparse.IndexedParserInput(text).prettyIndex(index).takeWhile(_ != ':')
  }

  def formatError(f: Result.Failure) = {
    Iterator.unfold(Option(f))(_.map(t => t -> t.next)).toSeq
      .map(f0 => formatError0(f0.path, f0.index, f0.error))
      .mkString("\n")
  }
  /**
   * Format an error message in dotty style with file location, code snippet, and pointer.
   *
   * @param fileName The file name or path to display
   * @param text The full text content of the file
   * @param index The character index where the error occurred
   * @param message The error message to display
   * @return A formatted error string with location, code snippet, pointer, and message
   */
<<<<<<< HEAD
  def formatError0(path: java.nio.file.Path, index: Int, message: String): String = {
    if (path == null || !java.nio.file.Files.exists(path)) message
    else {
      val text = java.nio.file.Files.readString(path)
      val indexedParser = fastparse.IndexedParserInput(text.replace("//| ", ""))
      val prettyIndex = indexedParser.prettyIndex(index)
      val Array(lineNum, colNum0) = prettyIndex.split(':').map(_.toInt)
=======
  def formatError(fileName: String, text: String, index: Int, message: String): String = {
    val indexedParser = fastparse.IndexedParserInput(text.replace("//| ", "").replace("\r", ""))
    val prettyIndex = indexedParser.prettyIndex(index)
    val Array(lineNum, colNum0) = prettyIndex.split(':').map(_.toInt)
>>>>>>> e2bac712

      // Get the line content
      val lines = text.linesIterator.toVector
      val lineContent = if (lineNum > 0 && lineNum <= lines.length) lines(lineNum - 1) else ""

      // Offset column by 4 if line starts with "//| " to account for stripped YAML prefix (including space)
      val colNum = if (lineContent.startsWith("//| ")) colNum0 + 4 else colNum0

      mill.constants.Util.formatError(
        mill.api.BuildCtx.workspaceRoot.toNIO.relativize(path).toString,
        lineNum,
        colNum,
        lineContent,
        message
      )
    }
  }

  def parseHeaderData(scriptFile: os.Path): Result[HeaderData] = {
    val headerDataOpt = mill.api.BuildCtx.withFilesystemCheckerDisabled {
      // If the module file got deleted, handle that gracefully
      if (!os.exists(scriptFile)) Result.Success("")
      else mill.api.ExecResult.catchWrapException {
        mill.constants.Util.readBuildHeader(scriptFile.toNIO, scriptFile.last, true)
      }
    }

    def relativePath = scriptFile.relativeTo(mill.api.BuildCtx.workspaceRoot)
    val originalText =
      if (!java.nio.file.Files.exists(scriptFile.toNIO)) ""
      else java.nio.file.Files.readString(scriptFile.toNIO)

    given upickle.Reader[HeaderData] = HeaderData.headerDataReader(scriptFile)
    headerDataOpt.flatMap(parseYaml0(
      relativePath.toString,
      _,
      originalText,
      upickle.reader[HeaderData]
    ))
  }

  def parseYaml0[T](
      fileName: String,
      headerData: String,
      originalText: String,
      visitor0: upickle.core.Visitor[_, T]
  ): Result[T] = {

    try Result.Success {
        upickle.core.TraceVisitor.withTrace(true, visitor0) { visitor =>
          import org.snakeyaml.engine.v2.api.LoadSettings
          import org.snakeyaml.engine.v2.composer.Composer
          import org.snakeyaml.engine.v2.parser.ParserImpl
          import org.snakeyaml.engine.v2.scanner.StreamReader
          import org.snakeyaml.engine.v2.nodes._
          import scala.jdk.CollectionConverters._

          val settings = LoadSettings.builder().build()
          val reader = new StreamReader(settings, headerData)
          val parser = new ParserImpl(settings, reader)
          val composer = new Composer(settings, parser)

          // recursively convert Node using the visitor, preserving character offsets
          def rec[J](node: Node, v: upickle.core.Visitor[_, J]): J = {
            val index = node.getStartMark.map(_.getIndex.intValue()).orElse(0)

            try {
              node match {
                case scalar: ScalarNode =>
                  val value = scalar.getValue
                  val tag = scalar.getTag.getValue
                  tag match {
                    case "tag:yaml.org,2002:null" => v.visitNull(index)
                    case "tag:yaml.org,2002:bool" =>
                      if (value == "true") v.visitTrue(index)
                      else v.visitFalse(index)
                    case "tag:yaml.org,2002:int" =>
                      v.visitFloat64StringParts(value, -1, -1, index)
                    case "tag:yaml.org,2002:float" =>
                      v.visitFloat64StringParts(value, -1, -1, index)
                    case _ => v.visitString(value, index)
                  }

                case mapping: MappingNode =>
                  val objVisitor =
                    v.visitObject(mapping.getValue.size(), jsonableKeys = true, index)
                      .asInstanceOf[upickle.core.ObjVisitor[Any, J]]
                  for (tuple <- mapping.getValue.asScala) {
                    val keyNode = tuple.getKeyNode
                    val valueNode = tuple.getValueNode
                    val keyIndex = keyNode.getStartMark.map(_.getIndex.intValue()).orElse(0)
                    val key = keyNode match {
                      case s: ScalarNode => s.getValue
                      case _ => keyNode.toString
                    }
                    val keyVisitor = objVisitor.visitKey(keyIndex)
                    objVisitor.visitKeyValue(keyVisitor.visitString(key, keyIndex))
                    val valueResult = rec(valueNode, objVisitor.subVisitor)
                    objVisitor.visitValue(
                      valueResult,
                      valueNode.getStartMark.map(_.getIndex.intValue()).orElse(0)
                    )
                  }
                  objVisitor.visitEnd(index)

                case sequence: SequenceNode =>
                  val arrVisitor = v.visitArray(sequence.getValue.size(), index)
                    .asInstanceOf[upickle.core.ArrVisitor[Any, J]]
                  for (item <- sequence.getValue.asScala) {
                    val itemResult = rec(item, arrVisitor.subVisitor)
                    arrVisitor.visitValue(
                      itemResult,
                      item.getStartMark.map(_.getIndex.intValue()).orElse(0)
                    )
                  }
                  arrVisitor.visitEnd(index)
              }
            } catch {
              case e: upickle.core.Abort =>
                throw upickle.core.AbortException(e.getMessage, index, -1, -1, e)
            }
          }

          // Treat a top-level `null` or empty document as an empty object
          if (composer.hasNext) {
            val node = composer.next()
            node match {
              case scalar: ScalarNode if scalar.getTag.getValue == "tag:yaml.org,2002:null" =>
                val index = node.getStartMark.map(_.getIndex.intValue()).orElse(0)
                val objVisitor = visitor.visitObject(0, jsonableKeys = true, index)
                objVisitor.visitEnd(index)
              case _ =>
                rec(node, visitor)
            }
          } else {
            val objVisitor = visitor.visitObject(0, jsonableKeys = true, 0)
            objVisitor.visitEnd(0)
          }
        }
      }
    catch {
      case e: upickle.core.TraceVisitor.TraceException =>
        e.getCause match {
          case e: org.snakeyaml.engine.v2.exceptions.ParserException =>
            val mark = e.getProblemMark.or(() => e.getContextMark)
            if (mark.isPresent) {
              val m = mark.get()
              val problem = Option(e.getProblem).getOrElse("YAML syntax error")
              Result.Failure(
                problem,
                os.Path(fileName, mill.api.BuildCtx.workspaceRoot).toNIO,
                m.getIndex
              )
            } else {
              Result.Failure(
                s"Failed parsing build header in $fileName: " + e.getMessage
              )
            }
          case abort: upickle.core.AbortException =>
            Result.Failure(
              s"Failed de-serializing config key ${e.jsonPath}: ${e.getCause.getCause.getMessage}",
              os.Path(fileName, mill.api.BuildCtx.workspaceRoot).toNIO,
              abort.index
            )

          case _ =>
            Result.Failure(
              s"$fileName Failed de-serializing config key ${e.jsonPath} ${e.getCause.getMessage}"
            )
        }
    }
  }

  def splitPreserveEOL(bytes: Array[Byte]): Seq[Array[Byte]] = {
    val out = scala.collection.mutable.ArrayBuffer[Array[Byte]]()
    var i = 0
    val n = bytes.length
    import java.util.Arrays.copyOfRange
    while (i < n) {
      val start = i

      while (i < n && bytes(i) != '\n' && bytes(i) != '\r') i += 1 // Move to end-of-line

      if (i >= n) out += copyOfRange(bytes, start, n) // Last line with no newline
      else { // Found either '\n' or '\r'
        if (bytes(i) == '\r') { // CR
          if (i + 1 < n && bytes(i + 1) == '\n') { // CRLF
            i += 2
            out += copyOfRange(bytes, start, i)
          } else { // Lone CR
            i += 1
            out += copyOfRange(bytes, start, i)
          }
        } else { // LF
          i += 1
          out += copyOfRange(bytes, start, i)
        }
      }
    }

    out.toSeq
  }

}<|MERGE_RESOLUTION|>--- conflicted
+++ resolved
@@ -78,20 +78,13 @@
    * @param message The error message to display
    * @return A formatted error string with location, code snippet, pointer, and message
    */
-<<<<<<< HEAD
   def formatError0(path: java.nio.file.Path, index: Int, message: String): String = {
     if (path == null || !java.nio.file.Files.exists(path)) message
     else {
       val text = java.nio.file.Files.readString(path)
-      val indexedParser = fastparse.IndexedParserInput(text.replace("//| ", ""))
+      val indexedParser = fastparse.IndexedParserInput(text.replace("//| ", "").replace("\r", ""))
       val prettyIndex = indexedParser.prettyIndex(index)
       val Array(lineNum, colNum0) = prettyIndex.split(':').map(_.toInt)
-=======
-  def formatError(fileName: String, text: String, index: Int, message: String): String = {
-    val indexedParser = fastparse.IndexedParserInput(text.replace("//| ", "").replace("\r", ""))
-    val prettyIndex = indexedParser.prettyIndex(index)
-    val Array(lineNum, colNum0) = prettyIndex.split(':').map(_.toInt)
->>>>>>> e2bac712
 
       // Get the line content
       val lines = text.linesIterator.toVector
@@ -116,19 +109,15 @@
       if (!os.exists(scriptFile)) Result.Success("")
       else mill.api.ExecResult.catchWrapException {
         mill.constants.Util.readBuildHeader(scriptFile.toNIO, scriptFile.last, true)
+          .replace("\r", "")
       }
     }
 
     def relativePath = scriptFile.relativeTo(mill.api.BuildCtx.workspaceRoot)
-    val originalText =
-      if (!java.nio.file.Files.exists(scriptFile.toNIO)) ""
-      else java.nio.file.Files.readString(scriptFile.toNIO)
-
     given upickle.Reader[HeaderData] = HeaderData.headerDataReader(scriptFile)
     headerDataOpt.flatMap(parseYaml0(
       relativePath.toString,
       _,
-      originalText,
       upickle.reader[HeaderData]
     ))
   }
@@ -136,7 +125,6 @@
   def parseYaml0[T](
       fileName: String,
       headerData: String,
-      originalText: String,
       visitor0: upickle.core.Visitor[_, T]
   ): Result[T] = {
 
