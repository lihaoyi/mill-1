package build.core
// imports
import mill._

object `package` extends RootModule with build.MillStableScalaModule {
  def moduleDeps = Seq(build.core.define, build.core.exec, build.core.resolve)
<<<<<<< HEAD


=======
>>>>>>> 1580715e

}<|MERGE_RESOLUTION|>--- conflicted
+++ resolved
@@ -4,10 +4,4 @@
 
 object `package` extends RootModule with build.MillStableScalaModule {
   def moduleDeps = Seq(build.core.define, build.core.exec, build.core.resolve)
-<<<<<<< HEAD
-
-
-=======
->>>>>>> 1580715e
-
 }