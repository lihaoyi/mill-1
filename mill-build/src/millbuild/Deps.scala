--- conflicted
+++ resolved
@@ -6,11 +6,7 @@
 object Deps {
 
   // The Scala version to use
-<<<<<<< HEAD
-  val scalaVersion = "3.8.0-RC1"
-=======
   val scalaVersion = "3.8.0-RC3"
->>>>>>> ebdaf429
 
   val scalaVersionJava11 = "3.7.4"
   val scala2Version = "2.13.15"
