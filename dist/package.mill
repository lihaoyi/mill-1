--- conflicted
+++ resolved
@@ -15,11 +15,7 @@
   lazy val allPublishModules = build.moduleInternal.modules.collect {
     case m: build.MillPublishJavaModule => m
   }
-<<<<<<< HEAD
   def moduleDeps = Seq(build.runner.client)
-=======
-  def moduleDeps = Seq(build.runner)
->>>>>>> a3c93994
 
   def executableRaw: T[PathRef]
 
