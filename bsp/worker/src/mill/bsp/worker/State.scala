package mill.bsp.worker

import ch.epfl.scala.bsp4j.BuildTargetIdentifier
import mill.runner.MillBuildBootstrap
import mill.scalalib.bsp.BspModule
import mill.scalalib.internal.{JavaModuleUtils, ModuleUtils}
import mill.define.Module
import mill.util.ColorLogger

private class State(
    projectRoot: os.Path,
    baseLogger: ColorLogger,
    debug: String => Unit,
    disableCallgraphInvalidation: Boolean
) {
  lazy val bspModulesById: Map[BuildTargetIdentifier, BspModule] = {
    val modules: Seq[(Module, Seq[Module])] = rootModules
      .map(rootModule => (rootModule, JavaModuleUtils.transitiveModules(rootModule)))

    val map = modules
      .flatMap { case (rootModule, otherModules) =>
        (Seq(rootModule) ++ otherModules).collect {
          case m: BspModule =>
            val uri = Utils.sanitizeUri(
              rootModule.millSourcePath / m.millModuleSegments.parts
            )

            (new BuildTargetIdentifier(uri), m)
        }
      }
      .toMap
    debug(s"BspModules: ${map.mapValues(_.bspDisplayName)}")

    map
  }

  lazy val rootModules: Seq[mill.main.RootModule] = {
    val evaluated = new mill.runner.MillBuildBootstrap(
      projectRoot = projectRoot,
      home = os.home,
      keepGoing = false,
      imports = Nil,
      env = Map.empty,
      threadCount = None,
      targetsAndParams = Seq("resolve", "_"),
      prevRunnerState = mill.runner.RunnerState.empty,
      logger = baseLogger,
<<<<<<< HEAD
      disableCallgraphInvalidation = disableCallgraphInvalidation
=======
      needBuildSc = true
>>>>>>> 8172ca7c
    ).evaluate()

    val rootModules0 = evaluated.result.frames
      .flatMap(_.classLoaderOpt)
      .zipWithIndex
      .map { case (c, i) =>
        MillBuildBootstrap
          .getRootModule(c, i, projectRoot)
          .fold(sys.error(_), identity(_))
      }

    val bootstrapModule = evaluated.result.bootstrapModuleOpt.map(m =>
      MillBuildBootstrap
        .getChildRootModule(
          m,
          evaluated.result.frames.length,
          projectRoot
        )
        .fold(sys.error(_), identity(_))
    )

    rootModules0 ++ bootstrapModule
  }
  lazy val bspIdByModule: Map[BspModule, BuildTargetIdentifier] = bspModulesById.map(_.swap)
}<|MERGE_RESOLUTION|>--- conflicted
+++ resolved
@@ -45,11 +45,8 @@
       targetsAndParams = Seq("resolve", "_"),
       prevRunnerState = mill.runner.RunnerState.empty,
       logger = baseLogger,
-<<<<<<< HEAD
-      disableCallgraphInvalidation = disableCallgraphInvalidation
-=======
+      disableCallgraphInvalidation = disableCallgraphInvalidation,
       needBuildSc = true
->>>>>>> 8172ca7c
     ).evaluate()
 
     val rootModules0 = evaluated.result.frames
