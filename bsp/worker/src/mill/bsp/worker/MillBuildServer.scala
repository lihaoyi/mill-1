package mill.bsp.worker

import ch.epfl.scala.bsp4j
import ch.epfl.scala.bsp4j.*
import com.google.gson.JsonObject
import mill.runner.api.{JvmBuildTarget, ScalaBuildTarget, *}
import mill.bsp.{Constants}
import mill.bsp.worker.Utils.{makeBuildTarget, outputPaths, sanitizeUri}
<<<<<<< HEAD
import mill.runner.api.Segment.Label
import mill.given
=======
import mill.define.Segment.Label
import mill.define.{Args, Evaluator, ExecutionResults, NamedTask, Task}
import mill.runner.MillBuildRootModule
import mill.scalalib.bsp.{BspModule, JvmBuildTarget, ScalaBuildTarget}
import mill.scalalib.{JavaModule, SemanticDbJavaModule, TestModule}
>>>>>>> 7d72a6e6

import java.io.PrintStream
import java.util.concurrent.CompletableFuture
import scala.collection.mutable
import scala.concurrent.Promise
import scala.jdk.CollectionConverters.*
import scala.reflect.ClassTag
import scala.util.chaining.scalaUtilChainingOps
import scala.util.control.NonFatal
import scala.util.{Failure, Success, Try}
private class MillBuildServer(
    topLevelProjectRoot: os.Path,
    bspVersion: String,
    serverVersion: String,
    serverName: String,
    logStream: PrintStream,
    canReload: Boolean,
<<<<<<< HEAD
    debugMessages: Boolean
=======
    debugMessages: Boolean,
    onShutdown: () => Unit
>>>>>>> 7d72a6e6
) extends BuildServer {

  import MillBuildServer._

<<<<<<< HEAD
  private[worker] var cancellator: Boolean => Unit = _ => ()
  private[worker] var onSessionEnd: Option[BspServerResult => Unit] = None
=======
  class SessionInfo(
      val clientWantsSemanticDb: Boolean,
      /** `true` when client and server support the `JvmCompileClasspathProvider` request. */
      val enableJvmCompileClasspathProvider: Boolean
  )

  // Mutable variables representing the lifecycle stages that the MillBuildServer
  // progresses through:
  //
  // Set when the client connects
>>>>>>> 7d72a6e6
  protected var client: BuildClient = scala.compiletime.uninitialized
  // Set when the `buildInitialize` message comes in
  protected var sessionInfo: SessionInfo = scala.compiletime.uninitialized
  // Set when the `MillBuildBootstrap` completes and the evaluators are available
  private var bspEvaluators: Promise[BspEvaluators] = Promise[BspEvaluators]()
  // Set when a session is completed, either due to reload or shutdown
  private[worker] var sessionResult: Option[BspServerResult] = None

  def initialized = sessionInfo != null

  def updateEvaluator(evaluatorsOpt: Option[Seq[EvaluatorApi]]): Unit = {
    debug(s"Updating Evaluator: $evaluatorsOpt")
    if (bspEvaluators.isCompleted) bspEvaluators = Promise[BspEvaluators]() // replace the promise
    evaluatorsOpt.foreach { evaluators =>
      bspEvaluators.success(new BspEvaluators(topLevelProjectRoot, evaluators, s => debug(s())))
    }
  }

  def print(msg: String): Unit = logStream.println(msg)
  def debug(msg: => String): Unit = if (debugMessages) logStream.println("[debug] " + msg)

  def onConnectWithClient(buildClient: BuildClient): Unit = client = buildClient

  override def buildInitialize(request: InitializeBuildParams)
      : CompletableFuture[InitializeBuildResult] =
    completableNoState(s"buildInitialize ${request}", checkInitialized = false) {

      val clientCapabilities = request.getCapabilities()
      val enableJvmCompileClasspathProvider = clientCapabilities.getJvmCompileClasspathReceiver
      // Not sure why we need to set this early, but we do
      sessionInfo = SessionInfo(false, enableJvmCompileClasspathProvider)
      // TODO: scan BspModules and infer their capabilities

      val supportedLangs = Constants.languages.asJava
      val capabilities = new BuildServerCapabilities

      capabilities.setBuildTargetChangedProvider(false)
      capabilities.setCanReload(canReload)
      capabilities.setCompileProvider(new CompileProvider(supportedLangs))
      capabilities.setDebugProvider(new DebugProvider(Seq().asJava))
      capabilities.setDependencyModulesProvider(true)
      capabilities.setDependencySourcesProvider(true)
      capabilities.setInverseSourcesProvider(true)
      capabilities.setJvmCompileClasspathProvider(sessionInfo.enableJvmCompileClasspathProvider)
      capabilities.setJvmRunEnvironmentProvider(true)
      capabilities.setJvmTestEnvironmentProvider(true)
      capabilities.setOutputPathsProvider(true)
      capabilities.setResourcesProvider(true)
      capabilities.setRunProvider(new RunProvider(supportedLangs))
      capabilities.setTestProvider(new TestProvider(supportedLangs))

      def readVersion(json: JsonObject, name: String): Option[String] =
        if (json.has(name)) {
          val rawValue = json.get(name)
          if (rawValue.isJsonPrimitive) {
            val version = Try(rawValue.getAsJsonPrimitive.getAsString).toOption.filter(_.nonEmpty)
            debug(s"Got json value for ${name}=${version}")
            version
          } else None
        } else None

      var clientWantsSemanticDb = false
      request.getData match {
        case d: JsonObject =>
          debug(s"extra data: ${d} of type ${d.getClass}")
          readVersion(d, "semanticdbVersion").foreach { version =>
            print(
              s"Got client semanticdbVersion: ${version}. Enabling SemanticDB support."
            )
            clientWantsSemanticDb = true
            SemanticDbJavaModuleApi.contextSemanticDbVersion.set(Option(version))
          }
          readVersion(d, "javaSemanticdbVersion").foreach { version =>
            SemanticDbJavaModuleApi.contextJavaSemanticDbVersion.set(Option(version))
          }
        case _ => // no op
      }

      sessionInfo = SessionInfo(clientWantsSemanticDb, enableJvmCompileClasspathProvider)
      new InitializeBuildResult(serverName, serverVersion, bspVersion, capabilities)
    }

  override def onBuildInitialized(): Unit = {
    print("Build initialized")
  }

  override def buildShutdown(): CompletableFuture[Object] = {
    print("Entered buildShutdown")
<<<<<<< HEAD
    shutdownRequested = true
    onSessionEnd match {
      case None =>
      case Some(onEnd) =>
        print("Shutdown build...")
        onEnd(BspServerResult.Shutdown)
    }
    SemanticDbJavaModuleApi.resetContext()
=======
    SemanticDbJavaModule.resetContext()
>>>>>>> 7d72a6e6
    CompletableFuture.completedFuture(null.asInstanceOf[Object])
  }
  override def onBuildExit(): Unit = {
    print("Entered onBuildExit")
<<<<<<< HEAD
    onSessionEnd match {
      case None =>
      case Some(onEnd) =>
        print("Exiting build...")
        onEnd(BspServerResult.Shutdown)
    }
    SemanticDbJavaModuleApi.resetContext()
    cancellator(shutdownRequested)
=======
    sessionResult = Some(BspServerResult.Shutdown)
    SemanticDbJavaModule.resetContext()
    onShutdown()
>>>>>>> 7d72a6e6
  }

  override def workspaceBuildTargets(): CompletableFuture[WorkspaceBuildTargetsResult] =
    completableTasksWithState(
      "workspaceBuildTargets",
      targetIds = _.bspModulesIdList.map(_._1),
      tasks = { case m: BspModuleApi => m.bspBuildTargetData }
    ) { (ev, state, id, m: BspModuleApi, bspBuildTargetData) =>
      val depsIds = m match {
        case jm: JavaModuleApi =>
          (jm.recursiveModuleDeps ++ jm.compileModuleDepsChecked)
            .distinct
            .collect { case bm: BspModuleApi => state.bspIdByModule(bm) }
        case _ => Seq()
      }
      val data = bspBuildTargetData match {
        case Some((dataKind, d: ScalaBuildTarget)) =>
          val target = new bsp4j.ScalaBuildTarget(
            d.scalaOrganization,
            d.scalaVersion,
            d.scalaBinaryVersion,
            bsp4j.ScalaPlatform.forValue(d.platform.number),
            d.jars.asJava
          )
          for (jvmBuildTarget <- d.jvmBuildTarget)
            target.setJvmBuildTarget(MillBuildServer.jvmBuildTarget(jvmBuildTarget))
          Some((dataKind, target))

        case Some((dataKind, d: JvmBuildTarget)) =>
          Some((dataKind, jvmBuildTarget(d)))

        case Some((dataKind, d)) =>
          debug(s"Unsupported dataKind=${dataKind} with value=${d}")
          None // unsupported data kind
        case None => None
      }

      val bt = m.bspBuildTarget
      makeBuildTarget(id, depsIds, bt, data)

    } { (targets, state) =>
      new WorkspaceBuildTargetsResult(
        (targets.asScala ++ state.syntheticRootBspBuildTarget.map(_.target)).asJava
      )
    }

  override def workspaceReload(): CompletableFuture[Object] =
    completableNoState("workspaceReload", false) {
      // Instead stop and restart the command
      // BSP.install(evaluator)
      sessionResult = Some(BspServerResult.ReloadWorkspace)
      ().asInstanceOf[Object]
    }

  /**
   * The build target sources request is sent from the client to the server to query
   * for the list of text documents and directories that are belong to a build
   * target. The sources response must not include sources that are external to the
   * workspace, see [[buildTargetDependencySources()]].
   */
  override def buildTargetSources(sourcesParams: SourcesParams)
      : CompletableFuture[SourcesResult] = {

    def sourceItem(source: os.Path, generated: Boolean) = new SourceItem(
      sanitizeUri(source.toNIO),
      if (source.toIO.isFile) SourceItemKind.FILE else SourceItemKind.DIRECTORY,
      generated
    )

    completableTasksWithState(
      hint = s"buildTargetSources ${sourcesParams}",
      targetIds = _ => sourcesParams.getTargets.asScala.toSeq,
<<<<<<< HEAD
      tasks = { case module: JavaModuleApi => module.buildTargetSources }
    ) {
      case (ev, state, id, module, items) =>
        new SourcesItem(id, items.map(p => sourceItem(os.Path(p), false)).asJava)
=======
      tasks = { case module: JavaModule => module.bspBuildTargetSources }
    ) {
      case (ev, state, id, module, items) => new SourcesItem(
          id,
          (items._1.map(sourceItem(_, false)) ++ items._2.map(sourceItem(_, true))).asJava
        )
>>>>>>> 7d72a6e6
    } { (sourceItems, state) =>
      new SourcesResult(
        (sourceItems.asScala.toSeq ++ state.syntheticRootBspBuildTarget.map(_.synthSources)).asJava
      )
    }

  }

  override def buildTargetInverseSources(p: InverseSourcesParams)
      : CompletableFuture[InverseSourcesResult] = {
    completable(s"buildtargetInverseSources ${p}") { state =>
      val tasksEvaluators = state.bspModulesIdList.iterator.collect {
<<<<<<< HEAD
        case (id, (m: JavaModuleApi, ev)) =>
          m.buildTargetInverseSources(id, p.getTextDocument.getUri) -> ev
=======
        case (id, (m: JavaModule, ev)) =>
          m.bspBuildTargetInverseSources(id, p.getTextDocument.getUri) -> ev
>>>>>>> 7d72a6e6
      }.toSeq

      val ids = groupList(tasksEvaluators)(_._2)(_._1)
        .flatMap { case (ev, ts) => ev.execute(ts).values.get }
        .flatten

      new InverseSourcesResult(ids.asJava)
    }
  }

  /**
   * External dependencies (sources or source jars).
   *
   * The build target dependency sources request is sent from the client to the
   * server to query for the sources of build target dependencies that are external
   * to the workspace. The dependency sources response must not include source files
   * that belong to a build target within the workspace, see [[buildTargetSources()]].
   *
   * The server communicates during the initialize handshake whether this method is
   * supported or not. This method can for example be used by a language server on
   * `textDocument/definition` to "Go to definition" from project sources to
   * dependency sources.
   */
  override def buildTargetDependencySources(p: DependencySourcesParams)
      : CompletableFuture[DependencySourcesResult] =
    completableTasks(
      hint = s"buildTargetDependencySources ${p}",
      targetIds = _ => p.getTargets.asScala.toSeq,
<<<<<<< HEAD
      tasks = { case m: JavaModuleApi => m.buildTargetDependencySources }
    ) {
      case (ev, state, id, m: JavaModuleApi, (resolveDepsSources, unmanagedClasspath, repos)) =>
        val buildSources = Nil
//          mill.scalalib.Lib
//            .resolveMillBuildDeps(repos, None, useSources = true)
//            .map(sanitizeUri(_))

=======
      tasks = {
        case m: MillBuildRootModule => m.bspBuildTargetDependencySources(true)
        case m: JavaModule => m.bspBuildTargetDependencySources(false)
      }
    ) {
      case (ev, state, id, m: JavaModule, (resolveDepsSources, unmanagedClasspath, buildSources)) =>
>>>>>>> 7d72a6e6
        val cp = (resolveDepsSources ++ unmanagedClasspath).map(sanitizeUri).toSeq ++ buildSources
        new DependencySourcesItem(id, cp.asJava)
      case _ => ???
    } {
      new DependencySourcesResult(_)
    }

  /**
   * External dependencies per module (e.g. ivy deps)
   *
   * The build target dependency modules request is sent from the client to the
   * server to query for the libraries of build target dependencies that are external
   * to the workspace including meta information about library and their sources.
   * It's an extended version of [[buildTargetSources()]].
   */
  override def buildTargetDependencyModules(params: DependencyModulesParams)
      : CompletableFuture[DependencyModulesResult] =
    completableTasks(
      hint = "buildTargetDependencyModules",
      targetIds = _ => params.getTargets.asScala.toSeq,
<<<<<<< HEAD
      tasks = { case m: JavaModuleApi => m.buildTargetDependencyModules
      }
=======
      tasks = { case m: JavaModule => m.bspBuildTargetDependencyModules }
>>>>>>> 7d72a6e6
    ) {
      case (
            ev,
            state,
            id,
            m: JavaModuleApi,
            (ivyDeps, unmanagedClasspath)
          ) =>
        val deps = ivyDeps.collect {
          case dep if dep.module.organization != JavaModule.internalOrg =>
            // TODO: add data with "maven" data kind using a ...
//          MavenDependencyModule

            new DependencyModule(dep.module.repr, dep.version)
        }

        val unmanaged = unmanagedClasspath.map { dep =>
          new DependencyModule(s"unmanaged-${dep.getFileName}", "")
        }
        new DependencyModulesItem(id, (deps ++ unmanaged).iterator.toSeq.asJava)
      case _ => ???
    } {
      new DependencyModulesResult(_)
    }

  override def buildTargetResources(p: ResourcesParams): CompletableFuture[ResourcesResult] =
    completableTasks(
      s"buildTargetResources ${p}",
      targetIds = _ => p.getTargets.asScala.toSeq,
<<<<<<< HEAD
      tasks = {
        case m: JavaModuleApi => m.buildTargetResources
      }
=======
      tasks = { case m: JavaModule => m.resources }
>>>>>>> 7d72a6e6
    ) {
      case (ev, state, id, m, resources) =>
        val resourcesUrls = resources.map(os.Path(_)).filter(os.exists).map(p => sanitizeUri(p.toNIO))
        new ResourcesItem(id, resourcesUrls.asJava)

    } {
      new ResourcesResult(_)
    }

  // TODO: if the client wants to give compilation arguments and the module
  // already has some from the build file, what to do?
  override def buildTargetCompile(p: CompileParams): CompletableFuture[CompileResult] =
    completable(s"buildTargetCompile ${p}") { state =>
      p.setTargets(state.filterNonSynthetic(p.getTargets))
      val params = TaskParameters.fromCompileParams(p)
      val taskId = params.hashCode()
      val compileTasksEvs = params.getTargets.distinct.map(state.bspModulesById).collect {
<<<<<<< HEAD
        case (m: SemanticDbJavaModuleApi, ev) if clientWantsSemanticDb =>
          (m.compiledClassesAndSemanticDbFiles, ev)
        case (m: JavaModuleApi, ev) => (m.compile, ev)
=======
        case (m: SemanticDbJavaModule, ev) if sessionInfo.clientWantsSemanticDb =>
          (m.compiledClassesAndSemanticDbFiles, ev)
        case (m: JavaModule, ev) => (m.compile, ev)
>>>>>>> 7d72a6e6
      }

      val result = compileTasksEvs
        .groupMap(_._2)(_._1)
        .map { case (ev, ts) =>
          evaluate(
            ev,
            ts,
            Utils.getBspLoggedReporterPool(p.getOriginId, state.bspIdByModule, client),
            DummyTestReporter,
            new MillBspLogger(client, taskId, ev.baseLogger)
          )
        }
        .toSeq
      val compileResult = new CompileResult(Utils.getStatusCode(result))
      compileResult.setOriginId(p.getOriginId)
      compileResult // TODO: See in what form IntelliJ expects data about products of compilation in order to set data field
    }

  override def buildTargetOutputPaths(params: OutputPathsParams)
      : CompletableFuture[OutputPathsResult] =
    completable(s"buildTargetOutputPaths ${params}") { state =>
      val synthOutpaths = for {
        synthTarget <- state.syntheticRootBspBuildTarget
        if params.getTargets.contains(synthTarget.id)
        baseDir <- synthTarget.bt.baseDirectory
      } yield new OutputPathsItem(synthTarget.id, outputPaths(os.Path(baseDir), topLevelProjectRoot).asJava)

      val items = for {
        target <- params.getTargets.asScala
        (module, ev) <- state.bspModulesById.get(target)
      } yield {
        val items = outputPaths(
          os.Path(module.bspBuildTarget.baseDirectory.get),
          topLevelProjectRoot
        )

        new OutputPathsItem(target, items.asJava)
      }

      new OutputPathsResult((items ++ synthOutpaths).asJava)
    }

  override def buildTargetRun(runParams: RunParams): CompletableFuture[RunResult] =
    completable(s"buildTargetRun ${runParams}") { state =>
      val params = TaskParameters.fromRunParams(runParams)
      val (module, ev) = params.getTargets.map(state.bspModulesById).collectFirst {
        case (m: JavaModuleApi, ev) => (m, ev)
      }.get

      val args = params.getArguments.getOrElse(Seq.empty[String])
      val runTask = module.bspRun(args)
      val runResult = evaluate(
        ev,
        Seq(runTask),
        Utils.getBspLoggedReporterPool(runParams.getOriginId, state.bspIdByModule, client),
        logger = new MillBspLogger(client, runTask.hashCode(), ev.baseLogger)
      )
      val response = runResult.transitiveResults(runTask) match {
        case r if r.asSuccess.isDefined => new RunResult(StatusCode.OK)
        case _ => new RunResult(StatusCode.ERROR)
      }
      params.getOriginId match {
        case Some(id) => response.setOriginId(id)
        case None =>
      }

      response
    }

  override def buildTargetTest(testParams: TestParams): CompletableFuture[TestResult] =
    completable(s"buildTargetTest ${testParams}") { state =>
      testParams.setTargets(state.filterNonSynthetic(testParams.getTargets))
      val millBuildTargetIds = state
        .rootModules
        .map { case m: BspModuleApi => state.bspIdByModule(m) }
        .toSet

      val params = TaskParameters.fromTestParams(testParams)
      val argsMap =
        try {
          val scalaTestParams = testParams.getData.asInstanceOf[JsonObject]
          (for (testItem <- scalaTestParams.get("testClasses").getAsJsonArray.asScala)
            yield (
              testItem.getAsJsonObject.get("target").getAsJsonObject.get("uri").getAsString,
              testItem.getAsJsonObject.get("classes").getAsJsonArray.asScala.map(elem =>
                elem.getAsString
              ).toSeq
            )).toMap
        } catch {
          case _: Exception =>
            (for (targetId <- testParams.getTargets.asScala)
              yield (targetId.getUri, Seq.empty[String])).toMap
        }

      val overallStatusCode = testParams.getTargets.asScala
        .filter(millBuildTargetIds.contains)
        .foldLeft(StatusCode.OK) { (overallStatusCode, targetId) =>
          state.bspModulesById(targetId) match {
            case (testModule: TestModuleApi, ev) =>
              val testTask = testModule.testLocal(argsMap(targetId.getUri)*)

              // notifying the client that the testing of this build target started
              val taskStartParams = new TaskStartParams(new TaskId(testTask.hashCode().toString))
              taskStartParams.setEventTime(System.currentTimeMillis())
              taskStartParams.setMessage("Testing target: " + targetId)
              taskStartParams.setDataKind(TaskStartDataKind.TEST_TASK)
              taskStartParams.setData(new TestTask(targetId))
              client.onBuildTaskStart(taskStartParams)

              val testReporter =
                new BspTestReporter(
                  client,
                  targetId,
                  new TaskId(testTask.hashCode().toString)
                )

              val results = evaluate(
                ev,
                Seq(testTask),
                Utils.getBspLoggedReporterPool(
                  testParams.getOriginId,
                  state.bspIdByModule,
                  client
                ),
                testReporter,
                new MillBspLogger(client, testTask.hashCode, ev.baseLogger)
              )
              val statusCode = Utils.getStatusCode(Seq(results))

              // Notifying the client that the testing of this build target ended
              val taskFinishParams =
                new TaskFinishParams(new TaskId(testTask.hashCode().toString), statusCode)
              taskFinishParams.setEventTime(System.currentTimeMillis())
              taskFinishParams.setMessage(
                s"Finished testing target${testModule.bspBuildTarget.displayName}"
              )
              taskFinishParams.setDataKind(TaskFinishDataKind.TEST_REPORT)
              taskFinishParams.setData(testReporter.getTestReport)
              client.onBuildTaskFinish(taskFinishParams)

              (statusCode, overallStatusCode) match {
                case (StatusCode.ERROR, _) | (_, StatusCode.ERROR) => StatusCode.ERROR
                case (StatusCode.CANCELLED, _) => StatusCode.CANCELLED
                case (StatusCode.OK, _) => StatusCode.OK
              }

            case _ => overallStatusCode
          }
        }

      val testResult = new TestResult(overallStatusCode)
      params.getOriginId match {
        case None => testResult
        case Some(id) =>
          // TODO: Add the messages from mill to the data field?
          testResult.setOriginId(id)
          testResult
      }
    }

  override def buildTargetCleanCache(cleanCacheParams: CleanCacheParams)
      : CompletableFuture[CleanCacheResult] =
    completable(s"buildTargetCleanCache ${cleanCacheParams}") { state =>
      cleanCacheParams.setTargets(state.filterNonSynthetic(cleanCacheParams.getTargets))
<<<<<<< HEAD
      val (msg, cleaned) = ("", true)
//        cleanCacheParams.getTargets.asScala.foldLeft((
//          "",
//          true
//        )) {
//          case ((msg, cleaned), targetId) =>
//            val (module, ev) = state.bspModulesById(targetId)
//            val mainModule = new mill.define.BaseModule(topLevelProjectRoot) with MainModule {
//              override implicit def millDiscover: Discover = Discover[this.type]
//            }
//            val compileTargetName = (module.moduleSegments ++ Label("compile")).render
//            debug(s"about to clean: ${compileTargetName}")
//            val cleanTask = mainModule.clean(ev, Seq(compileTargetName)*)
//            val cleanResult = evaluate(
//              ev,
//              Seq(cleanTask),
//              logger = new MillBspLogger(client, cleanTask.hashCode, ev.baseLogger)
//            )
//            if (cleanResult.transitiveFailing.size > 0) (
//              msg + s" Target ${compileTargetName} could not be cleaned. See message from mill: \n" +
//                (cleanResult.transitiveResults(cleanTask) match {
//                  case ex: ExecResult.Exception => ex.toString()
//                  case ExecResult.Skipped => "Task was skipped"
//                  case ExecResult.Aborted => "Task was aborted"
//                  case _ => "could not retrieve the failure message"
//                }),
//              false
//            )
//            else {
//              val outPaths = mill.define.ExecutionPaths.resolve(
//                ev.outPath,
//                module.moduleSegments ++ Label("compile")
//              )
//              val outPathSeq = Seq(outPaths.dest, outPaths.meta, outPaths.log)
//
//              while (outPathSeq.exists(os.exists(_))) Thread.sleep(10)
//
//              (msg + s"${module.bspBuildTarget.displayName} cleaned \n", cleaned)
//            }
//        }
=======
      val (msg, cleaned) =
        cleanCacheParams.getTargets.asScala.foldLeft((
          "",
          true
        )) {
          case ((msg, cleaned), targetId) =>
            val (module, ev) = state.bspModulesById(targetId)
            val mainModule = ev.rootModule.asInstanceOf[mill.main.MainModule]
            val compileTargetName = (module.moduleSegments ++ Label("compile")).render
            debug(s"about to clean: ${compileTargetName}")
            val cleanTask = mainModule.clean(ev, Seq(compileTargetName)*)
            val cleanResult = evaluate(
              ev,
              Seq(cleanTask),
              logger = new MillBspLogger(client, cleanTask.hashCode, ev.baseLogger)
            )
            if (cleanResult.transitiveFailing.size > 0) (
              msg + s" Target ${compileTargetName} could not be cleaned. See message from mill: \n" +
                (cleanResult.transitiveResults(cleanTask) match {
                  case ex: ExecResult.Exception => ex.toString()
                  case ExecResult.Skipped => "Task was skipped"
                  case ExecResult.Aborted => "Task was aborted"
                  case _ => "could not retrieve the failure message"
                }),
              false
            )
            else {
              val outPaths = mill.define.ExecutionPaths.resolve(
                ev.outPath,
                module.moduleSegments ++ Label("compile")
              )
              val outPathSeq = Seq(outPaths.dest, outPaths.meta, outPaths.log)

              while (outPathSeq.exists(os.exists(_))) Thread.sleep(10)

              (msg + s"${module.bspBuildTarget.displayName} cleaned \n", cleaned)
            }
        }
>>>>>>> 7d72a6e6

      new CleanCacheResult(cleaned).tap { it =>
        it.setMessage(msg)
      }
    }

  override def debugSessionStart(debugParams: DebugSessionParams)
      : CompletableFuture[DebugSessionAddress] =
    completable(s"debugSessionStart ${debugParams}") { state =>
      debugParams.setTargets(state.filterNonSynthetic(debugParams.getTargets))
      throw new NotImplementedError("debugSessionStart endpoint is not implemented")
    }

  /**
   * @params tasks A partial function
   * @param f The function must accept the same modules as the partial function given by `tasks`.
   */
  def completableTasks[T, V, W: ClassTag](
      hint: String,
<<<<<<< HEAD
      targetIds: State => Seq[BuildTargetIdentifier],
      tasks: PartialFunction[BspModuleApi, TaskApi[W]]
  )(f: (EvaluatorApi, State, BuildTargetIdentifier, BspModuleApi, W) => T)(agg: java.util.List[T] => V)
=======
      targetIds: BspEvaluators => Seq[BuildTargetIdentifier],
      tasks: PartialFunction[BspModule, Task[W]]
  )(f: (
      Evaluator,
      BspEvaluators,
      BuildTargetIdentifier,
      BspModule,
      W
  ) => T)(agg: java.util.List[T] => V)
>>>>>>> 7d72a6e6
      : CompletableFuture[V] =
    completableTasksWithState[T, V, W](hint, targetIds, tasks)(f)((l, _) => agg(l))

  /**
   * @params tasks A partial function
   * @param f The function must accept the same modules as the partial function given by `tasks`.
   */
  def completableTasksWithState[T, V, W: ClassTag](
      hint: String,
<<<<<<< HEAD
      targetIds: State => Seq[BuildTargetIdentifier],
      tasks: PartialFunction[BspModuleApi, TaskApi[W]]
  )(f: (EvaluatorApi, State, BuildTargetIdentifier, BspModuleApi, W) => T)(agg: (
=======
      targetIds: BspEvaluators => Seq[BuildTargetIdentifier],
      tasks: PartialFunction[BspModule, Task[W]]
  )(f: (Evaluator, BspEvaluators, BuildTargetIdentifier, BspModule, W) => T)(agg: (
>>>>>>> 7d72a6e6
      java.util.List[T],
      BspEvaluators
  ) => V): CompletableFuture[V] = {
    val prefix = hint.split(" ").head
    completable(hint) { (state: BspEvaluators) =>
      val ids = state.filterNonSynthetic(targetIds(state).asJava).asScala
      val tasksSeq = ids.flatMap { id =>
        val (m, ev) = state.bspModulesById(id)
        tasks.lift.apply(m).map(ts => (ts, (ev, id)))
      }

      // group by evaluator (different root module)
      val groups0 = groupList(tasksSeq.toSeq)(_._2._1) {
        case (tasks, (_, id)) => (id, tasks)
      }

      val evaluated = groups0.flatMap {
        case (ev, targetIdTasks) =>
          val results = evaluate(ev, targetIdTasks.map(_._2))
          val idByTasks = targetIdTasks.map { case (id, task) => (task: TaskApi[_], id) }.toMap
          val failures = results.transitiveResults.toSeq.collect {
            case (task, res: ExecResult.Failing[_]) if idByTasks.contains(task) =>
              (idByTasks(task), res)
          }

          def logError(id: BuildTargetIdentifier, errorMsg: String): Unit = {
            val msg = s"Request '$prefix' failed for ${id.getUri}: ${errorMsg}"
            debug(msg)
            client.onBuildLogMessage(new LogMessageParams(MessageType.ERROR, msg))
          }

          if (failures.nonEmpty)
            for ((id, failure) <- failures)
              logError(id, failure.toString)

          val resultsById = targetIdTasks.flatMap {
            case (id, task) =>
              results.transitiveResults(task)
                .asSuccess
                .map(_.value.value.asInstanceOf[W])
                .map((id, _))
          }

          resultsById.flatMap {
            case (id, values) =>
              try {
                Seq(f(ev, state, id, state.bspModulesById(id)._1, values))
              } catch {
                case NonFatal(e) =>
                  logError(id, e.toString)
                  Seq()
              }
          }
      }

      agg(evaluated.asJava, state)
    }
  }

  val requestLock = new java.util.concurrent.locks.ReentrantLock()

  /**
   * Given a function that take input of type T and return output of type V,
   * apply the function on the given inputs and return a completable future of
   * the result. If the execution of the function raises an Exception, complete
   * the future exceptionally. Also complete exceptionally if the server was not
   * yet initialized.
   */
  protected def completable[V](
      hint: String,
      checkInitialized: Boolean = true
  )(f: BspEvaluators => V): CompletableFuture[V] = {
    print(s"Entered ${hint}")

    val start = System.currentTimeMillis()
    val prefix = hint.split(" ").head
    def took =
      print(s"${prefix} took ${System.currentTimeMillis() - start} msec")

    val future = new CompletableFuture[V]()
    if (checkInitialized && !initialized) {
      future.completeExceptionally(
        new Exception(
          s"Can not respond to ${prefix} request before receiving the `initialize` request."
        )
      )
    } else {
      bspEvaluators.future.onComplete {
        case Success(state) =>
          try {
            requestLock.lock()
            val v = os.checker.withValue(os.Checker.Nop)(f(state))
            took
            debug(s"${prefix} result: ${v}")
            future.complete(v)
          } catch {
            case e: Exception =>
              took
              logStream.println(s"${prefix} caught exception: ${e}")
              e.printStackTrace(logStream)
              future.completeExceptionally(e)
          } finally {
            requestLock.unlock()
          }
        case Failure(exception) =>
          future.completeExceptionally(exception)
      }(scala.concurrent.ExecutionContext.global)

    }

    future
  }

  protected def completableNoState[V](
      hint: String,
      checkInitialized: Boolean = true
  )(f: => V): CompletableFuture[V] = {
    print(s"Entered ${hint}")
    val start = System.currentTimeMillis()
    val prefix = hint.split(" ").head
    def took =
      print(s"${prefix} took ${System.currentTimeMillis() - start} msec")

    val future = new CompletableFuture[V]()

    if (checkInitialized && !initialized) {
      future.completeExceptionally(
        new Exception(
          s"Can not respond to ${prefix} request before receiving the `initialize` request."
        )
      )
    } else {
      try {
        val v = f
        took
        debug(s"${prefix} result: ${v}")
        future.complete(v)
      } catch {
        case e: Exception =>
          took
          logStream.println(s"${prefix} caught exception: ${e}")
          e.printStackTrace(logStream)
          future.completeExceptionally(e)
      }
    }

    future
  }

  override def onRunReadStdin(params: ReadParams): Unit = {
    debug("onRunReadStdin is current unsupported")
  }

  private def evaluate(
      evaluator: EvaluatorApi,
      goals: Seq[TaskApi[?]],
      reporter: Int => Option[CompileProblemReporter] = _ => Option.empty[CompileProblemReporter],
      testReporter: TestReporter = DummyTestReporter,
      logger: Logger = null
  ): ExecutionResults = {
    val logger0 = Option(logger).getOrElse(evaluator.baseLogger)
    mill.runner.MillMain.withOutLock(
      noBuildLock = false,
      noWaitForBuildLock = false,
      out = evaluator.outPath,
      targetsAndParams = goals.toSeq.map {
        case n: NamedTask[_] => n.label
        case t => t.toString
      },
      streams = logger0.streams
    ) {
      evaluator.execute(
        goals,
        reporter,
        testReporter,
        logger0,
        serialCommandExec = false
      ).executionResults
    }
  }
}

private object MillBuildServer {

  /**
   * Same as Iterable.groupMap, but returns a sequence instead of a map, and preserves
   * the order of appearance of the keys from the input sequence
   */
  private def groupList[A, K, B](seq: Seq[A])(key: A => K)(f: A => B): Seq[(K, Seq[B])] = {
    val map = new mutable.HashMap[K, mutable.ListBuffer[B]]
    val list = new mutable.ListBuffer[(K, mutable.ListBuffer[B])]
    for (a <- seq) {
      val k = key(a)
      val b = f(a)
      val l = map.getOrElseUpdate(
        k, {
          val buf = mutable.ListBuffer[B]()
          list.append((k, buf))
          buf
        }
      )
      l.append(b)
    }
    list
      .iterator
      .map {
        case (k, l) =>
          (k, l.result())
      }
      .toList
  }

  def jvmBuildTarget(d: JvmBuildTarget): bsp4j.JvmBuildTarget =
    new bsp4j.JvmBuildTarget().tap { it =>
      d.javaHome.foreach(jh => it.setJavaHome(jh.uri))
      d.javaVersion.foreach(jv => it.setJavaVersion(jv))
    }
}<|MERGE_RESOLUTION|>--- conflicted
+++ resolved
@@ -6,16 +6,13 @@
 import mill.runner.api.{JvmBuildTarget, ScalaBuildTarget, *}
 import mill.bsp.{Constants}
 import mill.bsp.worker.Utils.{makeBuildTarget, outputPaths, sanitizeUri}
-<<<<<<< HEAD
 import mill.runner.api.Segment.Label
 import mill.given
-=======
 import mill.define.Segment.Label
 import mill.define.{Args, Evaluator, ExecutionResults, NamedTask, Task}
 import mill.runner.MillBuildRootModule
 import mill.scalalib.bsp.{BspModule, JvmBuildTarget, ScalaBuildTarget}
 import mill.scalalib.{JavaModule, SemanticDbJavaModule, TestModule}
->>>>>>> 7d72a6e6
 
 import java.io.PrintStream
 import java.util.concurrent.CompletableFuture
@@ -33,20 +30,12 @@
     serverName: String,
     logStream: PrintStream,
     canReload: Boolean,
-<<<<<<< HEAD
-    debugMessages: Boolean
-=======
     debugMessages: Boolean,
     onShutdown: () => Unit
->>>>>>> 7d72a6e6
 ) extends BuildServer {
 
   import MillBuildServer._
 
-<<<<<<< HEAD
-  private[worker] var cancellator: Boolean => Unit = _ => ()
-  private[worker] var onSessionEnd: Option[BspServerResult => Unit] = None
-=======
   class SessionInfo(
       val clientWantsSemanticDb: Boolean,
       /** `true` when client and server support the `JvmCompileClasspathProvider` request. */
@@ -57,7 +46,6 @@
   // progresses through:
   //
   // Set when the client connects
->>>>>>> 7d72a6e6
   protected var client: BuildClient = scala.compiletime.uninitialized
   // Set when the `buildInitialize` message comes in
   protected var sessionInfo: SessionInfo = scala.compiletime.uninitialized
@@ -146,36 +134,14 @@
 
   override def buildShutdown(): CompletableFuture[Object] = {
     print("Entered buildShutdown")
-<<<<<<< HEAD
-    shutdownRequested = true
-    onSessionEnd match {
-      case None =>
-      case Some(onEnd) =>
-        print("Shutdown build...")
-        onEnd(BspServerResult.Shutdown)
-    }
     SemanticDbJavaModuleApi.resetContext()
-=======
-    SemanticDbJavaModule.resetContext()
->>>>>>> 7d72a6e6
     CompletableFuture.completedFuture(null.asInstanceOf[Object])
   }
   override def onBuildExit(): Unit = {
     print("Entered onBuildExit")
-<<<<<<< HEAD
-    onSessionEnd match {
-      case None =>
-      case Some(onEnd) =>
-        print("Exiting build...")
-        onEnd(BspServerResult.Shutdown)
-    }
     SemanticDbJavaModuleApi.resetContext()
-    cancellator(shutdownRequested)
-=======
     sessionResult = Some(BspServerResult.Shutdown)
-    SemanticDbJavaModule.resetContext()
     onShutdown()
->>>>>>> 7d72a6e6
   }
 
   override def workspaceBuildTargets(): CompletableFuture[WorkspaceBuildTargetsResult] =
@@ -248,19 +214,12 @@
     completableTasksWithState(
       hint = s"buildTargetSources ${sourcesParams}",
       targetIds = _ => sourcesParams.getTargets.asScala.toSeq,
-<<<<<<< HEAD
-      tasks = { case module: JavaModuleApi => module.buildTargetSources }
-    ) {
-      case (ev, state, id, module, items) =>
-        new SourcesItem(id, items.map(p => sourceItem(os.Path(p), false)).asJava)
-=======
-      tasks = { case module: JavaModule => module.bspBuildTargetSources }
+      tasks = { case module: JavaModuleApi => module.bspBuildTargetSources }
     ) {
       case (ev, state, id, module, items) => new SourcesItem(
           id,
           (items._1.map(sourceItem(_, false)) ++ items._2.map(sourceItem(_, true))).asJava
         )
->>>>>>> 7d72a6e6
     } { (sourceItems, state) =>
       new SourcesResult(
         (sourceItems.asScala.toSeq ++ state.syntheticRootBspBuildTarget.map(_.synthSources)).asJava
@@ -273,13 +232,8 @@
       : CompletableFuture[InverseSourcesResult] = {
     completable(s"buildtargetInverseSources ${p}") { state =>
       val tasksEvaluators = state.bspModulesIdList.iterator.collect {
-<<<<<<< HEAD
         case (id, (m: JavaModuleApi, ev)) =>
-          m.buildTargetInverseSources(id, p.getTextDocument.getUri) -> ev
-=======
-        case (id, (m: JavaModule, ev)) =>
           m.bspBuildTargetInverseSources(id, p.getTextDocument.getUri) -> ev
->>>>>>> 7d72a6e6
       }.toSeq
 
       val ids = groupList(tasksEvaluators)(_._2)(_._1)
@@ -308,23 +262,13 @@
     completableTasks(
       hint = s"buildTargetDependencySources ${p}",
       targetIds = _ => p.getTargets.asScala.toSeq,
-<<<<<<< HEAD
-      tasks = { case m: JavaModuleApi => m.buildTargetDependencySources }
+
+      tasks = {
+//        case m: MillBuildRootModule => m.bspBuildTargetDependencySources(true)
+        case m: JavaModuleApi => m.bspBuildTargetDependencySources(false)
+      }
     ) {
-      case (ev, state, id, m: JavaModuleApi, (resolveDepsSources, unmanagedClasspath, repos)) =>
-        val buildSources = Nil
-//          mill.scalalib.Lib
-//            .resolveMillBuildDeps(repos, None, useSources = true)
-//            .map(sanitizeUri(_))
-
-=======
-      tasks = {
-        case m: MillBuildRootModule => m.bspBuildTargetDependencySources(true)
-        case m: JavaModule => m.bspBuildTargetDependencySources(false)
-      }
-    ) {
-      case (ev, state, id, m: JavaModule, (resolveDepsSources, unmanagedClasspath, buildSources)) =>
->>>>>>> 7d72a6e6
+      case (ev, state, id, m: JavaModuleApi, (resolveDepsSources, unmanagedClasspath, buildSources)) =>
         val cp = (resolveDepsSources ++ unmanagedClasspath).map(sanitizeUri).toSeq ++ buildSources
         new DependencySourcesItem(id, cp.asJava)
       case _ => ???
@@ -345,12 +289,7 @@
     completableTasks(
       hint = "buildTargetDependencyModules",
       targetIds = _ => params.getTargets.asScala.toSeq,
-<<<<<<< HEAD
-      tasks = { case m: JavaModuleApi => m.buildTargetDependencyModules
-      }
-=======
-      tasks = { case m: JavaModule => m.bspBuildTargetDependencyModules }
->>>>>>> 7d72a6e6
+      tasks = { case m: JavaModuleApi => m.bspBuildTargetDependencyModules }
     ) {
       case (
             ev,
@@ -380,13 +319,7 @@
     completableTasks(
       s"buildTargetResources ${p}",
       targetIds = _ => p.getTargets.asScala.toSeq,
-<<<<<<< HEAD
-      tasks = {
-        case m: JavaModuleApi => m.buildTargetResources
-      }
-=======
-      tasks = { case m: JavaModule => m.resources }
->>>>>>> 7d72a6e6
+      tasks = { case m: JavaModuleApi => m.resources }
     ) {
       case (ev, state, id, m, resources) =>
         val resourcesUrls = resources.map(os.Path(_)).filter(os.exists).map(p => sanitizeUri(p.toNIO))
@@ -404,15 +337,9 @@
       val params = TaskParameters.fromCompileParams(p)
       val taskId = params.hashCode()
       val compileTasksEvs = params.getTargets.distinct.map(state.bspModulesById).collect {
-<<<<<<< HEAD
-        case (m: SemanticDbJavaModuleApi, ev) if clientWantsSemanticDb =>
+        case (m: SemanticDbJavaModuleApi, ev) if sessionInfo.clientWantsSemanticDb =>
           (m.compiledClassesAndSemanticDbFiles, ev)
         case (m: JavaModuleApi, ev) => (m.compile, ev)
-=======
-        case (m: SemanticDbJavaModule, ev) if sessionInfo.clientWantsSemanticDb =>
-          (m.compiledClassesAndSemanticDbFiles, ev)
-        case (m: JavaModule, ev) => (m.compile, ev)
->>>>>>> 7d72a6e6
       }
 
       val result = compileTasksEvs
@@ -578,17 +505,16 @@
       : CompletableFuture[CleanCacheResult] =
     completable(s"buildTargetCleanCache ${cleanCacheParams}") { state =>
       cleanCacheParams.setTargets(state.filterNonSynthetic(cleanCacheParams.getTargets))
-<<<<<<< HEAD
       val (msg, cleaned) = ("", true)
+
+//      val (msg, cleaned) =
 //        cleanCacheParams.getTargets.asScala.foldLeft((
 //          "",
 //          true
 //        )) {
 //          case ((msg, cleaned), targetId) =>
 //            val (module, ev) = state.bspModulesById(targetId)
-//            val mainModule = new mill.define.BaseModule(topLevelProjectRoot) with MainModule {
-//              override implicit def millDiscover: Discover = Discover[this.type]
-//            }
+//            val mainModule = ev.rootModule.asInstanceOf[mill.main.MainModule]
 //            val compileTargetName = (module.moduleSegments ++ Label("compile")).render
 //            debug(s"about to clean: ${compileTargetName}")
 //            val cleanTask = mainModule.clean(ev, Seq(compileTargetName)*)
@@ -619,46 +545,6 @@
 //              (msg + s"${module.bspBuildTarget.displayName} cleaned \n", cleaned)
 //            }
 //        }
-=======
-      val (msg, cleaned) =
-        cleanCacheParams.getTargets.asScala.foldLeft((
-          "",
-          true
-        )) {
-          case ((msg, cleaned), targetId) =>
-            val (module, ev) = state.bspModulesById(targetId)
-            val mainModule = ev.rootModule.asInstanceOf[mill.main.MainModule]
-            val compileTargetName = (module.moduleSegments ++ Label("compile")).render
-            debug(s"about to clean: ${compileTargetName}")
-            val cleanTask = mainModule.clean(ev, Seq(compileTargetName)*)
-            val cleanResult = evaluate(
-              ev,
-              Seq(cleanTask),
-              logger = new MillBspLogger(client, cleanTask.hashCode, ev.baseLogger)
-            )
-            if (cleanResult.transitiveFailing.size > 0) (
-              msg + s" Target ${compileTargetName} could not be cleaned. See message from mill: \n" +
-                (cleanResult.transitiveResults(cleanTask) match {
-                  case ex: ExecResult.Exception => ex.toString()
-                  case ExecResult.Skipped => "Task was skipped"
-                  case ExecResult.Aborted => "Task was aborted"
-                  case _ => "could not retrieve the failure message"
-                }),
-              false
-            )
-            else {
-              val outPaths = mill.define.ExecutionPaths.resolve(
-                ev.outPath,
-                module.moduleSegments ++ Label("compile")
-              )
-              val outPathSeq = Seq(outPaths.dest, outPaths.meta, outPaths.log)
-
-              while (outPathSeq.exists(os.exists(_))) Thread.sleep(10)
-
-              (msg + s"${module.bspBuildTarget.displayName} cleaned \n", cleaned)
-            }
-        }
->>>>>>> 7d72a6e6
 
       new CleanCacheResult(cleaned).tap { it =>
         it.setMessage(msg)
@@ -678,21 +564,9 @@
    */
   def completableTasks[T, V, W: ClassTag](
       hint: String,
-<<<<<<< HEAD
       targetIds: State => Seq[BuildTargetIdentifier],
       tasks: PartialFunction[BspModuleApi, TaskApi[W]]
-  )(f: (EvaluatorApi, State, BuildTargetIdentifier, BspModuleApi, W) => T)(agg: java.util.List[T] => V)
-=======
-      targetIds: BspEvaluators => Seq[BuildTargetIdentifier],
-      tasks: PartialFunction[BspModule, Task[W]]
-  )(f: (
-      Evaluator,
-      BspEvaluators,
-      BuildTargetIdentifier,
-      BspModule,
-      W
-  ) => T)(agg: java.util.List[T] => V)
->>>>>>> 7d72a6e6
+  )(f: (EvaluatorApi, BspEvaluators, BuildTargetIdentifier, BspModuleApi, W) => T)(agg: java.util.List[T] => V)
       : CompletableFuture[V] =
     completableTasksWithState[T, V, W](hint, targetIds, tasks)(f)((l, _) => agg(l))
 
@@ -702,15 +576,9 @@
    */
   def completableTasksWithState[T, V, W: ClassTag](
       hint: String,
-<<<<<<< HEAD
-      targetIds: State => Seq[BuildTargetIdentifier],
+      targetIds: BspEvaluators => Seq[BuildTargetIdentifier],
       tasks: PartialFunction[BspModuleApi, TaskApi[W]]
   )(f: (EvaluatorApi, State, BuildTargetIdentifier, BspModuleApi, W) => T)(agg: (
-=======
-      targetIds: BspEvaluators => Seq[BuildTargetIdentifier],
-      tasks: PartialFunction[BspModule, Task[W]]
-  )(f: (Evaluator, BspEvaluators, BuildTargetIdentifier, BspModule, W) => T)(agg: (
->>>>>>> 7d72a6e6
       java.util.List[T],
       BspEvaluators
   ) => V): CompletableFuture[V] = {
