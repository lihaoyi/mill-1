--- conflicted
+++ resolved
@@ -63,15 +63,7 @@
 import mill.main.{BspServerResult, MainModule}
 import mill.scalalib.{GenIdeaImpl, JavaModule, SemanticDbJavaModule, TestModule}
 import mill.scalalib.bsp.{BspModule, JvmBuildTarget, ScalaBuildTarget}
-<<<<<<< HEAD
 import mill.runner.MillBuildRootModule
-import scala.util.chaining._
-=======
-import mill.scalalib.internal.ModuleUtils
-import mill.runner.{MillBuildBootstrap, MillBuildRootModule}
-import os.{Path, root}
-
->>>>>>> 19ec00b3
 import java.io.PrintStream
 import java.util.concurrent.CompletableFuture
 import scala.concurrent.Promise
@@ -101,85 +93,6 @@
   protected var clientWantsSemanticDb = false
   protected var clientIsIntelliJ = false
 
-<<<<<<< HEAD
-=======
-  class State(val evaluator: Evaluator) {
-    private[this] object internal {
-      def init(): Unit = synchronized {
-        idToModule match {
-          case None =>
-            val modules: Seq[(Module, Seq[Module])] = rootModules
-              .map(rootModule => (rootModule, ModuleUtils.transitiveModules(rootModule)))
-
-            val map = modules
-              .flatMap { case (rootModule, otherModules) =>
-                (Seq(rootModule) ++ otherModules).collect {
-                  case m: BspModule =>
-                    val uri = sanitizeUri(
-                      rootModule.millSourcePath / m.millModuleSegments.parts
-                    )
-
-                    val id = new BuildTargetIdentifier(uri)
-
-                    (id, m)
-                }
-              }
-              .toMap
-            idToModule = Some(map)
-            modulesToId = Some(map.map(_.swap))
-            log.debug(s"BspModules: ${map.mapValues(_.bspDisplayName)}")
-          case _ => // already init
-        }
-      }
-      private[MillBuildServer] var idToModule: Option[Map[BuildTargetIdentifier, BspModule]] = None
-      private[MillBuildServer] var modulesToId: Option[Map[BspModule, BuildTargetIdentifier]] = None
-    }
-
-    lazy val rootModules: Seq[mill.main.RootModule] = {
-      val evaluated = new mill.runner.MillBuildBootstrap(
-        projectRoot = evaluator.rootModule.millSourcePath,
-        home = os.home,
-        keepGoing = false,
-        imports = Nil,
-        env = Map.empty,
-        threadCount = None,
-        targetsAndParams = Seq("resolve", "_"),
-        prevRunnerState = mill.runner.RunnerState.empty,
-        logger = evaluator.baseLogger
-      ).evaluate()
-
-      val rootModules0 = evaluated.result.frames
-        .flatMap(_.classLoaderOpt)
-        .zipWithIndex
-        .map { case (c, i) =>
-          MillBuildBootstrap
-            .getRootModule(c, i, evaluator.rootModule.millSourcePath)
-            .fold(sys.error(_), identity(_))
-        }
-
-      val bootstrapModule = evaluated.result.bootstrapModuleOpt.map(m =>
-        MillBuildBootstrap
-          .getChildRootModule(
-            m,
-            evaluated.result.frames.length,
-            evaluator.rootModule.millSourcePath
-          )
-          .fold(sys.error(_), identity(_))
-      )
-
-      rootModules0 ++ bootstrapModule
-    }
-    def bspModulesById: Map[BuildTargetIdentifier, BspModule] = {
-      internal.init()
-      internal.idToModule.get
-    }
-    def bspIdByModule: Map[BspModule, BuildTargetIdentifier] = {
-      internal.init()
-      internal.modulesToId.get
-    }
-  }
-
->>>>>>> 19ec00b3
   private[this] var statePromise: Promise[State] = Promise[State]()
   var evaluatorOpt: Option[Evaluator] = None
   def evaluator = evaluatorOpt.get
@@ -454,11 +367,7 @@
             )()
 
             val unmanaged = m.unmanagedClasspath()
-<<<<<<< HEAD
             val cp = (sources ++ unmanaged).map(sanitizeUri).toSeq ++ buildSources
-=======
-            val cp = (sources ++ unmanaged).map(sanitizeUri.apply).toSeq ++ buildSources
->>>>>>> 19ec00b3
             new DependencySourcesItem(id, cp.asJava)
           }
       }
