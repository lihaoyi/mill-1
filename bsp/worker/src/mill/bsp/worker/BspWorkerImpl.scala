--- conflicted
+++ resolved
@@ -1,17 +1,13 @@
 package mill.bsp.worker
 
 import ch.epfl.scala.bsp4j.BuildClient
-<<<<<<< HEAD
 import mill.bsp.BuildInfo
 import mill.runner.api.{BspServerHandle, BspServerResult}
 import mill.bsp.{BspWorker, Constants}
-import mill.runner.api.{Result, SystemStreams, EvaluatorApi}
-=======
 import mill.util.BuildInfo
 import mill.bsp.{BspServerHandle, BspServerResult, BspClasspathWorker, Constants}
 import mill.api.{Result, SystemStreams}
 import mill.define.Evaluator
->>>>>>> 7d72a6e6
 import org.eclipse.lsp4j.jsonrpc.Launcher
 
 import java.io.{PrintStream, PrintWriter}
@@ -61,14 +57,7 @@
       lazy val listening = launcher.startListening()
 
       val bspServerHandle = new BspServerHandle {
-<<<<<<< HEAD
-        private var lastResult0: Option[BspServerResult] = None
-
         override def runSession(evaluators: Seq[mill.runner.api.EvaluatorApi]): BspServerResult = {
-          lastResult0 = None
-=======
-        override def runSession(evaluators: Seq[Evaluator]): BspServerResult = {
->>>>>>> 7d72a6e6
           millServer.updateEvaluator(Option(evaluators))
           millServer.sessionResult = None
           while (millServer.sessionResult.isEmpty) Thread.sleep(1)
