--- conflicted
+++ resolved
@@ -41,25 +41,6 @@
     createBspConnection(jobs, Constants.serverName)
   }
 
-<<<<<<< HEAD
-  /**
-   * This command only starts a BSP session, which means it injects the current evaluator into an already running BSP server.
-   * This command requires Mill to start with `--bsp` option.
-   * @param allBootstrapEvaluators The Evaluator
-   * @return The server result, indicating if mill should re-run this command or just exit.
-   */
-  def startSession(allBootstrapEvaluators: Evaluator.AllBootstrapEvaluators)
-      : Command[BspServerResult] = Task.Command(exclusive = true) {
-    Task.log.streams.err.println("BSP/startSession: Starting BSP session")
-    val res = BspContext.bspServerHandle.runSession(
-      allBootstrapEvaluators.value.map(_.asInstanceOf[Evaluator])
-    )
-    Task.log.streams.err.println(s"BSP/startSession: Finished BSP session, result: ${res}")
-    res
-  }
-
-=======
->>>>>>> 324750b9
   private def createBspConnection(
       jobs: Int,
       serverName: String
