package mill
package contrib.scalapblib

import coursier.core.Version
import mill.api.{Loose, PathRef}
import mill.scalalib.Lib.resolveDependencies
import mill.scalalib._

import java.util.zip.ZipInputStream
import scala.util.Using

/** @see [[http://www.lihaoyi.com/mill/page/contrib-modules.html#scalapb ScalaPB Module]] */
trait ScalaPBModule extends ScalaModule {

  override def generatedSources = Task { super.generatedSources() :+ compileScalaPB() }

  override def ivyDeps = Task {
    super.ivyDeps() ++
      Agg(ivy"com.thesamet.scalapb::scalapb-runtime::${scalaPBVersion()}") ++
      (if (!scalaPBGrpc()) Agg()
       else Agg(ivy"com.thesamet.scalapb::scalapb-runtime-grpc:${scalaPBVersion()}"))
  }

  def scalaPBVersion: T[String]

  def scalaPBFlatPackage: T[Boolean] = Task { false }

  def scalaPBJavaConversions: T[Boolean] = Task { false }

  def scalaPBGrpc: T[Boolean] = Task { true }

  def scalaPBSingleLineToProtoString: T[Boolean] = Task { false }

  /** ScalaPB enables lenses by default, this option allows you to disable it. */
  def scalaPBLenses: T[Boolean] = Task { true }

  def scalaPBScala3Sources: T[Boolean] = Task { false }

  def scalaPBSearchDeps: Boolean = false

  /**
   * Additional arguments for scalaPBC.
   *
   *  If you'd like to pass additional arguments to the ScalaPB compiler directly,
   *  you can override this task.
   *
   *  @see See [[http://www.lihaoyi.com/mill/page/contrib-modules.html#scalapb Configuration Options]] to
   *       know more.
   *  @return a sequence of Strings representing the additional arguments to append
   *          (defaults to empty Seq[String]).
   */
  def scalaPBAdditionalArgs: T[Seq[String]] = Task { Seq.empty[String] }

  def scalaPBProtocPath: T[Option[String]] = Task { None }

  def scalaPBSources: T[Seq[PathRef]] = Task.Sources {
    millSourcePath / "protobuf"
  }

  def scalaPBOptions: T[String] = Task {
    (
      (if (scalaPBFlatPackage()) Seq("flat_package") else Seq.empty) ++
        (if (scalaPBJavaConversions()) Seq("java_conversions") else Seq.empty) ++
        (if (!scalaPBLenses()) Seq("no_lenses") else Seq.empty) ++
        (if (scalaPBGrpc()) Seq("grpc") else Seq.empty) ++ (
          if (!scalaPBSingleLineToProtoString()) Seq.empty
          else {
            if (Version(scalaPBVersion()) >= Version("0.7.0"))
              Seq("single_line_to_proto_string")
            else
              Seq("single_line_to_string")
          }
        ) ++
        (if (scalaPBScala3Sources()) Seq("scala3_sources") else Seq.empty)
    ).mkString(",")
  }

  def scalaPBClasspath: T[Loose.Agg[PathRef]] = Task {
    resolveDependencies(
      repositoriesTask(),
      Seq(ivy"com.thesamet.scalapb::scalapbc:${scalaPBVersion()}")
        .map(Lib.depToBoundDep(_, "2.13.1"))
    )
  }

  def scalaPBIncludePath: T[Seq[PathRef]] = Task.Sources { Seq.empty[PathRef] }

  private def scalaDepsPBIncludePath: Task[Seq[PathRef]] = scalaPBSearchDeps match {
    case true => Task.Anon { Seq(scalaPBUnpackProto()) }
    case false => Task.Anon { Seq.empty[PathRef] }
  }

  def scalaPBProtoClasspath: T[Agg[PathRef]] = Task {
    defaultResolver().resolveDeps(
      Seq(
        coursierDependency.withConfiguration(coursier.core.Configuration.provided),
        coursierDependency
      )
    )
  }

  def scalaPBUnpackProto: T[PathRef] = Task {
    val cp = scalaPBProtoClasspath()
    val dest = Task.dest
    cp.iterator.foreach { ref =>
      Using(new ZipInputStream(ref.path.getInputStream)) { zip =>
        while ({
          Option(zip.getNextEntry) match {
            case None => false
            case Some(entry) =>
              if (entry.getName.endsWith(".proto")) {
                val protoDest = dest / os.SubPath(entry.getName)
                if (os.exists(protoDest))
                  Task.log.error(s"Warning: Overwriting ${dest} / ${os.SubPath(entry.getName)} ...")
                Using.resource(os.write.over.outputStream(protoDest, createFolders = true)) { os =>
<<<<<<< HEAD
                  _root_.os.Internals.transfer(zip, os)
=======
                  _root_.os.Internals.transfer(zip, os, close = false)
>>>>>>> fcc7238f
                }
              }
              zip.closeEntry()
              true
          }
        }) ()
      }
    }
    PathRef(dest)
  }

  /*
   * options passing to ScalaPBC **except** `--scala_out=...`, `--proto_path=source_parent` and `source`
   */
  def scalaPBCompileOptions: T[Seq[String]] = Task {
    ScalaPBWorkerApi.scalaPBWorker().compileOptions(
      scalaPBProtocPath(),
      (scalaPBIncludePath() ++ scalaDepsPBIncludePath()).map(_.path),
      scalaPBAdditionalArgs()
    )
  }

  def compileScalaPB: T[PathRef] = Task(persistent = true) {
    ScalaPBWorkerApi.scalaPBWorker()
      .compile(
        scalaPBClasspath(),
        scalaPBSources().map(_.path),
        scalaPBOptions(),
        Task.dest,
        scalaPBCompileOptions()
      )
  }
}<|MERGE_RESOLUTION|>--- conflicted
+++ resolved
@@ -113,11 +113,7 @@
                 if (os.exists(protoDest))
                   Task.log.error(s"Warning: Overwriting ${dest} / ${os.SubPath(entry.getName)} ...")
                 Using.resource(os.write.over.outputStream(protoDest, createFolders = true)) { os =>
-<<<<<<< HEAD
-                  _root_.os.Internals.transfer(zip, os)
-=======
                   _root_.os.Internals.transfer(zip, os, close = false)
->>>>>>> fcc7238f
                 }
               }
               zip.closeEntry()
