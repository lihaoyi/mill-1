= Play Framework
:page-aliases: Plugin_Play.adoc

This module adds basic Play Framework support to mill:

* configures mill for Play default directory layout,
* integrates the Play routes compiler,
* provides helpers for commonly used framework libraries,
* optionally: integrates the Twirl template engine,
* optionally: configures mill for single module play applications.

There is no specific Play Java support, building a Play Java application will require a bit
of customization (mostly adding the proper dependencies).

== Using the plugin

There are 2 base modules and 2 helper traits in this plugin, all of which can be found
in `mill.playlib`.

The base modules:

* `PlayModule` applies the default Play configuration (layout, dependencies, routes compilation,
Twirl compilation and Akka HTTP server)
* `PlayApiModule` applies the default Play configuration without `Twirl` templating. This is useful
if your Play app is a pure API server or if you want to use a different templating engine.

The helper trait:

* `RouterModule` allows you to use the Play router without the rest of the configuration (see
<<_using_the_router_module_directly>>.)

== Using `PlayModule`

In order to use the `PlayModule` for your application, you need to provide the scala, Play and
Twirl versions. You also need to define your own test object which extends the provided
`PlayTests` trait.

.`build.mill`
[source,scala]
----
package build
import mill._
import $ivy.`com.lihaoyi::mill-contrib-playlib:`,  mill.playlib._

object core extends PlayModule {
    // config
    override def scalaVersion = Task { "2.13.12" }
    override def playVersion = Task { "2.8.20" }

    object test extends PlayTests
}
----

Using the above definition, your build will be configured to use the default Play layout:

[source,text]
----
.
├── build.mill
└── core
    ├── app
    │   ├── controllers
    │   └── views
    ├── conf
    │   └── application.conf
    │   └── routes
    │   └── ...
    ├── logs
    ├── public
    │   ├── images
    │   ├── javascripts
    │   └── stylesheets
    └── test
        └── controllers
----

The following compile dependencies will automatically be added to your build:

[source,scala]
----
Agg(
  ivy"com.typesafe.play::play:${playVersion()}",
  ivy"com.typesafe.play::play-guice:${playVersion()}",
  ivy"com.typesafe.play::play-server:${playVersion()}",
  ivy"com.typesafe.play::play-logback:${playVersion()}"
)
----

Scala test will be setup as the default test framework and the following test dependencies will be
added (the actual version depends on the version of Play you are pulling `2.6.x` or `2.7.x`):

[source,scala]
----
ivy"org.scalatestplus.play::scalatestplus-play::5.1.0"
----

In order to have a working `start` command the following runtime dependency is also added:

----
ivy"com.typesafe.play::play-akka-http-server:${playVersion()}"
----
or
----
ivy"com.typesafe.play::play-pekko-http-server:${playVersion()}"
----
depending on the play version

=== Using `PlayApiModule`

The `PlayApiModule` trait behaves the same as the `PlayModule` trait but it won't process .scala
.html files:

.`build.mill`
[source,scala]
----
package build
import mill._
import $ivy.`com.lihaoyi::mill-contrib-playlib:`,  mill.playlib._

object core extends PlayApiModule {
    // config
    override def scalaVersion = Task { "2.13.12" }
    override def playVersion = Task { "2.8.20" }

    object test extends PlayTests
}
----

== Play configuration options

The Play modules themselves don't have specific configuration options at this point but the <<_router_configuration_options,router
<<<<<<< HEAD
module configuration options>> and the <<contrib/twirllib.adoc#_twil_configuration_options>> are applicable.
=======
module configuration options>> and the <<contrib/twirllib.adoc#_twirl_configuration_options>> are applicable.
>>>>>>> 5d0c8bfe

== Additional play libraries

The following helpers are available to provide additional Play Framework dependencies:

* `core()` - added by default ,
* `guice()` - added by default,
* `server()` - added by default,
* `logback()` - added by default,
* `evolutions()` - optional,
* `jdbc()` - optional,
* `filters()` - optional,
* `ws()` - optional,
* `caffeine()` - optional.

If you want to add an optional library using the helper you can do so by overriding `ivyDeps`
like in the following example build:

.`build.mill`
[source,scala]
----
package build
import mill._
import $ivy.`com.lihaoyi::mill-contrib-playlib:$MILL_VERSION`, mill.playlib._

object core extends PlayApiModule {
    // config
    override def scalaVersion = Task { "2.13.12" }
    override def playVersion = Task { "2.8.20" }

    object test extends PlayTests

    override def ivyDeps = Task { super.ivyDeps() ++ Agg(ws(), filters()) }
}
----

== Commands equivalence

Mill commands are tasks on a named build. For example if your build is called `core`:

* compile: `core.compile`
* run: _NOT Implemented yet_. It can be approximated with `mill -w core.runBackground` but this
starts a server in _PROD_ mode which:
* doesn't do any kind of classloading magic (meaning potentially slower restarts)
* returns less detailed error messages (no source code extract and line numbers)
* can sometimes fail because of a leftover RUNNING_PID file
* start: `core.start` or `core.run` both start the server in _PROD_ mode.
* test: `core.test`
* dist: _NOT Implemented yet_. However you can use the equivalent `core.assembly`
command to get a runnable fat jar of the project. The packaging is slightly different but should
be find for a production deployment.

== Using `RootModule`

The `RootModule` abstract class allows you to have the build descriptor at the same level as the
source code on the filesystem. You can move from there to a multi-module build either by refactoring
your directory layout into multiple subdirectories or by using mill's nested modules feature.

Looking back at the sample build definition in <<_using_playmodule>>:

.`build.mill`
[source,scala]
----
package build
import mill._
import $ivy.`com.lihaoyi::mill-contrib-playlib:`, mill.playlib._

object core extends PlayModule {
    // config
    override def scalaVersion = Task { "2.13.12" }
    override def playVersion = Task { "2.8.20" }

    object test extends PlayTests
}
----

The directory layout was:

[source,text]
----
.
├── build.mill
└── core
    ├── app
    │   ├── controllers
    │   └── views
    ├── conf
    │   └── application.conf
    │   └── routes
    │   └── ...
    ├── logs
    ├── public
    │   ├── images
    │   ├── javascripts
    │   └── stylesheets
    └── test
        └── controllers
----

by extending `RootModule` in your build:

.`build.mill`
[source,scala]
----
package build
import mill._
import $ivy.`com.lihaoyi::mill-contrib-playlib:`,  mill.playlib._

object build extends RootModule with PlayModule {
	// config
	override def scalaVersion = Task { "2.13.12" }
	override def playVersion = Task { "2.8.20" }

	object test extends PlayTests
}
----

the layout becomes:

[source,text]
----
.
├── build.mill
├── app
│   ├── controllers
│   └── views
├── conf
│   └── application.conf
│   └── routes
│   └── ...
├── logs
├── public
│   ├── images
│   ├── javascripts
│   └── stylesheets
└── test
    └── controllers
----

=== Using the router module directly

If you want to use the router module in a project which doesn't use the default Play layout, you
can mix-in the `mill.playlib.routesModule` trait directly when defining your module. Your app must
define `playVersion` and `scalaVersion`.

.`build.mill`
[source,scala]
----
package build
import mill._
import $ivy.`com.lihaoyi::mill-contrib-playlib:`,  mill.playlib._

object app extends ScalaModule with RouterModule {
  def playVersion = Task { "2.8.20" }
  def scalaVersion = Task { "2.13.12" }
}
----

==== Router Configuration options

* `def playVersion: T[String]` (mandatory) - The version of Play to use to compile the routes file.
* `def scalaVersion: T[String]` - The scalaVersion in use in your project.
* `def routes: Sources` - The directory which contains your route files. (Defaults to : `routes/`)
* `def routesAdditionalImport: Seq[String]` - Additional imports to use in the generated routers.
(Defaults to `Seq("controllers.Assets.Asset", "play.libs.F")`
* `def generateForwardsRouter: Boolean = true` - Enables the forward router generation.
* `def generateReverseRouter: Boolean = true` - Enables the reverse router generation.
* `def namespaceReverseRouter: Boolean = false` - Enables the namespacing of reverse routers.
* `def generatorType: RouteCompilerType = RouteCompilerType.InjectedGenerator` - The routes
compiler type, one of RouteCompilerType.InjectedGenerator or RouteCompilerType.StaticGenerator

==== Details

The following filesystem layout is expected by default:

[source,text]
----
.
├── app
│   └── routes
│       └── routes
└── build.mill
----

`RouterModule` adds the `compileRouter` task to the module:

[source,bash]
----
$ mill app.compileRouter
----

(it will be automatically run whenever you compile your module)

This task will compile `routes` templates into the `out/app/compileRouter/dest`
directory. This directory must be added to the generated sources of the module to be compiled and
made accessible from the rest of the code. This is done by default in the trait, but if you need
to have a custom override for `generatedSources` you can get the list of files from `routerClasses`

To add additional imports to all of the routes:

.`build.mill`
[source,scala]
----
package build
import mill.scalalib._

import $ivy.`com.lihaoyi::mill-contrib-playlib:$MILL_VERSION`,  mill.playlib._

object app extends ScalaModule with RouterModule {
  def playVersion = "2.8.20"
  override def routesAdditionalImport = Seq("my.additional.stuff._", "my.other.stuff._")
}
----<|MERGE_RESOLUTION|>--- conflicted
+++ resolved
@@ -129,11 +129,7 @@
 == Play configuration options
 
 The Play modules themselves don't have specific configuration options at this point but the <<_router_configuration_options,router
-<<<<<<< HEAD
-module configuration options>> and the <<contrib/twirllib.adoc#_twil_configuration_options>> are applicable.
-=======
 module configuration options>> and the <<contrib/twirllib.adoc#_twirl_configuration_options>> are applicable.
->>>>>>> 5d0c8bfe
 
 == Additional play libraries
 
