= Installation & IDE Setup

The standard method of installing Mill is to install a `./mill` <<_bootstrap_scripts,bootstrap script>>,
similar to `./gradlew` or `./mvnw` in other build tools.
This script can determine the best version to be used by a project (e.g. by
reading a `.mill-version`) and will use this exact Mill version.
If the determined Mill version is not installed locally, it will be downloaded automatically.

For all the examples in this documentation, there is a `download` link that provides
a zip file containing the full example ready to use. These examples come with a `./mill`
script you can use to immediately begin working with the project, needing only a JVM installed
globally.

[#_bootstrap_scripts]
== Bootstrap Scripts

The Mill example projects in this documentation come with `./mill` and `./mill.bat`
bootstrap script, included. You can also download the boostrap script manually:

[source,bash,subs="verbatim,attributes"]
----
# Mac/Linux
curl -L {mill-download-url}/mill -o mill
chmod +x mill
echo {mill-last-tag} > .mill-version

# Windows
curl -L {mill-download-url}/mill.bat -o mill.bat
echo {mill-last-tag} > .mill-version
----

Downloading a `mill` bootstrap script to the root of your project repository helps make it easier for
new contributors to build your project, as they don't have to install Mill before they can start.
Anyone who wants to work with the project can simply use the `./mill` script directly.

[source,bash]
----
./mill --version
./mill __.compile # double underscore
----


In general, bootstrap scripts are the recommended way of installing Mill.
Similar to `./gradlew` or `./mvnw`, the `./mill` bootstrap script
reduces the chance of errors due to the installed version of Mill
being incompatible with the version expected by your build.
In-project bootstrap scripts are also useful for running Mill in CI/CD, ensuring
that your build server like Jenkins or Github Actions has the correct version of Mill
present to build, compile or test your code.

If you are starting a new project using a Mill bootstrap script, you can use the
xref:cli/builtin-commands.adoc#_init[mill init] to initialize the project
folder with one of the Mill example projects. There are a wide range of example projects,
from hello-world to multi-module libraries to client-server web applications, and you can
pick one most similar to what you are doing so you can hit the ground running working.

=== Mill Native Executable

The default Mill executable configured above requires a JVM (11 or above) installed globally in
order to run, and imposes some Java startup overhead (100-200ms) when running Mill from the
command line. You can also use Mill's native executables by appending a `-native` suffix to the
Mill version:

[source,bash,subs="verbatim,attributes"]
----
echo {mill-last-tag}-native > .mill-version
----

Using the `-native` suffix should provide a faster CLI experience than using Mill's default
JVM launcher, and makes it easier to install Mill in environments without a JVM pre-installed.

<<<<<<< HEAD
- `windows-amd64` (Intel Windows)
- `linux-amd64` (Intel Linux)
- `linux-aarch64` (Intel Linux)
- `mac-aarch64` (M1-M4 Mac)
=======
>>>>>>> 9333c8c3

Mill native executables are supported on the following OS/CPU combinations:

|===
| | Windows | Mac | Linux
| Intel | Y | Y | Y
| ARM |  | Y | Y
|===

Notably, Mill native executables _do not_ support Windows-ARM, due to limitations in the
upstream Graal Native Image tooling (see https://github.com/oracle/graal/issues/9215[oracle/graal#9215]).
If you are on a platform not supported by Mill's native executables, use the default
JVM launcher instead.

=== Customizing Mill's JVM

Mill allows you to specify the exact JVM version you want to use to run the build tool
via a  `.mill-jvm-version` file such as:

```bash
echo temurin:17.0.6 > .mill-jvm-version
```

This has two benefits

* `.mill-jvm-version` can also be used with Mill's default JVM launcher if you want
your Mill process to use a different JVM than what you have installed globally. This
can help ensure your project uses a consistent JVM version and behaves identically regardless
of what the developer may have installed on their laptop or dev environment

* `.mill-jvm-version` can be used together with <<Mill Native Executable>>s to build your
project without needing a JVM pre-installed at all. This simplifies project setup and
onboarding of new developers.


== IDE Support

:link-metals: https://scalameta.org/metals/

Mill supports IntelliJ and VSCode and in general any client of the standard
https://build-server-protocol.github.io/[Build Server Protocol (BSP)].



Your IDEs may already auto-detect the Mill project and run this command on behalf of you, when opening/importing the project.

=== IntelliJ

To use Mill with IntelliJ, first ensure you have the free
https://plugins.jetbrains.com/plugin/1347-scala[IntelliJ Scala Plugin]
installed. This is necessary as Mill build files are written in Scala,
even if you are using it to build a Java or Kotlin or Python project.

Once you have the plugin installed, you can use IntelliJ to open any project
containing a Mill `build.mill` file, and IntelliJ will automatically load the
Mill build. If you have multiple build systems installed, Intellij may give you
choice which build system configuration to use for the import, which case select `BSP`:

image::basic/IntellijSelectBsp.png[]



This will provide support both for your application code,
as well as the code in the `build.mill`:

image::basic/IntellijApp.png[]

image::basic/IntellijBuild.png[]

If IntelliJ does not highlight the `.mill` files correctly, you can explicitly enable
it by adding `*.mill` to the `Scala` file type:

image::basic/IntellijFileTypeConfig.png[]

If you make changes to your Mill `build.mill`, you can ask Intellij to load
those updates by opening the "BSP" tab and clicking the "Refresh" button

image::basic/IntellijRefresh.png[]

To prepare your project for IDEs, and in general any BSP client, you can also
run this command to generate the BSP configuration files:

[source,bash]
----
./mill mill.bsp.BSP/install
----

==== IntelliJ IDEA XML Support

Apart from using the Build Server Protocol, you can also generate IDEA project
files directly with Mill. This is probably the preferred way if you work on
polyglot projects and need support for frameworks like AspectJ,
which are currently not specifically configured over BSP.

To generate IntelliJ IDEA project files into `.idea/`, run:

[source,bash]
----
./mill mill.idea.GenIdea/
----

This will generate the XML files IntelliJ uses to configure your project

```
.idea
.idea/scala_settings.xml
.idea/mill_modules
.idea/mill_modules/.iml
.idea/mill_modules/mill-build.iml
.idea/mill_modules/test.iml
.idea/libraries
.idea/libraries/mill_scalalib_2_13_0_11_10_jar.xml
...
.idea/workspace.xml
.idea/modules.xml
.idea/scala_compiler.xml
.idea/misc.xml
```

After the files are generated, you can open the folder in IntelliJ to load the project
into your IDE. If you make changes to your Mill `build.mill`, you can update the project config
those updates by running `./mill mill.idea.GenIdea/` again.

=== VSCode

To use Mill with VSCode, first ensure you have the free
https://marketplace.visualstudio.com/items?itemName=scalameta.metals[Metals VSCode Scala language server]
installed. This is necessary as Mill build files are written in Scala,
even if you are using it to build a Java project.

NOTE: Mill in VSCode only supports Java and Scala. Kotlin users are advised to use the free  IntelliJ IDEA Community Edition

Once you have the language server installed, you can ask VSCode to open any folder
containing a Mill `build.mill` file, and VSCode will ask you to import your
Mill build. This will provide support both for your application code,
as well as the code in the `build.mill`:

image::basic/VSCodeApp.png[]

image::basic/VSCodeBuild.png[]

If you make changes to your Mill `build.mill`, you can ask VSCode to load
those updates by opening the "BSP" tab and clicking the "Refresh" button

image::basic/VSCodeRefresh.png[]

=== Other Editors / Metals

A lot of other editors may work too, since {link-metals}[Metals], the Language Server for Scala has built-in support for BSP. See the <<_ide_support,general instructions>> above.

=== Debugging IDE issues

Mill's BSP IDE integration writes to a log file under
`.bsp/mill-bsp.stderr`, where you can find various information about what's
going on. It contains regular Mill output accompanied by additional BSP
client-server communication details. This can be useful to look at if your
IDE fails to import your Mill project

== Updating Mill

Typically, most Mill projects use a `.mill-version` file to configure what version
to use. You can update the version specified in this file in order to change the version
of Mill. The file path `.config/mill-version` is also supported. If neither is provided,
the `./mill` bootstrap script will use the `DEFAULT_MILL_VERSION` it has built in.

To choose a different Mill version on an ad-hoc basis, e.g. for experimentation, you can pass
in a `MILL_VERSION` environment variable, e.g.

[source,bash]
----
MILL_VERSION=0.5.0-3-4faefb mill __.compile
----

or

[source,bash]
----
MILL_VERSION=0.5.0-3-4faefb ./mill __.compile
----

to override the Mill version manually. This takes precedence over the version
specified in `./mill`, `.config/mill-version` or `.mill-version`

== Using Mill without access to Maven Central

Under some circumstances (e.g. corporate firewalls), you may not have access maven central.
The typical symptom will be error messages which look like this;

----
1 tasks failed
mill.scalalib.ZincWorkerModule.classpath
Resolution failed for 1 modules:
--------------------------------------------
  com.lihaoyi:mill-scalalib-worker_2.13:0.11.1
        not found: C:\Users\partens\.ivy2\local\com.lihaoyi\mill-scalalib-worker_2.13\0.11.1\ivys\ivy.xml
        download error: Caught java.io.IOException (Server returned HTTP response code: 503 for URL: https://repo1.maven.org/maven2/com/lihaoyi/mill-scalalib-worker_2.13/0.11.1/mill-scalalib-worker_2.13-0.11.1.pom) while downloading https://repo1.maven.org/maven2/com/lihaoyi/mill-scalalib-worker_2.13/0.11.1/mill-scalalib-worker_2.13-0.11.1.pom
----

It is expected that basic commands (e.g. clean) will not work, as Mill saying it is
unable to resolve it's own, fundamental, dependencies from the default Maven Central
JVM package repository. Under such circumstances, you
will normally have access to some proxy, or other corporate repository which resolves
maven artifacts. The strategy is simply to tell mill to use that instead.

To resolve this, you can set an environment variable COURSIER_REPOSITORIES (see coursier docs)
to point at your own server that mirrors the Maven Central artifacts.
The below command should pass the environment variable to the `mill` command.

----
COURSIER_REPOSITORIES=https://packages.corp.com/artifactory/maven/ mill resolve _
----

If you are using bootstrap script, a more permanent solution could be to set the environment variable
at the top of the bootstrap script, or as a user environment variable.



== Automatic Mill updates

If your project is hosted on GitHub, GitLab, or Bitbucket, you can use
https://github.com/scala-steward-org/scala-steward[Scala Steward] to
automatically open a pull request to update your Mill version (in
`.mill-version` or `.config/mill-version` file), whenever there is a newer version available.

TIP: Scala Steward can also
xref:scalalib/dependencies.adoc#_keeping_up_to_date_with_scala_steward[scan your project dependencies]
and keep them up-to-date.

== Unstable Development Releases

In case you want to try out the latest features and improvements that are
currently in the main branch, unstable versions of Mill
are available as versions named:

* `+{stable-version}-{commits-since-stable-version}-{commit-hash}+`

For example, `0.12.5-193-b4d975` is an unstable release after `0.12.5`, with `193`
additional commits, on commit hash `b4d975`.

The list of unstable releases can be seen on Maven Central:

* https://repo1.maven.org/maven2/com/lihaoyi/mill-dist

Or find the latest unstable version here:

* https://central.sonatype.com/artifact/com.lihaoyi/mill-dist

You can update your `.mill-version` to to the unstable version and the bootstrap script
will download it for you to try it out in your project.



== Other installation methods

CAUTION: The installation methods listed below are maintained outside of Mill and may not have
the same features as the xref:cli/installation-ide.adoc#_bootstrap_scripts[bootstrap scripts]. You can try using them,
but the officially supported way to use Mill is via the bootstrap script above, so the Mill
maintainers may be unable to help you if you have issues with some alternate installation method.

CAUTION: Some of the installations via package managers install a fixed version of Mill and
do not support project-specific selection of the preferred Mill version. If you want to use
the `MILL_VERSION` environment variable or need support for `.mill-version` or
`.config/mill-version` files to control the actual used Mill version, please use
a xref:cli/installation-ide.adoc#_bootstrap_scripts[bootstrap script] instead.

=== OS X

Installation via https://github.com/Homebrew/homebrew-core/blob/master/Formula/m/mill.rb[homebrew]:

[source,sh]
----
brew install mill
----


=== Arch Linux

Arch Linux has an https://archlinux.org/packages/extra/any/mill/[Extra package for mill]:

[source,bash]
----
pacman -S mill

----

=== FreeBSD

Installation via http://man.freebsd.org/pkg/8[pkg(8)]:

[source,sh]
----
pkg install mill

----

=== Gentoo Linux

[source,sh]
----
emerge dev-java/mill-bin

----

=== Windows

To get started, download Mill from
{mill-github-url}/releases/download/{mill-last-tag}/{mill-last-tag}-assembly[Github releases], and save it as `mill.bat`.

If you're using https://scoop.sh[Scoop] you can install Mill via

[source,bash]
----
scoop install mill
----

=== WSL / MSYS2 / Cycgin / Git-Bash

Mill also works on "sh" environments on Windows (e.g.,
https://www.msys2.org[MSYS2],
https://www.cygwin.com[Cygwin],
https://gitforwindows.org[Git-Bash],
https://docs.microsoft.com/en-us/windows/wsl[WSL]); to get started, follow the instructions in the <<_manual>>
section. Note that:

* In some environments (such as WSL), Mill might have to be run without a server (using `-i`, `--interactive`, or `--no-server`.)

* On Cygwin, run the following after downloading mill:

[source,bash]
----
sed -i '0,/-cp "\$0"/{s/-cp "\$0"/-cp `cygpath -w "\$0"`/}; 0,/-cp "\$0"/{s/-cp "\$0"/-cp `cygpath -w "\$0"`/}' /usr/local/bin/mill
----

=== Docker

You can download and run
a https://hub.docker.com/r/nightscape/scala-mill/["Docker image containing OpenJDK, Scala and Mill"] using

[source,bash]
----
docker pull nightscape/scala-mill
docker run -it nightscape/scala-mill
----

=== Manual

To get started, download Mill and install it into your HOME ".local/bin" via the following
`curl`/`chmod` command:

[source,bash,subs="verbatim,attributes"]
----
sh -c "curl -L {mill-github-url}/releases/download/{mill-last-tag}/{mill-last-tag} > ~/.local/bin/mill && chmod +x ~/.local/bin/mill"
----

=== Coursier (unsupported)

Installing mill via `coursier` or `cs` is currently not officially supported.
There are various issues, especially with interactive mode.

=== Asdf (unsupported)

You can install and manage Mill via the Multiple Runtime Version Manager - https://asdf-vm.com/[`asdf`].

Support by `asdf` is currently possible by using the https://github.com/asdf-community/asdf-mill[`asdf-mill` plugin]:

.Steps to install the `mill` plugin and Mill with `asdf`
[source,bash]
---
asdf plugin add mill
asdf install mill latest
asdf global mill latest
---<|MERGE_RESOLUTION|>--- conflicted
+++ resolved
@@ -69,13 +69,10 @@
 Using the `-native` suffix should provide a faster CLI experience than using Mill's default
 JVM launcher, and makes it easier to install Mill in environments without a JVM pre-installed.
 
-<<<<<<< HEAD
 - `windows-amd64` (Intel Windows)
 - `linux-amd64` (Intel Linux)
 - `linux-aarch64` (Intel Linux)
 - `mac-aarch64` (M1-M4 Mac)
-=======
->>>>>>> 9333c8c3
 
 Mill native executables are supported on the following OS/CPU combinations:
 
