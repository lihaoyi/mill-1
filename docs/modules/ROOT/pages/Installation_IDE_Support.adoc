= Installation and IDE Support
:page-aliases: Installation.adoc, IDE_Support.adoc

The best method of installing Mill is to just install a bootstrap script.
This script can determine the best version to be used by a project (e.g. by
reading a `.mill-version` file) and will use this exact Mill version.
If that version is not installed locally, it will be downloaded automatically.

== Bootstrap Scripts

There are currently two bootstrap script available, one
<<_mills_bootstrap_script_linuxos_x_only,in the Mill repository>>, which only
work for Linux and Unix-like machines, and one <<_millw,external `millw` script>>,
with more features and also Windows support.

Using `millw` is recommended.

We plan to merge both script in the future.

=== Mill's Bootstrap Script (Linux/OS-X Only)

If you are using Mill in a codebase, you can commit the bootstrap launcher as a
`./mill` script in the project folder:

[source,bash,subs="verbatim,attributes"]
----
curl -L {mill-github-url}/releases/download/{mill-last-tag}/{mill-version} > mill && chmod +x mill
----

Now, anyone who wants to work with the project can simply use the `./mill`
script directly:

[source,bash]
----
./mill version
./mill __.compile # double underscore
----

The `mill` command will automatically use the version specified by the
bootstrap script, even if you installed it via other means. The `./mill` file
has a version number embedded within it, which you can update simply by editing
the script. Bootstrap scripts are also useful for running Mill in CI, ensuring
that your Jenkins/Travis/etc. box has the correct version of Mill present to
build/compile/test your code.

In general, bootstrap scripts are the recommended way of installing Mill
because they reduce the chance of errors due to the installed version of Mill
being incompatible with the version expected by your build.

=== millw

Instead of installing Mill directly, you can also use
https://github.com/lefou/millw[lefou/millw] as drop-in replacement for `mill`.
It provides a small shell script and also a Windows batch file, that
transparently downloads `mill` and executes it on your behalf. It respects
various ways to configure the preferred Mill version (`MILL_VERSION` env var,
`.mill-version` file, `--mill-version` option) and can also be used as a
bootstrap script in your project.


== Installing Mill Globally

While the <<_bootstrap_scripts>> approach above is the recommended way of
installing Mill for a project, you can also install Mill globally in your
operating system using the commands shown below.

=== OS X

Installation via https://github.com/Homebrew/homebrew-core/blob/master/Formula/mill.rb[homebrew]:

[source,sh]
----
brew install mill

----

=== Arch Linux

Arch Linux has a https://www.archlinux.org/packages/community/any/mill/[Community package for mill]:

[source,bash]
----
pacman -S mill

----

=== FreeBSD

Installation via http://man.freebsd.org/pkg/8[pkg(8)]:

[source,sh]
----
pkg install mill

----

=== Gentoo Linux

[source,sh]
----
emerge dev-java/mill-bin

----

=== Windows

To get started, download Mill from
{mill-github-url}/releases/download/{mill-last-tag}/{mill-last-tag}-assembly[Github releases], and save it as `mill.bat`.

If you're using https://scoop.sh[Scoop] you can install Mill via

[source,bash]
----
scoop install mill
----

=== WSL / MSYS2 / Cycgin / Git-Bash

Mill also works on "sh" environments on Windows (e.g.,
https://www.msys2.org[MSYS2],
https://www.cygwin.com[Cygwin],
https://gitforwindows.org[Git-Bash],
https://docs.microsoft.com/en-us/windows/wsl[WSL]); to get started, follow the instructions in the <<_manual>>
section. Note that:

* In some environments (such as WSL), Mill might have to be run without a server (using `-i`, `--interactive`, `--no-server`, or `--repl`.)

* On Cygwin, run the following after downloading mill:

[source,bash]
----
sed -i '0,/-cp "\$0"/{s/-cp "\$0"/-cp `cygpath -w "\$0"`/}; 0,/-cp "\$0"/{s/-cp "\$0"/-cp `cygpath -w "\$0"`/}' /usr/local/bin/mill
----

=== Docker

You can download and run
a https://hub.docker.com/r/nightscape/scala-mill/["Docker image containing OpenJDK, Scala and Mill"] using

[source,bash]
----
docker pull nightscape/scala-mill
docker run -it nightscape/scala-mill
----

=== Manual

To get started, download Mill and install it into your HOME ".local/bin" via the following
`curl`/`chmod` command:

[source,bash,subs="verbatim,attributes"]
----
sh -c "curl -L {mill-github-url}/releases/download/{mill-last-tag}/{mill-last-tag} > ~/.local/bin/mill && chmod +x ~/.local/bin/mill"
----

=== Coursier (unsupported)

Installing mill via `coursier` or `cs` is currently not officially supported.
There are various issues, especially with interactive mode.

== IDE Support
:link-metals: https://scalameta.org/metals/

To support various IDEs and Language Servers, Mill supports the
https://build-server-protocol.github.io/[Build Server Protocol] in version
{bsp-version} and has a <<Build Server Protocol (BSP),built-in BSP server>>.

In addition to BSP, Mill also supports
<<IntelliJ IDEA Support,IntelliJ IDEA project configuration generation>>
directly.


=== Build Server Protocol (BSP)

The Build Server Protocol has the concept of BSP server discovery, which means:
A BSP client can connect to any BSP server, as long as there is a connection
file under the `.bsp/` directory.

To install a BSP connection file `.bsp/mill-bsp.json` for Mill, run:

[source,bash]
----
mill mill.bsp.BSP/install
----

Working known clients of the BSP server are IntelliJ IDEA and {link-metals}[Metals].

You can fine control some BSP server options by specifying command options:

|===
| Option | Description
|`--jobs` `n` | Use `n` threads in parallel to run tasks. A value of `0` means
to use as many threads as the system has cpu cores.
|===


[source]

[NOTE]
--
*Using Metals*

When using Metals by default Bloop will be used as your build server unless
you explicitly choose Mill. When in a Mill workspace use the "Switch Build
Server" command from Metals which will allow you to switch to using Mill as
your build server. If no `.bsp/mill-bsp.json` file exists, Metals will
automatically create it for you and then connect to Mill.

Metals is relying on SemanticDB to enable many of its features.
Mill BSP now also supports to provide this SemanticDB data, when the BSP client
(like Metals) requests it.

As of writing this, Metals 0.11.8 is the latest available version, which is not
able to detect the fact, that Mill _is_ already providing SemanticDB data. As a
consequence, it reports missing SemanticDB data, although some SemanticDB-based
features are already working. This may be fixed eventually in a future release of Metals.
--

[CAUTION]
--
*Updating older setups*

In the past, we provided SemanticDB support via `mill.scalalib.bsp.ScalaMetalsSupport`
trait, which had to be mixed-in to your Scala modules. This is no longer needed and
deprecated. You should remove these mix-ins.
`ScalaMetalsSupport` trait is now deprecated and will be removed in the future.
--

=== If things go wrong

In case things go wrong, it can be sometimes hard to find the cause.
BSP is just a protocol, and as such, issues on the server side (the Mill BSP
server) might not well propagated to the BSP client (your IDE).

For that reason Mill BSP server is writing a log file under
`.bsp/mill-bsp.stderr`, where you can find various information about what's
going on. Its content should look familiar, as it contains regular Mill
output accompanied by additional BSP client-server communication details.

You can increase the verbosity of that log file, when you run Mill with
`--debug` at installation time (of the BSP discovery file).

[source,bash]
----
mill --debug mill.bsp.BSP/install
----


=== Using Bloop (standalone BSP server)

If you wish to use Bloop as your build server (it is the default metals BSP
implementation) with metals / vscode, consider using the mill bloop plugin.

xref:contrib/bloop.adoc[Bloop Plugin]

This is preferred to the instructions (currently) on the bloop website.

Please be aware, that the Bloop contrib plugin is maintained by the community
and is probably not on a par with the built-in BSP server.


=== IntelliJ IDEA Support

IntelliJ IDEA also supports the BSP protocol. To use this support, just follow
the directions in <<_build_server_protocol_bsp>>.

Additionally, you can generate IDEA project files directly with Mill.
<<<<<<< HEAD
This is probably the preferred way if you work on polyglot projects and need
support for other languages like Kotlin or AspectJ.
=======
This is probably the preferred way if you work on polyglot projects and need support for other languages like Kotlin or AspectJ, which are currently not specifically configured over BSP.
>>>>>>> b5300054

To generate IntelliJ IDEA project files into `.idea/`, run:

[source,bash]
----
mill mill.scalalib.GenIdea/idea
----

== Updating Mill

If you have installed Mill via the recommended <<_bootstrap_scripts,`Bootstrap Script`>>
method, you don't need to install multiple version of Mill explicitly.

Follow the next <<_overriding_mill_versions>> section for details.

== Overriding Mill Versions


Apart from downloading and installing new versions of Mill globally, there are
a few ways of selecting/updating your Mill version. This will only work, if you
have choosen one of the <<_bootstrap_scripts,Boostrap script methods>>:

* Create a `.mill-version` file to specify the version of Mill you wish to use:
[source,bash]
----
echo "0.5.0" > .mill-version
----

`.mill-version` takes precedence over the version of Mill specified in the
`./mill` script.

* Pass in a `MILL_VERSION` environment variable, e.g.
[source,bash]
----
MILL_VERSION=0.5.0-3-4faefb mill __.compile
----

or

[source,bash]
----
MILL_VERSION=0.5.0-3-4faefb ./mill __.compile
----

to override the Mill version manually. This takes precedence over the version
specified in `./mill` or `.mill-version`

=== Automatic Mill updates

If your project is hosted on GitHub, GitLab, or Bitbucket, you can use
https://github.com/scala-steward-org/scala-steward[Scala Steward] to
automatically open a pull request to update your Mill version (in
`.mill-version` file), whenever there is a newer version available.

TIP: Scala Steward can also
xref:Configuration.adoc#_keeping_up_to_date_with_scala_steward[scan your project dependencies]
and keep them up-to-date.

=== Development Releases

In case you want to try out the latest features and improvements that are
currently in the main branch, unstable versions of Mill
are
https://github.com/com-lihaoyi/mill/releases[available] as binaries named
`+#.#.#-n-hash+` linked to the latest tag.

The easiest way to use a development release is to use one of the
<<_bootstrap_scripts>>, which support <<_overriding_mill_versions>> via an
`MILL_VERSION` environment variable or a `.mill-version` file.

<|MERGE_RESOLUTION|>--- conflicted
+++ resolved
@@ -265,12 +265,9 @@
 the directions in <<_build_server_protocol_bsp>>.
 
 Additionally, you can generate IDEA project files directly with Mill.
-<<<<<<< HEAD
 This is probably the preferred way if you work on polyglot projects and need
-support for other languages like Kotlin or AspectJ.
-=======
-This is probably the preferred way if you work on polyglot projects and need support for other languages like Kotlin or AspectJ, which are currently not specifically configured over BSP.
->>>>>>> b5300054
+support for other languages like Kotlin or AspectJ, which are currently not
+specifically configured over BSP.
 
 To generate IntelliJ IDEA project files into `.idea/`, run:
 
