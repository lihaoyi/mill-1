
// Author Notes:
//
// This is the first page a user is expected to land on when learning about
// Mill. It is designed to be a quick, broad overview to get someone started:
// what is Mill, why should they care, and what some simple Mill builds look
// like and how to use them. We intentionally touch shallowly on a lot of
// topics without giving them a proper discussion, since the other pages have
// plenty of space to go in-depth.
//
// By the end of this page, a prospective Mill user should be familiar with
// what Mill is, hopefully have downloaded an example to try out, and be
// interested in learning more about the Mill build tool

= Introduction to Mill for Java


{mill-github-url}[Mill] is your shiny new Java build tool! Mill aims for
simplicity by reusing concepts you are already familiar with, borrowing ideas
from modern tools like https://maven.apache.org/[Maven], https://gradle.org/[Gradle],
<<<<<<< HEAD
https://bazel.build/[Bazel]. Mill lets you build and customize
your projects in a way that's simple, fast, and predictable.

Mill automates dealing with a lot of common build-tool concerns such as caching,
incremental re-computation, and parallelism. This allows you
to focus your effort on the business logic unique to your build, while letting
Mill take care of all the rest.

Compared to Maven and Gradle, Mill builds are far more intuitive and easy to read,
write, and debug:

* **Mill builds are an order of magnitude more concise than Maven pom.xml files**: this makes
  them both easy to write and easy to read at a glance

=======
https://bazel.build/[Bazel] and https://www.scala-sbt.org/[SBT]. It lets you build
your projects in a way that's simple, fast, and predictable.

>>>>>>> 86cf90d7
include::partial$Intro_to_Mill_Header.adoc[]


== Simple Java Module

include::example/basicjava/1-simple.adoc[]

== Custom Build Logic

include::example/basicjava/2-custom-build-logic.adoc[]

== Multi-Module Project

include::example/basicjava/3-multi-module.adoc[]



include::partial$Intro_to_Mill_Footer.adoc[]<|MERGE_RESOLUTION|>--- conflicted
+++ resolved
@@ -18,7 +18,6 @@
 {mill-github-url}[Mill] is your shiny new Java build tool! Mill aims for
 simplicity by reusing concepts you are already familiar with, borrowing ideas
 from modern tools like https://maven.apache.org/[Maven], https://gradle.org/[Gradle],
-<<<<<<< HEAD
 https://bazel.build/[Bazel]. Mill lets you build and customize
 your projects in a way that's simple, fast, and predictable.
 
@@ -33,11 +32,7 @@
 * **Mill builds are an order of magnitude more concise than Maven pom.xml files**: this makes
   them both easy to write and easy to read at a glance
 
-=======
-https://bazel.build/[Bazel] and https://www.scala-sbt.org/[SBT]. It lets you build
-your projects in a way that's simple, fast, and predictable.
 
->>>>>>> 86cf90d7
 include::partial$Intro_to_Mill_Header.adoc[]
 
 
