--- conflicted
+++ resolved
@@ -39,13 +39,10 @@
 ** xref:cli/installation-ide.adoc[]
 ** xref:cli/flags.adoc[]
 ** xref:cli/builtin-commands.adoc[]
-<<<<<<< HEAD
 ** xref:cli/query-syntax.adoc[]
 ** xref:cli/alternate-installation.adoc[]
-=======
 * Migrating to Mill
 ** xref:migrating/maven.adoc[]
->>>>>>> 3b94c5df
 // This section gives a tour of the various user-facing features of Mill:
 // library deps, out folder, queries, tasks, etc.. These are things that
 // every Mill user will likely encounter, and are touched upon in the various
