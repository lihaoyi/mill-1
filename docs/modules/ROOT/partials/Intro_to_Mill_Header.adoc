--- conflicted
+++ resolved
@@ -1,32 +1,11 @@
-[graphviz]
-....
-digraph G {
-  rankdir=LR
-  node [shape=box width=0 height=0 style=filled fillcolor=white]
-  bgcolor=transparent
-  newrank=true;
-  subgraph cluster_0 {
-    style=dashed
-    node [shape=box width=0 height=0 style=filled fillcolor=white]
-    label = "foo";
+{mill-github-url}[Mill] is a JVM build tool that supports {language}. Mill aims for performance,
+maintainability, and flexibility:
 
-    "foo.sources" -> "foo.compile" -> "foo.classPath" -> "foo.assembly"
-    "foo.mainClass" -> "foo.assembly"
-  }
-  subgraph cluster_1 {
-    style=dashed
-    node [shape=box width=0 height=0 style=filled fillcolor=white]
-    label = "bar";
+* *Performance*: Mill's xref:Tasks.adoc[build graph] automatically caches and xref:#_parallel_task_execution[parallelizes] build
+  steps (called "*targets*"), minimizing the amount of work that needs to be done, and
+  automatically profiling your build so you can optimize it. Even for large codebases with
+  hundreds of modules, Mill keeps your workflows fast and responsive.
 
-<<<<<<< HEAD
-    "foo.classPath" -> "bar.compile"
-    "foo.classPath" -> "bar.classPath"
-    "bar.sources" -> "bar.compile" -> "bar.classPath" -> "bar.assembly"
-    "bar.mainClass" -> "bar.assembly"
-  }
-}
-....
-=======
 * *Maintainability*: Mill build targets are self contained without side-effects, making it easy
   to trace the data-flow of your build. Mill also provides excellent IDE support
   (via xref:{language}_Installation_IDE_Support.adoc#_intellij[IntelliJ] or
@@ -34,31 +13,16 @@
   letting you use "*jump-to-definition*" to navigate around your build
   as easily as any application codebase. This makes maintaining Mill builds
   a far easier than the "*guess and grep*" workflows common with other build tools.
->>>>>>> f64134e8
 
-{mill-github-url}[Mill] is a fast multi-language build tool that supports {language}, making your
-common development workflows xref:Case_Study_Mill_vs_Maven.adoc[5-10x faster to Maven], or
-xref:Case_Study_Mill_vs_Gradle.adoc[2-4x faster than Gradle], with
-xref:Case_Study_Mill_vs_SBT.adoc[an easier experience than SBT].
-Mill aims to make your JVM project's build process performant, maintainable, and flexible
-even as it grows from a small project to a large codebase or monorepo with hundreds of modules:
+* *Flexibility*: Mill lets you write <<Custom Build Logic>>, rather than
+  error-prone shell scripts, verbose AntRun XML, or complicated external plugins. Mill's
+  custom targets and modules allow anything from
+  xref:Tasks.adoc#primitive-tasks[adding simple pipelines], up to
+  xref:Modules.adoc#_use_case_diy_java_modules[adding entire language toolchains].
+  This means Mill does not limit you to what Mill knows how to do, and can be easily
+  customized to fit what *you* need to get done.
 
-* *Performance*: Mill's xref:Tasks.adoc[build graph] automatically
-  xref:The_Mill_Evaluation_Model.adoc#_caching_at_each_layer_of_the_evaluation_model[caches]
-  and xref:#_parallel_task_execution[parallelizes] build
-  tasks, keeping your workflows fast and responsive. Mill adds minimal overhead over
-  the logic necessary to build your project, while providing tools to let you identify
-  and resolve bottlenecks in your build
-
-* *Maintainability*: Mill config and custom logic is written in
-  xref:_custom_build_logic[custom build logic] in concise type-checked code,
-  rather than shell scripts, XML or YAML. This lets IDEs
-  (xref:{language}_Installation_IDE_Support.adoc#_intellij[IntelliJ] or
-  xref:{language}_Installation_IDE_Support.adoc#_vscode[VSCode])
-  "jump-to-definition" to navigate around your build as easily as any application codebase.
-
-* *Flexibility*: Mill's custom tasks and modules allow anything from
-  xref:Tasks.adoc#primitive-tasks[adding simple pipelines], up to
-  xref:Modules.adoc#_use_case_diy_java_modules[entire language toolchains].
-  This means Mill can be easily customized to fit exactly what you need without being beholden
-  to third-party plugins which may not work well together or be well maintained.+These properties mean that Mill is able to scale well from small projects to
+large codebases with hundreds of modules: its performance keeps things snappy,
+its maintainability keeps things tidy, and its flexibility supports
+the ad-hoc customizations that inevitably appear as projects grow.