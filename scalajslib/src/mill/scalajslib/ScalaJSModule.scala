package mill
package scalajslib

import mainargs.Flag
import mill.api.{Loose, PathRef, Result, internal}
import mill.scalalib.api.ZincWorkerUtil
import mill.scalalib.Lib.resolveDependencies
import mill.scalalib.{Dep, DepSyntax, Lib, TestModule}
import mill.testrunner.TestRunner
import mill.define.{Command, Target, Task}
import mill.scalajslib.api._
import mill.scalajslib.internal.ScalaJSUtils.getReportMainFilePathRef
import mill.scalajslib.worker.{ScalaJSWorker, ScalaJSWorkerExternalModule}
import mill.scalalib.bsp.{ScalaBuildTarget, ScalaPlatform}

import scala.jdk.CollectionConverters._

trait ScalaJSModule extends scalalib.ScalaModule { outer =>

  def scalaJSVersion: T[String]

  trait Tests extends ScalaJSModuleTests

  trait ScalaJSModuleTests extends ScalaModuleTests with TestScalaJSModule {
    override def scalaJSVersion = outer.scalaJSVersion()
    override def moduleKind = outer.moduleKind()
    override def moduleSplitStyle = outer.moduleSplitStyle()
    override def esFeatures = outer.esFeatures()
    override def jsEnvConfig = outer.jsEnvConfig()
    override def scalaJSOptimizer = outer.scalaJSOptimizer()
  }

  def scalaJSBinaryVersion = T { ZincWorkerUtil.scalaJSBinaryVersion(scalaJSVersion()) }

  def scalaJSWorkerVersion = T { ZincWorkerUtil.scalaJSWorkerVersion(scalaJSVersion()) }

  def scalaJSWorkerClasspath = T {
    val workerKey = "MILL_SCALAJS_WORKER_" + scalaJSWorkerVersion().replace('.', '_')
    mill.modules.Util.millProjectModule(
      key = workerKey,
      artifact = s"mill-scalajslib-worker-${scalaJSWorkerVersion()}",
      repositories = repositoriesTask(),
      resolveFilter = _.toString.contains("mill-scalajslib-worker")
    )
  }

  def scalaJSJsEnvIvyDeps: Target[Agg[Dep]] = T {
    val dep = jsEnvConfig() match {
      case _: JsEnvConfig.NodeJs =>
        ivy"${ScalaJSBuildInfo.scalajsEnvNodejs}"
      case _: JsEnvConfig.JsDom =>
        ivy"${ScalaJSBuildInfo.scalajsEnvJsdomNodejs}"
      case _: JsEnvConfig.ExoegoJsDomNodeJs =>
        ivy"${ScalaJSBuildInfo.scalajsEnvExoegoJsdomNodejs}"
      case _: JsEnvConfig.Phantom =>
        ivy"${ScalaJSBuildInfo.scalajsEnvPhantomJs}"
      case _: JsEnvConfig.Selenium =>
        ivy"${ScalaJSBuildInfo.scalajsEnvSelenium}"
    }

    Agg(dep)
  }

  def scalaJSLinkerClasspath: T[Loose.Agg[PathRef]] = T {
    val commonDeps = Seq(
      ivy"org.scala-js::scalajs-sbt-test-adapter:${scalaJSVersion()}"
    )
    val envDeps = scalaJSBinaryVersion() match {
      case "0.6" =>
        Seq(
          ivy"org.scala-js::scalajs-tools:${scalaJSVersion()}",
          ivy"org.scala-js::scalajs-js-envs:${scalaJSVersion()}"
        )
      case "1" =>
        Seq(
          ivy"org.scala-js::scalajs-linker:${scalaJSVersion()}"
        ) ++ scalaJSJsEnvIvyDeps()
    }
    // we need to use the scala-library of the currently running mill
    resolveDependencies(
      repositoriesTask(),
      (commonDeps ++ envDeps).map(Lib.depToBoundDep(_, mill.BuildInfo.scalaVersion, "")),
      ctx = Some(T.log)
    )
  }

  def scalaJSToolsClasspath = T { scalaJSWorkerClasspath() ++ scalaJSLinkerClasspath() }

  def fastLinkJS: Target[Report] = T.persistent {
    linkTask(isFullLinkJS = false, forceOutJs = false)()
  }

  def fullLinkJS: Target[Report] = T.persistent {
    linkTask(isFullLinkJS = true, forceOutJs = false)()
  }

  @deprecated("Use fastLinkJS instead", "Mill 0.10.12")
  def fastOpt: Target[PathRef] = T {
    getReportMainFilePathRef(linkTask(isFullLinkJS = false, forceOutJs = true)())
  }

  @deprecated("Use fullLinkJS instead", "Mill 0.10.12")
  def fullOpt: Target[PathRef] = T {
    getReportMainFilePathRef(linkTask(isFullLinkJS = true, forceOutJs = true)())
  }

  private def linkTask(isFullLinkJS: Boolean, forceOutJs: Boolean): Task[Report] = T.task {
    linkJs(
      worker = ScalaJSWorkerExternalModule.scalaJSWorker(),
      toolsClasspath = scalaJSToolsClasspath(),
      runClasspath = runClasspath(),
      mainClass = finalMainClassOpt().toOption,
      forceOutJs = forceOutJs,
      testBridgeInit = false,
      isFullLinkJS = isFullLinkJS,
      optimizer = scalaJSOptimizer(),
      sourceMap = scalaJSSourceMap(),
      moduleKind = moduleKind(),
      esFeatures = esFeatures(),
      moduleSplitStyle = moduleSplitStyle(),
      outputPatterns = scalaJSOutputPatterns()
    )
  }

  override def runLocal(args: String*): Command[Unit] = T.command { run(args: _*) }

  override def run(args: String*): Command[Unit] = T.command {
    finalMainClassOpt() match {
      case Left(err) => Result.Failure(err)
      case Right(_) =>
        ScalaJSWorkerExternalModule.scalaJSWorker().run(
          scalaJSToolsClasspath(),
          jsEnvConfig(),
          fastLinkJS()
        )
        Result.Success(())
    }

  }

  override def runMainLocal(mainClass: String, args: String*): Command[Unit] = T.command[Unit] {
    mill.api.Result.Failure("runMain is not supported in Scala.js")
  }

  override def runMain(mainClass: String, args: String*): Command[Unit] = T.command[Unit] {
    mill.api.Result.Failure("runMain is not supported in Scala.js")
  }

  private[scalajslib] def linkJs(
      worker: ScalaJSWorker,
      toolsClasspath: Agg[PathRef],
      runClasspath: Agg[PathRef],
      mainClass: Option[String],
      forceOutJs: Boolean,
      testBridgeInit: Boolean,
      isFullLinkJS: Boolean,
      optimizer: Boolean,
      sourceMap: Boolean,
      moduleKind: ModuleKind,
      esFeatures: ESFeatures,
      moduleSplitStyle: ModuleSplitStyle,
      outputPatterns: OutputPatterns
  )(implicit ctx: mill.api.Ctx): Result[Report] = {
    val outputPath = ctx.dest

    os.makeDir.all(ctx.dest)

    val classpath = runClasspath.map(_.path)
    val sjsirFiles = classpath
      .filter(path => os.exists(path) && os.isDir(path))
      .flatMap(os.walk(_))
      .filter(_.ext == "sjsir")
    val libraries = classpath.filter(_.ext == "jar")
    worker.link(
      toolsClasspath = toolsClasspath,
      sources = sjsirFiles,
      libraries = libraries,
      dest = outputPath.toIO,
      main = mainClass,
      forceOutJs = forceOutJs,
      testBridgeInit = testBridgeInit,
      isFullLinkJS = isFullLinkJS,
      optimizer = optimizer,
      sourceMap = sourceMap,
      moduleKind = moduleKind,
      esFeatures = esFeatures,
      moduleSplitStyle = moduleSplitStyle,
      outputPatterns = outputPatterns
    )
  }

  override def mandatoryScalacOptions = T {
    super.mandatoryScalacOptions() ++ {
      if (ZincWorkerUtil.isScala3(scalaVersion())) Seq("-scalajs")
      else Seq.empty
    }
  }

  override def scalacPluginIvyDeps = T {
    super.scalacPluginIvyDeps() ++ {
      if (ZincWorkerUtil.isScala3(scalaVersion())) {
        Seq.empty
      } else {
        Seq(ivy"org.scala-js:::scalajs-compiler:${scalaJSVersion()}".withPlatformed(false))
      }
    }
  }

  /** Adds the Scala.js Library as mandatory dependency. */
  override def mandatoryIvyDeps = T {
    super.mandatoryIvyDeps() ++ Seq(
      ivy"org.scala-js::scalajs-library:${scalaJSVersion()}"
        .withPlatformed(false)
        .withDottyCompat(scalaVersion())
    )
  }

  // publish artifact with name "mill_sjs0.6.4_2.12" instead of "mill_sjs0.6_2.12"
  def crossFullScalaJSVersion: T[Boolean] = false
  def artifactScalaJSVersion: T[String] = T {
    if (crossFullScalaJSVersion()) scalaJSVersion()
    else scalaJSBinaryVersion()
  }

  override def platformSuffix: Target[String] = s"_sjs${artifactScalaJSVersion()}"

  def jsEnvConfig: Target[JsEnvConfig] = T { JsEnvConfig.NodeJs() }

  def moduleKind: Target[ModuleKind] = T { ModuleKind.NoModule }

  def esFeatures: T[ESFeatures] = T {
    ESFeatures.Defaults.withESVersion(ESVersion.ES5_1)
  }

  def moduleSplitStyle: Target[ModuleSplitStyle] = T { ModuleSplitStyle.FewestModules }

  def scalaJSOptimizer: Target[Boolean] = T { true }

  /** Whether to emit a source map. */
  def scalaJSSourceMap: Target[Boolean] = T { true }

  /** Name patterns for output. */
  def scalaJSOutputPatterns: Target[OutputPatterns] = T { OutputPatterns.Defaults }

  override def prepareOffline(all: Flag): Command[Unit] = {
    val tasks =
      if (all.value) Seq(scalaJSToolsClasspath)
      else Seq()
    T.command {
      super.prepareOffline(all)()
      T.sequence(tasks)()
      ()
    }
  }

  @internal
  override def bspBuildTargetData: Task[Option[(String, AnyRef)]] = T.task {
    Some((
      ScalaBuildTarget.dataKind,
      ScalaBuildTarget(
        scalaOrganization = scalaOrganization(),
        scalaVersion = scalaVersion(),
        scalaBinaryVersion = ZincWorkerUtil.scalaBinaryVersion(scalaVersion()),
        platform = ScalaPlatform.JS,
        jars = scalaCompilerClasspath().map(_.path.toNIO.toUri.toString).iterator.toSeq,
        jvmBuildTarget = None
      )
    ))
  }

}

trait TestScalaJSModule extends ScalaJSModule with TestModule {

  def scalaJSTestDeps = T {
    resolveDeps(T.task {
      val bind = bindDependency()
      Loose.Agg(
        ivy"org.scala-js::scalajs-library:${scalaJSVersion()}",
        ivy"org.scala-js::scalajs-test-bridge:${scalaJSVersion()}"
<<<<<<< HEAD
      ).map(_.withPlatformed(false).withDottyCompat(scalaVersion()))
=======
      )
        .map(_.withDottyCompat(scalaVersion()))
        .map(bind)
>>>>>>> b5e95d7b
    })
  }

  def fastLinkJSTest: Target[Report] = T.persistent {
    linkJs(
      worker = ScalaJSWorkerExternalModule.scalaJSWorker(),
      toolsClasspath = scalaJSToolsClasspath(),
      runClasspath = scalaJSTestDeps() ++ runClasspath(),
      mainClass = None,
      forceOutJs = false,
      testBridgeInit = true,
      isFullLinkJS = false,
      optimizer = scalaJSOptimizer(),
      sourceMap = scalaJSSourceMap(),
      moduleKind = moduleKind(),
      esFeatures = esFeatures(),
      moduleSplitStyle = moduleSplitStyle(),
      outputPatterns = scalaJSOutputPatterns()
    )
  }

  override def testLocal(args: String*): Command[(String, Seq[TestRunner.Result])] =
    T.command { test(args: _*) }

  override protected def testTask(
      args: Task[Seq[String]],
      globSelectors: Task[Seq[String]]
  ): Task[(String, Seq[TestRunner.Result])] = T.task {

    val (close, framework) = ScalaJSWorkerExternalModule.scalaJSWorker().getFramework(
      scalaJSToolsClasspath(),
      jsEnvConfig(),
      testFramework(),
      fastLinkJSTest()
    )

    val (doneMsg, results) = TestRunner.runTestFramework(
      _ => framework,
      runClasspath().map(_.path),
      Agg(compile().classes.path),
      args(),
      T.testReporter,
      TestRunner.globFilter(globSelectors())
    )
    val res = TestModule.handleResults(doneMsg, results, Some(T.ctx()))
    // Hack to try and let the Node.js subprocess finish streaming it's stdout
    // to the JVM. Without this, the stdout can still be streaming when `close()`
    // is called, and some of the output is dropped onto the floor.
    Thread.sleep(100)
    close()
    res
  }

}<|MERGE_RESOLUTION|>--- conflicted
+++ resolved
@@ -278,13 +278,9 @@
       Loose.Agg(
         ivy"org.scala-js::scalajs-library:${scalaJSVersion()}",
         ivy"org.scala-js::scalajs-test-bridge:${scalaJSVersion()}"
-<<<<<<< HEAD
-      ).map(_.withPlatformed(false).withDottyCompat(scalaVersion()))
-=======
       )
-        .map(_.withDottyCompat(scalaVersion()))
+        .map(_.withPlatformed(false).withDottyCompat(scalaVersion()))
         .map(bind)
->>>>>>> b5e95d7b
     })
   }
 
