package mill
package scalajslib

import mainargs.Flag
import mill.api.{Loose, PathRef, Result, internal}
import mill.scalalib.api.ZincWorkerUtil
import mill.scalalib.Lib.resolveDependencies
import mill.scalalib.{CrossVersion, Dep, DepSyntax, Lib, TestModule}
import mill.testrunner.{TestResult, TestRunner, TestRunnerUtils}
import mill.define.{Command, Task}
import mill.scalajslib.api._
import mill.scalajslib.internal.ScalaJSUtils.getReportMainFilePathRef
import mill.scalajslib.worker.{ScalaJSWorker, ScalaJSWorkerExternalModule}
import mill.scalalib.bsp.{ScalaBuildTarget, ScalaPlatform}
import mill.T

trait ScalaJSModule extends scalalib.ScalaModule { outer =>

  def scalaJSVersion: T[String]

  trait ScalaJSTests extends ScalaTests with TestScalaJSModule {
    override def scalaJSVersion = outer.scalaJSVersion()
    override def moduleKind: Task[ModuleKind] = outer.moduleKind()
    override def moduleSplitStyle: Task[ModuleSplitStyle] = outer.moduleSplitStyle()
    override def esFeatures = outer.esFeatures()
    override def jsEnvConfig: Task[JsEnvConfig] = outer.jsEnvConfig()
    override def scalaJSOptimizer: Task[Boolean] = outer.scalaJSOptimizer()
  }
  @deprecated("use ScalaJSTests", "0.11.0")
  type ScalaJSModuleTests = ScalaJSTests
  @deprecated("use ScalaJSTests", "0.11.0")
  trait Tests extends ScalaJSTests

  def scalaJSBinaryVersion = Task { ZincWorkerUtil.scalaJSBinaryVersion(scalaJSVersion()) }

  def scalaJSWorkerVersion = Task { ZincWorkerUtil.scalaJSWorkerVersion(scalaJSVersion()) }

  override def scalaLibraryIvyDeps: Task[Loose.Agg[Dep]] = Task {
    val deps = super.scalaLibraryIvyDeps()
    if (ZincWorkerUtil.isScala3(scalaVersion())) {
      // Since Dotty/Scala3, Scala.JS is published with a platform suffix
      deps.map(dep =>
        dep.copy(cross = dep.cross match {
          case c: CrossVersion.Constant => c.copy(platformed = true)
          case c: CrossVersion.Binary => c.copy(platformed = true)
          case c: CrossVersion.Full => c.copy(platformed = true)
        })
      )
    } else deps
  }

  def scalaJSWorkerClasspath = Task {
    mill.util.Util.millProjectModule(
      artifact = s"mill-scalajslib-worker-${scalaJSWorkerVersion()}",
      repositories = repositoriesTask(),
      resolveFilter = _.toString.contains("mill-scalajslib-worker")
    )
  }

  def scalaJSJsEnvIvyDeps: Task[Agg[Dep]] = Task {
    val dep = jsEnvConfig() match {
      case _: JsEnvConfig.NodeJs =>
        ivy"${ScalaJSBuildInfo.scalajsEnvNodejs}"
      case _: JsEnvConfig.JsDom =>
        ivy"${ScalaJSBuildInfo.scalajsEnvJsdomNodejs}"
      case _: JsEnvConfig.ExoegoJsDomNodeJs =>
        ivy"${ScalaJSBuildInfo.scalajsEnvExoegoJsdomNodejs}"
      case _: JsEnvConfig.Phantom =>
        ivy"${ScalaJSBuildInfo.scalajsEnvPhantomJs}"
      case _: JsEnvConfig.Selenium =>
        ivy"${ScalaJSBuildInfo.scalajsEnvSelenium}"
    }

    Agg(dep)
  }

  def scalaJSLinkerClasspath: T[Loose.Agg[PathRef]] = Task {
    val commonDeps = Seq(
      ivy"org.scala-js::scalajs-sbt-test-adapter:${scalaJSVersion()}"
    )
    val scalajsImportMapDeps = scalaJSVersion() match {
      case s"1.$n.$_" if n.toIntOption.exists(_ >= 16) && scalaJSImportMap().nonEmpty =>
        Seq(ivy"${ScalaJSBuildInfo.scalajsImportMap}")
      case _ => Seq.empty[Dep]
    }

    val envDeps = scalaJSBinaryVersion() match {
      case "0.6" =>
        Seq(
          ivy"org.scala-js::scalajs-tools:${scalaJSVersion()}",
          ivy"org.scala-js::scalajs-js-envs:${scalaJSVersion()}"
        )
      case "1" =>
        Seq(
          ivy"org.scala-js::scalajs-linker:${scalaJSVersion()}"
        ) ++ scalaJSJsEnvIvyDeps()
    }
    // we need to use the scala-library of the currently running mill
    resolveDependencies(
      repositoriesTask(),
      (commonDeps.iterator ++ envDeps ++ scalajsImportMapDeps)
        .map(Lib.depToBoundDep(_, mill.main.BuildInfo.scalaVersion, "")),
      ctx = Some(Task.log)
    )
  }

  def scalaJSToolsClasspath = Task { scalaJSWorkerClasspath() ++ scalaJSLinkerClasspath() }

  def fastLinkJS: Task[Report] = Task.persistent {
    linkTask(isFullLinkJS = false, forceOutJs = false)()
  }

  def fullLinkJS: Task[Report] = Task.persistent {
    linkTask(isFullLinkJS = true, forceOutJs = false)()
  }

  @deprecated("Use fastLinkJS instead", "Mill 0.10.12")
  def fastOpt: Task[PathRef] = Task {
    getReportMainFilePathRef(linkTask(isFullLinkJS = false, forceOutJs = true)())
  }

  @deprecated("Use fullLinkJS instead", "Mill 0.10.12")
  def fullOpt: Task[PathRef] = Task {
    getReportMainFilePathRef(linkTask(isFullLinkJS = true, forceOutJs = true)())
  }

  private def linkTask(isFullLinkJS: Boolean, forceOutJs: Boolean): Task[Report] = Task.anon {
    linkJs(
      worker = ScalaJSWorkerExternalModule.scalaJSWorker(),
      toolsClasspath = scalaJSToolsClasspath(),
      runClasspath = runClasspath(),
      mainClass = finalMainClassOpt(),
      forceOutJs = forceOutJs,
      testBridgeInit = false,
      isFullLinkJS = isFullLinkJS,
      optimizer = scalaJSOptimizer(),
      sourceMap = scalaJSSourceMap(),
      moduleKind = moduleKind(),
      esFeatures = esFeatures(),
      moduleSplitStyle = moduleSplitStyle(),
      outputPatterns = scalaJSOutputPatterns(),
      minify = scalaJSMinify(),
      importMap = scalaJSImportMap()
    )
  }

  override def runLocal(args: Task[Args] = Task.anon(Args())): Command[Unit] =
    Task.command { run(args)() }

  override def run(args: Task[Args] = Task.anon(Args())): Command[Unit] = Task.command {
    if (args().value.nonEmpty) {
      Task.log.error("Passing command line arguments to run is not supported by Scala.js.")
    }
    finalMainClassOpt() match {
      case Left(err) => Result.Failure(err)
      case Right(_) =>
        ScalaJSWorkerExternalModule.scalaJSWorker().run(
          scalaJSToolsClasspath(),
          jsEnvConfig(),
          fastLinkJS()
        )
        Result.Success(())
    }

  }

  override def runMainLocal(mainClass: String, args: String*): Command[Unit] = Task.command[Unit] {
    mill.api.Result.Failure("runMain is not supported in Scala.js")
  }

  override def runMain(mainClass: String, args: String*): Command[Unit] = Task.command[Unit] {
    mill.api.Result.Failure("runMain is not supported in Scala.js")
  }

  private[scalajslib] def linkJs(
      worker: ScalaJSWorker,
      toolsClasspath: Agg[PathRef],
      runClasspath: Agg[PathRef],
      mainClass: Either[String, String],
      forceOutJs: Boolean,
      testBridgeInit: Boolean,
      isFullLinkJS: Boolean,
      optimizer: Boolean,
      sourceMap: Boolean,
      moduleKind: ModuleKind,
      esFeatures: ESFeatures,
      moduleSplitStyle: ModuleSplitStyle,
      outputPatterns: OutputPatterns,
      minify: Boolean,
      importMap: Seq[ESModuleImportMapping]
  )(implicit ctx: mill.api.Ctx): Result[Report] = {
    val outputPath = ctx.dest

    os.makeDir.all(ctx.dest)

    worker.link(
      toolsClasspath = toolsClasspath,
      runClasspath = runClasspath,
      dest = outputPath.toIO,
      main = mainClass,
      forceOutJs = forceOutJs,
      testBridgeInit = testBridgeInit,
      isFullLinkJS = isFullLinkJS,
      optimizer = optimizer,
      sourceMap = sourceMap,
      moduleKind = moduleKind,
      esFeatures = esFeatures,
      moduleSplitStyle = moduleSplitStyle,
      outputPatterns = outputPatterns,
      minify = minify,
      importMap = importMap
    )
  }

  override def mandatoryScalacOptions: Task[Seq[String]] = Task {
    // Don't add flag twice, e.g. if a test suite inherits it both directly
    // ScalaJSModule as well as from the enclosing non-test ScalaJSModule
    val scalajsFlag =
      if (
        ZincWorkerUtil.isScala3(scalaVersion()) &&
        !super.mandatoryScalacOptions().contains("-scalajs")
      ) Seq("-scalajs")
      else Seq.empty

    super.mandatoryScalacOptions() ++ scalajsFlag
  }

  override def scalacPluginIvyDeps = Task {
    super.scalacPluginIvyDeps() ++ {
      if (ZincWorkerUtil.isScala3(scalaVersion())) {
        Seq.empty
      } else {
        Seq(ivy"org.scala-js:::scalajs-compiler:${scalaJSVersion()}")
      }
    }
  }

  /** Adds the Scala.js Library as mandatory dependency. */
  override def mandatoryIvyDeps = Task {
    val prev = super.mandatoryIvyDeps()
    val scalaVer = scalaVersion()
    val scalaJSVer = scalaJSVersion()

    val scalaJSLibrary =
      ivy"org.scala-js::scalajs-library:$scalaJSVer".withDottyCompat(scalaVer)

    /* For Scala 2.x and Scala.js >= 1.15.0, explicitly add scalajs-scalalib,
     * in order to support forward binary incompatible changesin the standard library.
     */
    if (
      scalaVer.startsWith("2.") && scalaJSVer.startsWith("1.")
      && scalaJSVer.drop(2).takeWhile(_.isDigit).toInt >= 15
    ) {
      val scalaJSScalalib = ivy"org.scala-js::scalajs-scalalib:$scalaVer+$scalaJSVer"
      prev ++ Seq(scalaJSLibrary, scalaJSScalalib)
    } else {
      prev ++ Seq(scalaJSLibrary)
    }
  }

  // publish artifact with name "mill_sjs0.6.4_2.12" instead of "mill_sjs0.6_2.12"
  def crossFullScalaJSVersion: T[Boolean] = false
  def artifactScalaJSVersion: T[String] = Task {
    if (crossFullScalaJSVersion()) scalaJSVersion()
    else scalaJSBinaryVersion()
  }

  override def platformSuffix: Task[String] = s"_sjs${artifactScalaJSVersion()}"

  def jsEnvConfig: Task[JsEnvConfig] = Task { JsEnvConfig.NodeJs() }

  def moduleKind: Task[ModuleKind] = Task { ModuleKind.NoModule }

  def esFeatures: T[ESFeatures] = Task {
    if (scalaJSVersion().startsWith("0."))
      ESFeatures.Defaults.withESVersion(ESVersion.ES5_1)
    else
      ESFeatures.Defaults
  }

  def moduleSplitStyle: Task[ModuleSplitStyle] = Task { ModuleSplitStyle.FewestModules }

  def scalaJSOptimizer: Task[Boolean] = Task { true }

  def scalaJSImportMap: Task[Seq[ESModuleImportMapping]] = Task {
    Seq.empty[ESModuleImportMapping]
  }

  /** Whether to emit a source map. */
  def scalaJSSourceMap: Task[Boolean] = Task { true }

  /** Name patterns for output. */
  def scalaJSOutputPatterns: Task[OutputPatterns] = Task { OutputPatterns.Defaults }

  /**
   * Apply Scala.js-specific minification of the produced .js files.
   *
   *  When enabled, the linker more aggressively reduces the size of the
   *  generated code, at the cost of readability and debuggability. It does
   *  not perform size optimizations that would negatively impact run-time
   *  performance.
   *
   *  The focus is on optimizations that general-purpose JavaScript minifiers
   *  cannot do on their own. For the best results, we expect the Scala.js
   *  minifier to be used in conjunction with a general-purpose JavaScript
   *  minifier.
   */
  def scalaJSMinify: Task[Boolean] = Task { true }

  override def prepareOffline(all: Flag): Command[Unit] = {
    val tasks =
      if (all.value) Seq(scalaJSToolsClasspath)
      else Seq()
    Task.command {
      super.prepareOffline(all)()
      Task.sequence(tasks)()
      ()
    }
  }

  @internal
  override def bspBuildTargetData: Task[Option[(String, AnyRef)]] = Task.anon {
    Some((
      ScalaBuildTarget.dataKind,
      ScalaBuildTarget(
        scalaOrganization = scalaOrganization(),
        scalaVersion = scalaVersion(),
        scalaBinaryVersion = ZincWorkerUtil.scalaBinaryVersion(scalaVersion()),
        platform = ScalaPlatform.JS,
        jars = scalaCompilerClasspath().iterator.map(_.path.toNIO.toUri.toString).toSeq,
        jvmBuildTarget = None
      )
    ))
  }

  override def zincAuxiliaryClassFileExtensions: T[Seq[String]] =
    super.zincAuxiliaryClassFileExtensions() :+ "sjsir"

}

trait TestScalaJSModule extends ScalaJSModule with TestModule {
<<<<<<< HEAD

  def scalaJSTestDeps = Task {
=======
  override def resources: T[Seq[PathRef]] = super[ScalaJSModule].resources
  def scalaJSTestDeps = T {
>>>>>>> d736dfd4
    defaultResolver().resolveDeps(
      Loose.Agg(
        ivy"org.scala-js::scalajs-library:${scalaJSVersion()}",
        ivy"org.scala-js::scalajs-test-bridge:${scalaJSVersion()}"
      )
        .map(_.withDottyCompat(scalaVersion()))
    )
  }

  def fastLinkJSTest: Task[Report] = Task.persistent {
    linkJs(
      worker = ScalaJSWorkerExternalModule.scalaJSWorker(),
      toolsClasspath = scalaJSToolsClasspath(),
      runClasspath = scalaJSTestDeps() ++ runClasspath(),
      mainClass = Left("No main class specified or found"),
      forceOutJs = false,
      testBridgeInit = true,
      isFullLinkJS = false,
      optimizer = scalaJSOptimizer(),
      sourceMap = scalaJSSourceMap(),
      moduleKind = moduleKind(),
      esFeatures = esFeatures(),
      moduleSplitStyle = moduleSplitStyle(),
      outputPatterns = scalaJSOutputPatterns(),
      minify = scalaJSMinify(),
      importMap = scalaJSImportMap()
    )
  }

  override def testLocal(args: String*): Command[(String, Seq[TestResult])] =
    Task.command { test(args: _*)() }

  override protected def testTask(
      args: Task[Seq[String]],
      globSelectors: Task[Seq[String]]
  ): Task[(String, Seq[TestResult])] = Task.anon {

    val (close, framework) = ScalaJSWorkerExternalModule.scalaJSWorker().getFramework(
      scalaJSToolsClasspath(),
      jsEnvConfig(),
      testFramework(),
      fastLinkJSTest()
    )

    val (doneMsg, results) = TestRunner.runTestFramework(
      _ => framework,
      runClasspath().map(_.path),
      Agg(compile().classes.path),
      args(),
      Task.testReporter,
      TestRunnerUtils.globFilter(globSelectors())
    )
    val res = TestModule.handleResults(doneMsg, results, Task.ctx(), testReportXml())
    // Hack to try and let the Node.js subprocess finish streaming it's stdout
    // to the JVM. Without this, the stdout can still be streaming when `close()`
    // is called, and some of the output is dropped onto the floor.
    Thread.sleep(100)
    close()
    res
  }

}<|MERGE_RESOLUTION|>--- conflicted
+++ resolved
@@ -339,13 +339,7 @@
 }
 
 trait TestScalaJSModule extends ScalaJSModule with TestModule {
-<<<<<<< HEAD
-
   def scalaJSTestDeps = Task {
-=======
-  override def resources: T[Seq[PathRef]] = super[ScalaJSModule].resources
-  def scalaJSTestDeps = T {
->>>>>>> d736dfd4
     defaultResolver().resolveDeps(
       Loose.Agg(
         ivy"org.scala-js::scalajs-library:${scalaJSVersion()}",
