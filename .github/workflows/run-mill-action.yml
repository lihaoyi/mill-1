name: Build with Mill

on:
  workflow_call:
    inputs:
      buildcmd:
        default: ''
        type: string
      millargs:
        default: ''
        type: string
      java-version:
        required: true
        type: string
      os:
        default: 'ubuntu-latest'
        type: string
      continue-on-error:
        default: false
        type: boolean
      populate_cache:
        default: false
        type: boolean
      timeout-minutes:
        default: 60
        type: number
      env-bridge-versions:
        default: 'none'
        type: string
      install-android-sdk:
        default: false
        type: boolean

jobs:
  run:
    runs-on: ${{ inputs.os }}
    continue-on-error: ${{ inputs.continue-on-error }}
    timeout-minutes: ${{ inputs.timeout-minutes }}
    env:
      MILL_COMPILER_BRIDGE_VERSIONS: ${{ inputs.env-bridge-versions }}

    steps:
      - uses: actions/checkout@v4
        if: ${{ inputs.populate_cache }}

      - uses: actions/download-artifact@v4
        if: ${{ !inputs.populate_cache }}
        with:
          path: .
          name: ${{ inputs.os }}-artifact

      # Need to fix cached artifact file permissions because github actions screws it up
      # https://github.com/actions/upload-artifact/issues/38
      - name: chmod executable
        run: "chmod -R +x ."

      - uses: coursier/cache-action@v6

      - uses: actions/setup-java@v4
        with:
          java-version: ${{ inputs.java-version }}
          distribution: temurin

      - uses: actions/setup-node@v4
        with:
          node-version: '22'

      - uses: android-actions/setup-android@v3
        if: ${{ inputs.install-android-sdk }}
        with:
          log-accepted-android-sdk-licenses: false

      - name: Prepare git config
        run: |
          git config --global user.name "Mill GithHub Actions"
          git config --global user.email "mill-ci@localhost"

      - name: Run '${{ inputs.buildcmd }}'
        run: ${{ inputs.buildcmd }}
        if: inputs.buildcmd != ''

<<<<<<< HEAD
      - name: Run Mill Selective '${{ inputs.millargs }}'
        run: ./mill -i -k selective.run ${{ inputs.millargs }}
        if: inputs.millargs != '' && !startsWith(inputs.os, 'windows')

      - name: Run Mill (on Windows) '${{ inputs.millargs }}'
        run: cmd /C %GITHUB_WORKSPACE%\mill.bat -i -k selective.run ${{ inputs.millargs }}
        if: inputs.millargs != '' && startsWith(inputs.os, 'windows')
=======
      - name: Run Mill '${{ inputs.millargs }}'
        run: ./mill -i -k ${{ inputs.millargs }}
        if: inputs.millargs != ''
>>>>>>> aea16b71

      - name: Run Mill Selective '${{ inputs.millargs }}'
        run: ./mill -i -k selective.prepare __.test
        if: inputs.millargs != '' && !startsWith(inputs.os, 'windows') && inputs.populate_cache

      - name: Run Mill (on Windows) '${{ inputs.millargs }}'
        run: cmd /C %GITHUB_WORKSPACE%\mill.bat -i -k selective.prepare __.test
        if: inputs.millargs != '' && startsWith(inputs.os, 'windows') && inputs.populate_cache

      - name: Run Mill (on Windows) Worker Cleanup
        run: 'taskkill -f -im java* && rm -rf out/mill-server/*'
        if: inputs.millargs != '' && startsWith(inputs.os, 'windows')
        shell: bash
        continue-on-error: true

      - uses: actions/upload-artifact@v4.4.3
        with:
          path: .
          name: ${{ inputs.os }}-artifact
          include-hidden-files: true
        if: ${{ inputs.populate_cache }}<|MERGE_RESOLUTION|>--- conflicted
+++ resolved
@@ -79,19 +79,9 @@
         run: ${{ inputs.buildcmd }}
         if: inputs.buildcmd != ''
 
-<<<<<<< HEAD
-      - name: Run Mill Selective '${{ inputs.millargs }}'
+      - name: Run Mill '${{ inputs.millargs }}'
         run: ./mill -i -k selective.run ${{ inputs.millargs }}
-        if: inputs.millargs != '' && !startsWith(inputs.os, 'windows')
-
-      - name: Run Mill (on Windows) '${{ inputs.millargs }}'
-        run: cmd /C %GITHUB_WORKSPACE%\mill.bat -i -k selective.run ${{ inputs.millargs }}
-        if: inputs.millargs != '' && startsWith(inputs.os, 'windows')
-=======
-      - name: Run Mill '${{ inputs.millargs }}'
-        run: ./mill -i -k ${{ inputs.millargs }}
         if: inputs.millargs != ''
->>>>>>> aea16b71
 
       - name: Run Mill Selective '${{ inputs.millargs }}'
         run: ./mill -i -k selective.prepare __.test
