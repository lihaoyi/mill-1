# Uncommment this to replace the rest of the file when you want to debug stuff in CI

#
#name: Run Debug
#
#on:
#  push:
#  pull_request:
#  workflow_dispatch:
#
#jobs:
#  debug-windows:
##    runs-on: ubuntu-latest
#    runs-on: windows-latest
#    steps:
#      - uses: actions/checkout@v4
#        with: { fetch-depth: 1 }
#
#      - run: ./mill 'example.scalalib.basic[1-simple].packaged.fork.test'
#        env:
#          COURSIER_ARCHIVE_CACHE: "C:/coursier-arc"


name: Run Tests

# We run full CI on push builds to main and on all pull requests
#
# To maximize bug-catching changes while keeping CI times reasonable, we run
# all tests on Linux, scattered between Java 11/17, except for one job run
# on MacOS instead and a subset of jobs also run on windows

on:
  push:
  pull_request:
    types:
      - opened
      - reopened
      - synchronize
      - ready_for_review
  workflow_dispatch:

# cancel older runs of a pull request;
# this will not cancel anything for normal git pushes
concurrency:
  group: cancel-old-pr-runs-${{ github.workflow }}-${{ github.ref_name }}
  cancel-in-progress: true

jobs:
  # Jobs are listed in rough order of priority: if multiple jobs fail, the first job
  # in the list should be the one that's most worth looking into
  build-linux:
<<<<<<< HEAD
    if: (github.event.action == 'ready_for_review') || (github.event.pull_request.draft == false)
    uses: ./.github/workflows/run-mill-action.yml
=======
    uses: ./.github/workflows/pre-build.yml
>>>>>>> 5bf1f53a
    with:
      os: ubuntu-latest

  build-windows:
<<<<<<< HEAD
    if: (github.event.action == 'ready_for_review') || (github.event.pull_request.draft == false)
    uses: ./.github/workflows/run-mill-action.yml
=======
    uses: ./.github/workflows/pre-build.yml
>>>>>>> 5bf1f53a
    with:
      os: windows-latest

  test-docs:
    if: (github.event.action == 'ready_for_review') || (github.event.pull_request.draft == false)
    runs-on: ubuntu-latest
    steps:
      - uses: actions/checkout@v4
        with: { fetch-depth: 0 }

      - run: ./mill -i docs.githubPages + docs.checkBrokenLinks

  mac:
    runs-on: macos-latest
    steps:
      - uses: actions/checkout@v4
        with: { fetch-depth: 0 }

      - run: "echo temurin:17 > .mill-jvm-version"

      - uses: actions/setup-node@v4
        with:
          node-version: '22'

      - run: ./mill -i example.scalalib.__.local.server.test

  linux:
    needs: build-linux
    strategy:
      fail-fast: false
      matrix:

        include:
          # For most tests, run them arbitrarily on Java 11 or Java 17 on Linux, and
          # on the opposite version on Windows below, so we get decent coverage of
          # each test on each Java version and each operating system
          # We also try to group tests together to manually balance out the runtimes of each jobs
          - java-version: 17
            millargs: "'{main,scalalib,testrunner,bsp,testkit}.__.test'"
            install-android-sdk: false

          - java-version: 11
            millargs: "'{scalajslib,scalanativelib,kotlinlib,pythonlib,javascriptlib}.__.test'"
            install-android-sdk: false

          - java-version: 17
            millargs: "contrib.__.test"
            install-android-sdk: false

          - java-version: 17 # Run this with Mill native launcher as a smoketest
            millargs: "'example.javalib.__.native.server.test'"
            install-android-sdk: false

          - java-version: 17
            millargs: "'example.kotlinlib.__.local.server.test'"
            install-android-sdk: false

          - java-version: 17
            millargs: "'example.android.__.local.server.test'"
            install-android-sdk: true

          - java-version: 17
            millargs: "'example.{pythonlib,javascriptlib}.__.local.server.test'"
            install-android-sdk: false

          - java-version: 11
            millargs: "'example.thirdparty[{mockito,acyclic,commons-io}].local.server.test'"
            install-android-sdk: false

          - java-version: 17
            millargs: "'example.thirdparty[{fansi,jimfs,netty,gatling}].local.server.test'"
            install-android-sdk: false

          - java-version: '17'
            millargs: "'example.thirdparty[arrow].local.server.test'"
            install-android-sdk: false

          - java-version: 11
            millargs: "'example.{cli,fundamentals,depth,extending}.__.local.server.test'"
            install-android-sdk: false
            # Most of these integration tests should not depend on which mode they
            # are run in, so just run them in `local`
          - java-version: '17'
            millargs: "'integration.{failure,feature,ide}.__.packaged.server.test'"
            install-android-sdk: false
            # These invalidation tests need to be exercised in both execution modes
            # to make sure they work with and without -i/--no-server being passed
          - java-version: 17
            millargs: "'integration.invalidation.__.packaged.fork.test'"
            install-android-sdk: false

          - java-version: 17
            millargs: "'integration.invalidation.__.packaged.server.test'"
            install-android-sdk: false

    uses: ./.github/workflows/post-build-selective.yml
    with:
      install-android-sdk: ${{ matrix.install-android-sdk }}
      java-version: ${{ matrix.java-version }}
      millargs: ${{ matrix.millargs }}

  windows:
    needs: build-windows
    strategy:
      fail-fast: false
      matrix:
        include:
          # just run a subset of examples/ on Windows, because for some reason running
          # the whole suite can take hours on windows v.s. half an hour on linux
          #
          # * One job unit tests,
          # * One job each for local/packaged/native tests
          # * At least one job for each of fork/server tests, and example/integration tests
          - java-version: 11
            millargs: '"{main,scalalib,bsp}.__.test"'

          - java-version: 11
            millargs: '"example.scalalib.{basic,publishing}.__.local.fork.test"'

          - java-version: 17
            millargs: "'integration.{feature,failure}.__.packaged.fork.test'"

          - java-version: 11 # Run this with Mill native launcher as a smoketest
            millargs: "'integration.invalidation.__.native.server.test'"

    uses: ./.github/workflows/post-build-selective.yml
    with:
      os: windows-latest
      java-version: ${{ matrix.java-version }}
      millargs: ${{ matrix.millargs }}
      # Provide a shorter coursier archive folder to avoid hitting path-length bugs when
      # running the graal native image binary on windows
      coursierarchive: "C:/coursier-arc"

  itest:
    needs: build-linux
    strategy:
      fail-fast: false
      matrix:
        include:
          # bootstrap tests
          - java-version: 11 # Have one job on oldest JVM
            buildcmd: ci/test-mill-dev.sh && ci/test-mill-release.sh && ./mill -i -k __.ivyDepsTree && ./mill -i -k __.ivyDepsTree --withRuntime
          - java-version: 17 # Have one job on default JVM
            buildcmd: ci/test-mill-bootstrap.sh

    uses: ./.github/workflows/post-build-raw.yml
    with:
      java-version: ${{ matrix.java-version }}
      buildcmd: ${{ matrix.buildcmd }}

  # Scalafmt, Mima, and Scalafix job runs last because it's the least important:
  # usually just an automated or mechanical manual fix to do before merging
  lint-autofix:
    needs: build-linux
    uses: ./.github/workflows/post-build-raw.yml
    with:
      java-version: '17'
      buildcmd: ./mill -i mill.scalalib.scalafmt.ScalafmtModule/checkFormatAll __.sources + __.mimaReportBinaryIssues + __.fix --check + mill.javalib.palantirformat.PalantirFormatModule/ --check + mill.kotlinlib.ktlint.KtlintModule/checkFormatAll<|MERGE_RESOLUTION|>--- conflicted
+++ resolved
@@ -49,22 +49,14 @@
   # Jobs are listed in rough order of priority: if multiple jobs fail, the first job
   # in the list should be the one that's most worth looking into
   build-linux:
-<<<<<<< HEAD
     if: (github.event.action == 'ready_for_review') || (github.event.pull_request.draft == false)
-    uses: ./.github/workflows/run-mill-action.yml
-=======
     uses: ./.github/workflows/pre-build.yml
->>>>>>> 5bf1f53a
     with:
       os: ubuntu-latest
 
   build-windows:
-<<<<<<< HEAD
     if: (github.event.action == 'ready_for_review') || (github.event.pull_request.draft == false)
-    uses: ./.github/workflows/run-mill-action.yml
-=======
     uses: ./.github/workflows/pre-build.yml
->>>>>>> 5bf1f53a
     with:
       os: windows-latest
 
