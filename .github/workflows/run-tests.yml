# Uncommment this to replace the rest of the file when you want to debug stuff in CI


#name: Run Debug
#
#on:
#  push:
#  pull_request:
#  workflow_dispatch:
#
#jobs:
#  debug:
#    runs-on: ubuntu-latest
##    runs-on: windows-latest
#    steps:
#      - uses: actions/checkout@v5
#        with: { fetch-depth: 1 }
#
#      - run: "echo temurin:11 > .mill-jvm-version"
#
#      - uses: sbt/setup-sbt@v1
#
#
#      - run:  ./mill 'integration.migrating[init].shared.daemon.testOnly' mill.integration.MillInitSbtGatlingTests
#



# We run full CI on push builds to main and on all pull requests
#
# To maximize bug-catching changes while keeping CI times reasonable, we run
# tests scattered between Java 11/17/24, across linux/mac/windows, intel/arm


name: Run Tests

on:
  push:
    branches-ignore:
      - '**-patch-**'
  pull_request:
    types:
      - opened
      - reopened
      - synchronize
      - ready_for_review
  workflow_dispatch:

# cancel older runs of a pull request;
# this will not cancel anything for normal git pushes
concurrency:
  # * For runs on other repos, always use the `ref_name` so each branch only can have one concurrent run
  # * For runs on `com-lihaoyi/mill`, use `head_ref` to allow one concurrent run per PR, but `run_id` to
  #   allow multiple concurrent runs in master
  group: cancel-old-pr-runs-${{ github.workflow }}-${{ (github.repository != 'com-lihaoyi/mill' && github.ref_name) || (github.head_ref || github.run_id) }}
  cancel-in-progress: true

env:
  FORCE_COLOR: '1'

jobs:
  # Jobs are listed in rough order of priority: if multiple jobs fail, the first job
  # in the list should be the one that's most worth looking into
  build-linux:
    if: (github.event.action == 'ready_for_review') || (github.event.pull_request.draft == false)
    uses: ./.github/workflows/pre-build.yml
    with:
      os: ubuntu-latest
      shell: bash

  build-windows:
    if: (github.event.action == 'ready_for_review') || (github.event.pull_request.draft == false)
    uses: ./.github/workflows/pre-build.yml
    with:
      os: windows-latest
      shell: powershell

  test-docs:
    if: (github.event.action == 'ready_for_review') || (github.event.pull_request.draft == false)
    runs-on: ubuntu-latest
    steps:
      - uses: actions/checkout@v5
        with: { fetch-depth: 1 }

      - run: ./mill -i website.fastPages + website.checkBrokenLinks

  cross-plat:
    if: (github.event.action == 'ready_for_review') || (github.event.pull_request.draft == false)
    runs-on: ${{ matrix.os }}
    strategy:
      fail-fast: false
      matrix:
          # Run these with Mill native launcher as a smoketest
        include:
          - os: ubuntu-24.04-arm
            millargs: "'example.thirdparty[{mockito,netty,arrow}].native.daemon'"
            java-version: 17

          - os: macos-latest
            millargs: "'example.thirdparty[{acyclic,fansi,gatling}].native.daemon'"
            java-version: 21

          - os: macos-13
            millargs: "'example.thirdparty[{jimfs,commons-io}].native.daemon'"
            java-version: 24
    steps:
      - uses: actions/checkout@v5
        with: { fetch-depth: 1 }

      - uses: ./.github/actions/pre-build-setup
        with:
          os: ${{ matrix.os }}
          java-version: ${{ matrix.java-version }}
          shell: bash

      - uses: ./.github/actions/post-build-setup
        with:
          java-version: ${{ matrix.java-version }}
          os: ${{ matrix.os }}

      - uses: ./.github/actions/post-build-selective
        with:
          millargs: ${{ matrix.millargs }}
          shell: bash

  linux:
    needs: build-linux
    strategy:
      fail-fast: false
      matrix:

        include:
          # For most tests, run them arbitrarily on Java 11 or Java 17 on Linux, and
          # on the opposite version on Windows below, so we get decent coverage of
          # each test on each Java version and each operating system
          # We also try to group tests together to manually balance out the runtimes of each jobs
          - java-version: 17
            millargs: "'{contrib,core,testkit,runner,dist}.__.test'"

          - java-version: 17
            millargs: "'libs.{scalalib,init,tabcomplete}.__.test'"
            install-sbt: true

          - java-version: 21
            millargs: "'libs.{scalajslib,scalanativelib,kotlinlib,pythonlib,javascriptlib}.__.test'"

          - java-version: 17
            millargs: "example.kotlinlib.__.shared.daemon"

<<<<<<< HEAD
          - java-version: 24
            millargs: "example.scalalib.__.local.daemon"
=======
          - java-version: 17
            millargs: "example.scalalib.__.shared.daemon"
>>>>>>> ebdaf429

          - java-version: 21
            millargs: "example.javalib.__.shared.daemon"

          - java-version: 17
            millargs: "'example.androidlib.__.shared.daemon'"
            setup-android: true

          - java-version: 17
            millargs: "'example.thirdparty[android-compose-samples].packaged.daemon'"
            setup-android: true

          - java-version: 24
            millargs: "'example.migrating.scalalib.__.shared.daemon'"
            install-sbt: true

          - java-version: 24
            millargs: "'example.{pythonlib,javascriptlib}.__.shared.daemon'"

          - java-version: 21
            millargs: "'example.{cli,fundamentals,depth,extending,large}.__.shared.daemon'"

          - java-version: 21
            millargs: "'integration.{feature,ide}.__.packaged.daemon'"

            # run this specifically in `native` mode to make sure our non-JVM native image
            # launcher is able to bootstrap everything necessary without a JVM installed
          - java-version: 17
            millargs: "'integration.bootstrap[no-java-bootstrap].native.daemon'"

            # These invalidation tests need to be exercised in both execution modes
            # to make sure they work with and without -i/--no-server being passed
          - java-version: 24
            millargs: "'integration.invalidation.__.packaged.nodaemon'"

          - java-version: 17
            millargs: "'integration.migrating.__.packaged.daemon'"
            install-sbt: true

    uses: ./.github/workflows/post-build-selective.yml
    with:
      setup-android: ${{ matrix.setup-android || false }}
      install-sbt: ${{ matrix.install-sbt || false }}
      install-xvfb: ${{ matrix.install-xvfb || false }}
      java-version: ${{ matrix.java-version }}
      millargs: ${{ matrix.millargs }}
      shell: bash

  windows:
    needs: build-windows
    strategy:
      fail-fast: false
      matrix:
        include:
          - java-version: 24
            millargs: "'integration.invalidation.__.packaged.daemon'"

          - java-version: 17
            # turn of parallelism since it sometimes causes issues with concurrent migrations
            millargs: '"example.migrating.javalib.__.packaged.daemon"'
            extra: "--jobs=1"
          - java-version: 21
            millargs: '"libs.{util,javalib,androidlib,graphviz}.__.test"'

          - java-version: 17
            millargs: '"example.scalalib.{basic,publishing}.__.packaged.daemon"'

          - java-version: 17
            millargs: '"dist.scripts.test"' # run this on both windows and mac to exercise bootstrap scripts

          - java-version: 17
            millargs: "'integration.failure.__.packaged.nodaemon'"

          - java-version: 17
            millargs: "'integration.bootstrap[no-java-bootstrap].native.daemon'"

    uses: ./.github/workflows/post-build-selective.yml
    with:
      os: windows-latest
      java-version: ${{ matrix.java-version }}
      millargs: ${{ matrix.millargs }}
      extra: ${{ matrix.extra || '' }}
      shell: powershell

  itest:
    needs: build-linux
    strategy:
      fail-fast: false
      matrix:
        include:
          # bootstrap tests
          - java-version: 17
            buildcmd: ci/test-dist-run.sh && ci/test-mill-bootstrap.sh

    uses: ./.github/workflows/post-build-raw.yml
    with:
      java-version: ${{ matrix.java-version }}
      buildcmd: ${{ matrix.buildcmd }}

  # Scalafmt, Mima, and Scalafix job runs last because it's the least important:
  # usually just an automated or mechanical manual fix to do before merging
  lint-autofix:
    needs: build-linux
    uses: ./.github/workflows/post-build-raw.yml
    with:
      java-version: '17'
      buildcmd: |
        set -eux
        ./mill -i mill.scalalib.scalafmt.ScalafmtModule/scalafmt --check + __.fix --check + mill.javalib.palantirformat.PalantirFormatModule/ --check + mill.kotlinlib.ktlint.KtlintModule/checkFormatAll
  mima:
    needs: build-linux
    uses: ./.github/workflows/post-build-raw.yml
    with:
      java-version: '17'
      buildcmd: |
        set -eux
        ./mill -i __.mimaReportBinaryIssues<|MERGE_RESOLUTION|>--- conflicted
+++ resolved
@@ -147,13 +147,8 @@
           - java-version: 17
             millargs: "example.kotlinlib.__.shared.daemon"
 
-<<<<<<< HEAD
-          - java-version: 24
-            millargs: "example.scalalib.__.local.daemon"
-=======
           - java-version: 17
             millargs: "example.scalalib.__.shared.daemon"
->>>>>>> ebdaf429
 
           - java-version: 21
             millargs: "example.javalib.__.shared.daemon"
