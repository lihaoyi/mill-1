--- conflicted
+++ resolved
@@ -67,30 +67,11 @@
         if: ${{ inputs.install-android-sdk }}
         run: echo "ANDROID_AVD_HOME=/home/runner/.config/.android/avd" >> $GITHUB_ENV
 
-<<<<<<< HEAD
       - uses: actions/setup-node@v4
         with: { node-version: '22' }
-=======
-      - run: ./mill -i -k selective.resolve ${{ inputs.millargs }}
-
-      - run: cat out/mill-build/methodCodeHashSignatures.dest/current/spanningInvalidationTree.json
-
-      - run: ./mill -i -k selective.resolveTree ${{ inputs.millargs }}
-
-      - run: ./mill -i -k selective.resolveChanged ${{ inputs.millargs }}
-
-      - run: ./mill -i -j1 -k selective.run ${{ inputs.millargs }}
-        if: ${{ inputs.install-android-sdk }}
-        env:
-          COURSIER_ARCHIVE_CACHE: ${{ inputs.coursierarchive }}
-
-      - run: ./mill -i -k selective.run ${{ inputs.millargs }}
-        if: ${{ !inputs.install-android-sdk }}
-        env:
-          COURSIER_ARCHIVE_CACHE: ${{ inputs.coursierarchive }}
->>>>>>> 1b930439
 
       - uses: ./.github/actions/post-build-selective
+
         with:
           millargs: ${{ inputs.millargs }}
           coursierarchive: ${{ inputs.coursierarchive }}
