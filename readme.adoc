= image:docs/logo.svg[Mill Logo] Mill
:toc-placement: preamble
:toc:
:idprefix:
:idseparator: -
:link-github: https://github.com/com-lihaoyi/mill
:link-gitter: https://gitter.im/lihaoyi/mill
:link-current-doc-site: https://mill-build.com
:link-milestone: https://github.com/com-lihaoyi/mill/milestone
:link-compare: https://github.com/com-lihaoyi/mill/compare
:link-pr: {link-github}/pull
:link-issue: {link-github}/issues
:link-mill-moduledefs: https://github.com/com-lihaoyi/mill-moduledefs
:example-scala-version: 3.2.2

{link-github}/actions/workflows/actions.yml[image:{link-github}/actions/workflows/actions.yml/badge.svg[Build and Release]]
{link-gitter}?utm_source=badge&utm_medium=badge&utm_campaign=pr-badge&utm_content=badge[image:https://badges.gitter.im/Join%20Chat.svg[Gitter Chat]]
https://index.scala-lang.org/com-lihaoyi/mill/mill-main[image:https://index.scala-lang.org/com-lihaoyi/mill/mill-main/latest.svg[Mill]]
https://www.patreon.com/lihaoyi[image:https://img.shields.io/badge/patreon-sponsor-ff69b4.svg[Patreon]]

Your shiny new Scala build tool! Confused by SBT? Frustrated by Maven? Perplexed by Gradle?
Give Mill a try!

== Documentation

If you want to use Mill in your own projects, check out our documentation:

* {link-current-doc-site}[Documentation]

Here is some quick example, so that you can imagine how it looks:

[source,scala,subs="verbatim,attributes"]
----
import mill._, scalalib._

object foo extends ScalaModule {
  def scalaVersion = "{example-scala-version}"
}

object bar extends ScalaModule {
  def moduleDeps = Seq(foo)
  def scalaVersion = "{example-scala-version}"
}

----

If you use Mill and like it, you will probably enjoy the following book by the Author:

* https://www.handsonscala.com/[_Hands-on Scala Programming_]

The remainder of this readme is developer-documentation targeted at people who
wish to work on Mill's own codebase. The developer docs assume you have read
through the user-facing documentation linked above. It's also worth spending a
few minutes reading the following blog posts to get a sense of Mill's design &
motivation:

* http://www.lihaoyi.com/post/SowhatswrongwithSBT.html["So, what's wrong with SBT?"]
* http://www.lihaoyi.com/post/BuildToolsasPureFunctionalPrograms.html[Build Tools as Pure Functional Programs]
* http://www.lihaoyi.com/post/MillBetterScalaBuilds.html[Mill: Better Scala Builds]

Mill is profiled using the 
https://www.ej-technologies.com/products/jprofiler/overview.html[JProfiler Java Profiler], 
by courtesy of EJ Technologies.

Mill is built using Mill. To begin, you just need a JVM installed, and the
`./mill` script will be sufficient to bootstrap the project.



== IntelliJ Setup

If you are using IntelliJ IDEA to edit Mill's Scala code, you can create the
IntelliJ project files via:

[source,bash]
----
./mill mill.scalalib.GenIdea/idea
----

== Manual & Automated Testing

The following table contains the main ways you can test the code in
`com-lihaoyi/mill`, via manual testing or automated tests:

|===
| Config | Automated Testing | Manual Testing | Manual Testing CI
| In-Process Tests | `main.__.test`, `scalalib.test`, `contrib.buildinfo.test`, etc. |  |
| Sub-Process w/o packaging/publishing| `example.\\__.local`, `integration.__.local` | `dev.run` | `test-mill-dev.sh`
| Sub-Process w/ packaging/publishing | `example.\\__.server`, `integration.__.server` | `dev.assembly` | `test-mill-release.sh`
| Bootstrapping: Building Mill with your current checkout of Mill |  | `installLocal` | `test-mill-bootstrap.sh`
|===

=== In-Process Tests

In-process tests live in the `.test` sub-modules of the various Mill modules.
These range from tiny unit tests, to larger integration tests that instantiate
a `TestUtil.BaseModule` in-process and a `TestEvaluator` to evaluate tasks on
it.

Most "core" tests live in `main.__test`; these should run almost instantly, and
cover most of Mill's functionality that is not specific to Scala/Scala.js/etc..
Tests specific to Scala/Scala.js/Scala-Native live in
`scalalib.test`/`scalajslib.test`/`scalanativelib.test` respectively, and take
a lot longer to run because running them involves actually compiling Scala code.

The various `contrib` modules also have tests in this style, e.g.
`contrib.buildinfo.test`

Note that the in-memory tests compile the `BaseModule` together with the test
suite, and do not exercise the Mill script-file bootstrapping, transformation,
and compilation process.

=== Sub-Process Tests *without* Packaging/Publishing

`example.\\__.local` and `integration.__.local` tests run Mill end-to-end in
a subprocess, but *without* the expensive/slow steps of packaging the core
packages into an assembly jar and publishing the remaining packages to
`~/.ivy2/local`. You can reproduce these tests manually using
`./mill dev.run <test-folder-path> <command>`.

`example` tests are written in a single `build.sc` file, with the test
commands written in a comment with a bash-like syntax together with the build
code and comments that explain the example. These serve three purposes:

1. Basic smoke-tests to make sure the functionality works at all, without
   covering every edge case

2. User-facing documentation, with the test cases, test commands, and
   explanatory comments included in the Mill documentation site

3. Example repositories, that Mill users can download to bootstrap their own
   projects

The `integration` tests are similar to `example` tests and share most of their
test infrastructure, but with differences:

1. `integration` tests are meant to test features more thoroughly then
   `example` tests, covering more and deeper edge cases even at the expense
   of readability

2. `integration` tests are written using a Scala test suite extending
   `IntegrationTestSuite`, giving more flexibility at the expense of readability

You can reproduce any of the tests manually using `dev.run`, e.g.

**Automated Test**

[source,bash]
----
./mill "example.basic[1-simple-scala].local"
----

**Manual Test**

[source,bash]
----
./mill dev.run example/basic/1-simple-scala run --text hello
----

**Manual Test using Launcher Script**

[source,bash]
----
./mill dev.launcher && (cd example/basic/1-simple-scala && ../../../out/dev/launcher.dest/run run --text hello)
----

=== Sub-Process Tests *with* Packaging/Publishing

`example.\\__.server`, `integration.__.server`, `example.\\__.fork` and
`integration.__.fork` cover the same test cases as the `.local` tests described
above, but they perform packaging of the Mill core modules into an assembly
jar, and publish the remaining modules to `~/.ivy2/local`. This results in a
more realistic test environment, but at the cost of taking tens-of-seconds more
to run a test after making a code change.

You can reproduce these tests manually using `dev.assembly`:

[source,bash]
----
./mill dev.assembly && (cd example/basic/1-simple-scala && ../../../out/dev/assembly.dest/mill run --text hello)
----

There are two flavors of these tests:

1. `.server` test run the test cases with the default configuration, so
   consecutive commands run in the same long-lived background server process

2. `.fork` test run the test cases with `--no-server`, meaning each command
   runs in a newly spawned Mill process

In general you should spend most of your time working with the `.local` version
of the `example` and `integration` tests to save time, and only run `.fork`
or `.server` once `.local` is passing.

=== Bootstrapping: Building Mill with your current checkout of Mill

To test bootstrapping of Mill's own Mill build using a version of Mill built
from your checkout, you can run

[source,bash]
----
./mill installLocal
ci/patch-mill-bootstrap.sh
----

This creates a standalone assembly at `target/mill-release` you can use, which
references jars published locally in your `~/.ivy2/local` cache, and applies
any necessary patches to `build.sc` to deal with changes in Mill between the
version specified in `.config/mill-version` that is normally used to build Mill
and the `HEAD` version your assembly was created from. You can then
use this standalone assembly to build & re-build your current Mill checkout
without worrying about stomping over compiled code that the assembly is using.

This assembly is design to work on bash, bash-like shells and Windows Cmd.
If you have another default shell like zsh or fish, you probably need to invoke it
with `sh ~/mill-release` or prepend the file with a proper shebang. 

If you want to install into a different location or a different Ivy repository, you can
set its optional parameters.

.Install into `/tmp`
[source,bash]
----
$ ./mill installLocal --binFile /tmp/mill --ivyRepo /tmp/millRepo
...
Published 44 modules and installed /tmp/mill
----

=== Troubleshooting

In case of troubles with caching and/or incremental compilation, you can always
restart from scratch removing the `out` directory:

[source,bash]
----
os.remove.all -rf out/
----

== Project Layout

The Mill project is organized roughly as follows:

=== Core modules that are included in the main assembly

* `runner`, `main.*`, `scalalib`, `scalajslib`, `scalanativelib`.

These are general lightweight and dependency-free: mostly configuration & wiring
of a Mill build and without the heavy lifting.

Heavy lifting is delegated to the worker modules (described below), which the
core modules resolve from Maven Central (or from the local filesystem in
dev) and load into isolated classloaders.

=== Worker modules that are resolved from Maven Central

* `scalalib.worker`, `scalajslib.worker[0.6]`, `scalajslib.worker[1.0]`

These modules are where the heavy-lifting happens, and include heavy
dependencies like the Scala compiler, Scala.js optimizer, etc.. Rather than
being bundled in the main assembly & classpath, these are resolved separately
from Maven Central (or from the local filesystem in dev) and kept in isolated
classloaders.

This allows a single Mill build to use multiple versions of e.g. the Scala.js
optimizer without classpath conflicts.

=== Contrib modules

* `contrib/bloop/`, `contrib/flyway/`, `contrib/scoverage/`, etc.

These are modules that help integrate Mill with the wide variety of different
tools and utilities available in the JVM ecosystem.

These modules are not as stringently reviewed as the main Mill core/worker codebase, and are primarily maintained by their individual contributors.
These are maintained as part of the primary Mill Github repo for easy testing/updating as the core Mill
APIs evolve, ensuring that they are always tested and passing against the
corresponding version of Mill.

== Compatibility & Stability

Mill maintains backward binary compatibility for each major version
(`major.minor.point`), enforced with Mima, for the following packages:

- `mill.api`
- `mill.util`
- `mill.define`
- `mill.eval`
- `mill.resolve`
- `mill.scalalib`
- `mill.scalajslib`
- `mill.scalanativelib`

Other packages like `mill.runner`, `mill.bsp`, etc. are on the classpath but
offer no compatibility guarantees.

Currently, Mill does not offer compatibility guarantees for `mill.contrib`
packages, although they tend to evolve slowly. This may change over time as
these packages mature over time.


== Project Maintenance

=== Pull Requests

* Changes to the main branch need a pull request. Exceptions are preparation commits for releases, which are meant to be pushed with tags in one go
* Merged pull request (and closed issues) need to be assigned to a Milestone
* Pull requests are typically merged via "Squash and merge", so we get a linear and useful history
* Larger pull request, where it makes sense to keep single commits, or with multiple authors may be committed via merge commits.

=== Commit Messages

* The title should be meaningful and may contain the pull request number in parentheses (typically automatically generated on GitHub)
* The description should contain additional required details, which typically reflect the content of the first PR comment
* A full link to the pull request should be added via a line: `Pull request: <link>`
* If the PR has multiple authors but is merged as merge commit, those authors should be included via a line for each co-author: `Co-authored-by: <author>`
* If the message contains links to other issues or pull requests, you should use full URLs to reference them

== Changelog

[#master]
=== master
:version: master
:milestone-name: master
:milestone: 86
:prev-version: 0.11.1

_Changes since {prev-version}:_

* Target invalidation after making changes to `build.sc` is now done at a
  fine-grained method-level granularity, using callgraph reachability
  analysis to see which targets depend on the code that was changed. See
  https://github.com/com-lihaoyi/mill/pull/2417[#2417] for more details

<<<<<<< HEAD
* Fix redirection of stdout stream to stderr when using `show`
  https://github.com/com-lihaoyi/mill/pull/2689[#2689]
=======
* Fix line numbers in errors for scripts starting with leading comments or
  whitespace https://github.com/com-lihaoyi/mill/pull/2686[#2686]
>>>>>>> 6d8cb705

_For details refer to
{link-milestone}/{milestone}?closed=1[milestone {milestone-name}]
and the {link-compare}/{prev-version}\...{version}[list of commits]._


[#0-11-1]
=== 0.11.1 - 2023-06-23
:version: 0.11.1
:milestone-name: 0.11.1
:milestone: 85
:prev-version: 0.11.0

_Changes since {prev-version}:_

* `mill.define.Cross`: Introduced default cross segments and some CLI convenience
* `mill.testrunner`: Fixed exception when running ScalaTest or ZIOTest frameworks
* `mill.runner`: Removed some obsolete / defunct cli options
* `mill.runner`: Properly distinct-ify commands when resolving wide matching target patterns
* `mill.scalajslib`: Restored correct defaults for `esFeature`
* `mill.bsp`: Fixed a `MatchError` in the `buildtarget/scalaTestClasses` request
* `mill.contrib.bloop`: Corrected accidentally changed package name resulting in non-functional plugin
* `mill.contrib.scoverage`: Fixed defunct plugin due to a missing type annotation
* Various internal improvements
* Dependency updates: Ammonite 3.3.0-M0-32-96e851cb, bsp4j 2.1.0-M5, zinc 1.9.1
* Mill is now build with Mill 0.11

_For details refer to
{link-milestone}/{milestone}?closed=1[milestone {milestone-name}]
and the {link-compare}/{prev-version}\...{version}[list of commits]._


[#0-11-0]
=== 0.11.0 - 2023-06-06
:version: 0.11.0
:milestone-name: 0.11.0
:milestone: 84
:prev-version: 0.11.0-M11

*This release is binary incompatible to {prev-version}.*

_Changes since {prev-version}:_

* 0.11.0 is the next breaking version after the 0.10.x series, with a large
  number of improvements. See the changelog below for 0.11.0-M1 to 0.11.0-M11
  for a full list of user-facing changes.

_For details refer to
{link-milestone}/{milestone}?closed=1[milestone {milestone-name}]
and the {link-compare}/{prev-version}\...{version}[list of commits]._

=== Older releases
:leveloffset: +1

[#0-11-0-M11]
=== 0.11.0-M11 - 2023-06-04
:version: 0.11.0-M11
:milestone-name: 0.11.0-M11
:milestone: 83
:prev-version: 0.11.0-M10

*This release is binary incompatible to {prev-version}.*

_Changes since {prev-version}:_

* Make `foo.test` command run tests with user code in the boot classloader,
  rather than in a sub-classloader
  https://github.com/com-lihaoyi/mill/pull/2561[#2561]

* Mill backend server timeout is now configurable
  https://github.com/com-lihaoyi/mill/pull/2550[#2550]

* Mill assembly is now distributed via Maven Central, rather than Github
  release assets, to remove an unnecessary single point of failure
  https://github.com/com-lihaoyi/mill/pull/2560[#2560]

* `Tests` inner trait was removed, to avoid trait shadowing which will be
  removed in Scala 3. Please use `ScalaTests`, `ScalaJSTests`, or
  `ScalaNativeTests` instead
  https://github.com/com-lihaoyi/mill/pull/2558[#2558]


_For details refer to
{link-milestone}/{milestone}?closed=1[milestone {milestone-name}]
and the {link-compare}/{prev-version}\...{version}[list of commits]._

[#0-11-0-M10]
=== 0.11.0-M10 - 2023-05-24
:version: 0.11.0-M10
:milestone-name: 0.11.0-M10
:milestone: 82
:prev-version: 0.11.0-M9

*This release is binary incompatible to {prev-version}.*

_Changes since {prev-version}:_

* Make `mill.define.Module` a `trait` to allow abstract/virtual modules
  to be ``trait``s rather than ``class``es
  https://github.com/com-lihaoyi/mill/pull/2536[#2536]

* Move `mill.BuildInfo` to `mill.main.BuildInfo` to avoid name conflicts with
  `mill.contrib.buildinfo.BuildInfo`
  https://github.com/com-lihaoyi/mill/pull/2537[#2537]

* `PlatformScalaModule` now exposes `platformScalaSuffix` for user code to use
  https://github.com/com-lihaoyi/mill/pull/2534[#2534]

* Add `Agg.when` operator to simplify common workflow of adding optional flags
  or command line parameters https://github.com/com-lihaoyi/mill/pull/2535[#2353]

* Generalize handling of test module source folder layout, such that they always
  match the folder layout of the enclosing module
  https://github.com/com-lihaoyi/mill/pull/2531[#2531]

_For details refer to
{link-milestone}/{milestone}?closed=1[milestone {milestone-name}]
and the {link-compare}/{prev-version}\...{version}[list of commits]._


[#0-11-0-M9]
=== 0.11.0-M9 - 2023-05-18
:version: 0.11.0-M9
:milestone-name: 0.11.0-M9
:milestone: 80
:prev-version: 0.11.0-M8

*This release is binary incompatible to {prev-version}.*

_Changes since {prev-version}:_

* Overhauled target resolution logic. It is now significantly lazier, resulting
  in less of the module tree being un-necessarily instantiated, and also more
  precise and predictable https://github.com/com-lihaoyi/mill/pull/2453[#2453]
https://github.com/com-lihaoyi/mill/pull/2511[#2511]

* Allow tasks to be passed as the CLI parameters of the `run` command, allowing
  `run` to be easily used in the implementation of other tasks
  https://github.com/com-lihaoyi/mill/pull/2452[#2452]

* ``T.input``s are now watched properly with `--watch`, and trigger re-evaluations
  when the watched value changes https://github.com/com-lihaoyi/mill/pull/2489[#2489]

* Support for Java 20 https://github.com/com-lihaoyi/mill/pull/2501[#2501]

* Broke up `mill.modules` package https://github.com/com-lihaoyi/mill/pull/2513[#2513],
  with functionality re-distributed to `mill.util` and `mill.scalalib`

* Overhaul BSP-related code, for improved fidelity and correctness
  https://github.com/com-lihaoyi/mill/pull/2415[#2415]
  https://github.com/com-lihaoyi/mill/pull/2414[#2414]
  https://github.com/com-lihaoyi/mill/pull/2518[#2518]
  https://github.com/com-lihaoyi/mill/pull/2521[#2521]

* Enabled compilation warnings in `build.sc`
https://github.com/com-lihaoyi/mill/pull/2519[#2519]

* Print out the CLI flags when inspecting ``T.command``s
  https://github.com/com-lihaoyi/mill/pull/2522[#2522]

_For details refer to
{link-milestone}/{milestone}?closed=1[milestone {milestone-name}]
and the {link-compare}/{prev-version}\...{version}[list of commits]._


[#0-11-0-M8]
=== 0.11.0-M8 - 2023-04-24
:version: 0.11.0-M8
:milestone-name: 0.11.0-M8
:milestone: 79
:prev-version: 0.11.0-M7

*This release is binary incompatible to {prev-version}.*

_Changes since {prev-version}:_

* Added an https://github.com/com-lihaoyi/mill/tree/main/example[example/]
  folder in the Mill repo, containing common build setups demonstrating Mill
  features with explanations of how each feature works

* Pre-compiled Scala incremental compiler interface
  https://github.com/com-lihaoyi/mill/pull/2424[#2424], to speed up clean builds

* Add some helpers to simplify cross-version/cross-platform modules {#2406}[https://github.com/com-lihaoyi/mill/pull/2406]

* You can now override `T{...}` ``Target``s with `T.source` or `T.sources`, and
  vice versa https://github.com/com-lihaoyi/mill/pull/2402[#2402]

* Removed the Ammonite script runner dependency used to evaluate `build.sc`
  files and instead compile them using Mill https://github.com/com-lihaoyi/mill/pull/2377[#2377]

* Add `TestModule.ZioTest` {#2432}[https://github.com/com-lihaoyi/mill/pull/2432]

* Caching fixes for external modules https://github.com/com-lihaoyi/mill/issues/2419[#2419]

* Overhaul of the Mill `BuildInfo` plugin, moving the key-value into resources
  to avoid needing to re-compile your module when the values change, adding
  `JavaModule` support, and allowing Javadoc/Scaladoc comments to be associated
  with the generated `BuildInfo` constants https://github.com/com-lihaoyi/mill/pull/2425[#2425]

* Global Configuration via `~/.mill/ammonite/predefScript.sc` is no longer supported in this version. If that breaks your workflow, please report and tell us your use case so we can provide sufficient replacement or support for your use case before Mill 0.11.

* Overhaul of the documentation. Created many executable example projects which are included in the documentation and run/tested on CI

* Change cross module definitions to be traits instead of classes, for greater regularity and less builerplate at call sites. _This change requires slight modification to existing build scripts that define cross modules._

_For details refer to
{link-milestone}/{milestone}?closed=1[milestone {milestone-name}]
and the {link-compare}/{prev-version}\...{version}[list of commits]._


[#0-11-0-M7]
=== 0.11.0-M7 - 2023-03-30
:version: 0.11.0-M7
:milestone-name: 0.11.0-M7
:milestone: 78
:prev-version: 0.11.0-M6

*This release is binary incompatible to {prev-version}.*

_Changes since {prev-version}:_

* Introduced automatic `PathRef` validation for cached targets; default-enabled it for `CoursierModule.resolveDeps` and various `resolvedIvyDeps` targets
* `bsp`: Update Protocol version to 2.1.0-M4
* `bsp`: Support new `mainClasses` field in run and test environments
* `bsp`: Fixed handling of Mill plugins and other improvements
* `scalanativelib`: new `nativeDump` setting in `ScalaNativeModule`
* `contrib.twirllib`: Use newer scala-parser-combinators version when used with Scala 3
* `contrib.scalapblib`: Added new flag to search for proto files in dependencies
* Various refactorings to improve binary compatibility
* Updated dependencies: Ammonite 3.0.0-M0-5 coursier 2.1.0, scala native tools 0.4.12, semanticdb 4.7.6, trees 4.7.6, upickle 3.0.0
* DX improvements

_For details refer to
{link-milestone}/{milestone}?closed=1[milestone {milestone-name}]
and the {link-compare}/{prev-version}\...{version}[list of commits]._



[#0-11-0-M6]
=== 0.11.0-M6 - 2023-03-09
:version: 0.11.0-M6
:milestone-name: 0.11.0-M6
:milestone: 77
:prev-version: 0.11.0-M5

*This release is binary incompatible to {prev-version}.*

_Changes since {prev-version}:_

* `main`: Re-added missing `--color` and `predef` cli arguments.

_For details refer to
{link-milestone}/{milestone}?closed=1[milestone {milestone-name}]
and the {link-compare}/{prev-version}\...{version}[list of commits]._


[#0-11-0-M5]
=== 0.11.0-M5 - 2023-03-09
:version: 0.11.0-M5
:milestone-name: 0.11.0-M5
:milestone: 76
:prev-version: 0.11.0-M4

*This release is binary incompatible to {prev-version}.*

_Changes since {prev-version}:_

* `Cross` is no longer adding the cross parameters to the `millSourcePath`.
+
_You should review your cross modules setups to avoid build issues like incorrect source paths or missing files. ``CrossScalaModule`` is not affected by this change._
* API refactorings: `PathRef`, moved `JarManifest` to `mill.main`
* No longer inherit the Ammonite CLI config
* `scalalib`: Fixed loosing customized `mapDependencies` when `ScalaModule` get mixed in after
* `scalalib`: New `TestModule.Weaver`
* `scalajslib`: New `JsEnvConfig.Selenium`
* `testrunner`: Fixed concurrency issue with test event reporting
* Updated dependencies: ammonite 3.0.0-M0-3, coursier 2.1.0-RC6, jarajar-abrams-core 1.8.2, lambdatest 0.8.0, log4j-core 2.20.0, os-lib 0.9.1, scoverage 2.0.8, semanticdb-scalac 4.7.5, trees 4.7.5
* Documentation updates

_For details refer to
{link-milestone}/{milestone}?closed=1[milestone {milestone-name}]
and the {link-compare}/{prev-version}\...{version}[list of commits]._


[#0-11-0-M4]
=== 0.11.0-M4 - 2023-02-10
:version: 0.11.0-M4
:milestone-name: 0.11.0-M4
:milestone: 74
:prev-version: 0.11.0-M3

*This release is binary incompatible to {prev-version}.*

_Changes since {prev-version}:_

* `scalalib`: New configuration target `zincReportCachedProblems` which, when `true`, enables reporting of all found problems, even for files which were not re-compiled
* `scalalib`: Improved SemanticDB support for Java and Scala
* `scalalib`: Mitigate another coursier download issue
* `scalajslib`: Fetch more tooling dependencies in `prepareOffline`
* `scalanativelib`: Fetch more tooling dependencies in `prepareOffline`
* `scalanativelib`: Updated tools to version 0.4.10
* `bsp`: Improved support for the `mill-build` module which should improve the editing experience for `build.sc` and other build files
* Cleanups and internal improvements
* Updated dependencies: Ammonite 3.0.0-M0-1, junixsocket 2.6.2, semanticdb-java 0.8.13, upickle 3.0.0-M2

_For details refer to
{link-milestone}/{milestone}?closed=1[milestone {milestone-name}]
and the {link-compare}/{prev-version}\...{version}[list of commits]._


[#0-11-0-M3]
=== 0.11.0-M3 - 2023-01-23
:version: 0.11.0-M3
:milestone-name: 0.11.0-M3
:milestone: 73
:prev-version: 0.11.0-M2

*This release is binary incompatible to {prev-version}.*

_Changes since {prev-version}:_

* Slightly changed the `out/` folder layout for overridden and private tasks. Instead of `foo.overridden` we now use a `foo.super` path to hold the metadata and scratch files.
* Fixed the caching for private targets with same name but defined in different super traits.
* Fixed non-functional `clean` command when used with arguments denoting modules.
* `scalalib`: Fixed `GenIdea` issues on Windows, when the build uses plugins or additional libraries.
* `scalajslib`: `ScalaJSModule.ScalaJSTests` now extends `ScalaModule.ScalaTests` which improves consistency, better default values and compatibility with other modules like `ScoverageModule`.
* `scalanativelib`: `ScalaNativeModule.ScalaNativeTests` now extends `ScalaModule.ScalaTests` which improves consistency, better default values and compatibility with other modules.
* `contrib.gitlab`: Improved error handling for token lookup and documentation.
* Updated dependencies: coursier 2.1.0-RC5, jna 5.13.0, semanticdb-scala 4.7.3, trees 4.7.3
* Documentation improvements

_For details refer to
{link-milestone}/{milestone}?closed=1[milestone {milestone-name}]
and the {link-compare}/{prev-version}\...{version}[list of commits]._


[#0-11-0-M2]
=== 0.11.0-M2 - 2023-01-13
:version: 0.11.0-M2
:milestone-name: 0.11.0-M2
:milestone: 72
:prev-version: 0.11.0-M1

*This release is binary incompatible to {prev-version}.*

_Changes since {prev-version}:_

* Splitted BSP module into `mill.bsp` and `mill.bsp.worker` and removed various dependencies (guava, bsp4j, xtends, lsp4j, ...) from Mill API
* `scalalib`: Added support to generate semanticdb data for Java source files
* `scalajslib`: Added support for `scalaJSOutputPattern`
* `scalajslib`: Added suport for `scalaJSSourceMap`
* `scalajslib`: Dropped support for Scala.js 0.6
* Updated dependencies: ammonite 2.5.6, coursier 2.1.0-RC4, semanticdb 4.7.1, requests 0.8.0, scalafmt 3.6.1, trees 4.7.1, upickle 3.0.0-M1, utest 0.8.1
* Various internal cleanups and improvements
* Documentation improvements

_For details refer to
{link-milestone}/{milestone}?closed=1[milestone {milestone-name}]
and the {link-compare}/{prev-version}\...{version}[list of commits]._


[#0-11-0-M1]
=== 0.11.0-M1 - 2022-12-17
:version: 0.11.0-M1
:prev-version: 0.10.10
:milestone: 70
:milestone-name: 0.11.0-M1

*This release is binary incompatible to {prev-version}.*

_Changes since {prev-version}:_

* Greatly improved dependency resolution between modules, making it possible to mix Java and Scala modules
* `main`: Restrict `Cross` parameter to be of type `Module`
* `scalalib`: Performance improvements in Zinc worker module
* `scalalib`: Resources are no longer added to `compileClasspath`.
* `scalalib`: Added new `compileResources` which will end up in `compileClasspath`
* `scalalib`: Consolidated artifact and platform suffix handling
* `scalajslib` : Performance improvements in worker module
* `scalanativelib` : Performance improvements in worker module
* Updated dependencies: coursier 2.1.0-RC3, os-lib 0.9, scala 2.12.17, trees 4.7.0
* Removed lots of deprecated API
* Various internal cleanups and improvements

_For details refer to
{link-milestone}/{milestone}?closed=1[milestone {milestone-name}]
and the {link-compare}/{prev-version}\...{version}[list of commits]._

=== 0.10.12 - 2023-03-20
:version: 0.10.12
:milestone-name: 0.10.12
:milestone: 75
:prev-version: 0.10.11

_Changes since {prev-version}:_

* `scalalib`: Mitigate another coursier download issue (backported from 0.11.0-M4)
* `testrunner`: Fixed a concurrency issue with test event reporting (backported from 0.11.0-M5)
* `scalajslib`: Deprecated `fastOpt` and `fullOpt`
* Updated dependencies: coursier 2.1.0, jarjar-abrams 1.8.2, jna 5.13.0, junixsocket 2.6.2, log4j-core 2.20.0, scalafmt-dynamic 3.6.1, trees 4.7.6

_For details refer to
{link-milestone}/{milestone}?closed=1[milestone {milestone-name}]
and the {link-compare}/{prev-version}\...{version}[list of commits]._



=== 0.10.11 - 2023-01-24
:version: 0.10.11
:milestone-name: 0.10.11
:milestone: 71
:prev-version: 0.10.10

_Changes since {prev-version}:_

* Fixed non-functional `clean` command when used with arguments denoting modules.
* `scalalib`: Fixed `GenIdea` issues on Windows, when the build uses plugins or additional libraries.
* `scalajslib`: Performance improvements in worker module
* `scalajslib`: Pass more settings from `ScalaJSModule` to its `Tests`
+
_If you have issues after the update (like `org.scalajs.jsenv.UnsupportedInputException`, https://github.com/com-lihaoyi/mill/issues/2300), check your settings in the test modules for consistency._
* Some internal improvements backported from `0.11.0-M3`

_For details refer to
{link-milestone}/{milestone}?closed=1[milestone {milestone-name}]
and the {link-compare}/{prev-version}\...{version}[list of commits]._


=== 0.10.10 - 2022-12-06
:version: 0.10.10
:prev-version: 0.10.9
:milestone: 69
:milestone-name: 0.10.10

After this release, the `main` branch is open for development of the next major version of Mill, which is probably `0.11`.
Further maintenance work will happen in the `0.10.x` branch.

_Changes since {prev-version}:_

* Lots of documentation improvements, additions and restructurings
* `core`: Fixed some rare issues with reading the `.mill-jvm-opts` file
* `core`: We made slight adaptions to the `T.dest` location of target defined in included files, to fix potential colliding cache locations
* `scalalib`: JAR archives created by Mill now by default contain directory entries
* `scalalib`: Updated zinc to 1.8.0
* `scalajslib`: Added support for more `JsEnv` providers
+
_If you get some issues (like `connect ECONNREFUSED`, https://github.com/com-lihaoyi/mill/issues/2204) after the update, review your settings for `JsEnv` providers._
* `scalanativelib`: Support for incremental compilation since Scala Native 0.4.9
* `contrib.testng`: The TestNG library is no longer provided transitively; you need to provide it explicitly
* `contrib.bloop`: Fixed re-generation of bloop config dir; previously, it could happen, that there where no config files at all
* `BSP`: implement `buildTarget/OutputPaths` request
* Various version bumps and internal improvements


_For details refer to
{link-milestone}/{milestone}?closed=1[milestone {milestone-name}]
and the {link-compare}/{prev-version}\...{version}[list of commits]._



=== 0.10.9 - 2022-11-10
:version: 0.10.9
:prev-version: 0.10.8
:milestone: 68
:milestone-name: 0.10.9

_Changes since {prev-version}:_

* **Hardened Maven and Ivy artifact handling to prevent path-traversal attacks** (see https://github.com/advisories/GHSA-wv7w-rj2x-556x[CVE-2022-37866]), also updated coursier dependency to a non-vulnerable version
* Decoupled `mill-moduledefs` module into a {link-mill-moduledefs}[separate project], to better suite compiler plugin packaging and improve support for various Scala versions
* Applied more workarounds to coursier concurrency issues to make parallel builds more robust
* Added support for newer Scala versions in `GenIdea` (2.2 and 2.3)
* Fixed an issue where `PublishModule` dropped module dependencies when mixed-in after other trait which overrode `moduleDeps`
* new `JMH` contrib plugin
* Lots of internal improvements and dependency updates

_For details refer to
{link-milestone}/{milestone}?closed=1[milestone {milestone-name}]
and the {link-compare}/{prev-version}\...{version}[list of commits]._


=== 0.10.8 - 2022-10-10
:version: 0.10.8
:prev-version: 0.10.7
:milestone: 67
:milestone-name: 0.10.8

_Changes since {prev-version}:_

* Improvements for better Scala 3.2 support
* Fixed non-working default commands in cross modules
* `CoursierModule`: mitigate more download failure situations (e.g. checksum failures)
* `PublishModule`: properly show `gpg` output in server mode
* `BSP`: Better compiler message handling (`logMessage` instead of `showMessage`) and support for diagnostic code
* `ScoverageModule`: Support for Scoverage 2.x
* New contrib module `GitlabPublishModule`
* Various internal improvements and version bumps
* Documentation improvements

_For details refer to
{link-milestone}/{milestone}?closed=1[milestone {milestone-name}]
and the {link-compare}/{prev-version}\...{version}[list of commits]._



=== 0.10.7 - 2022-08-24
:version: 0.10.7
:prev-version: 0.10.6
:milestone: 66
:milestone-name: 0.10.7

_Changes since {prev-version}:_

* Don't print unwanted debug messages from zinc

_For details refer to
{link-milestone}/{milestone}?closed=1[milestone {milestone-name}]
and the {link-compare}/{prev-version}\...{version}[list of commits]._


=== 0.10.6 - 2022-08-24
:version: 0.10.6
:prev-version: 0.10.5
:milestone: 64
:milestone-name: 0.10.6

_Changes since {prev-version}:_

* ``PathRef``s sigs are now more reproducible and independent of the used filesystem
* `JavaModule` can now use a non-local Java Compiler to support all options
* `Logger`: new `debugEnabled` to detect whether debug logging is enabled
* New `testkit` module, to use `TestEvaluator` in external projects
* Fixed reading of `.mill-jvm-opts` in server mode
* BSP: Automatic SemanticDB enablement to improve Metals support
* `mill.twirllib.TwirlModule` - new mandatory target `twirlScalaVersion` to configure the Scala version used by Twirl compiler, and support for newer versions
* Lots of documentation updates and additions
* Upgraded to Zinc 1.7.1 and various other dependency updates

_For details refer to
{link-milestone}/{milestone}?closed=1[milestone {milestone-name}]
and the {link-compare}/{prev-version}\...{version}[list of commits]._


=== 0.10.5 - 2022-07-01
:version: 0.10.5
:prev-version: 0.10.4
:milestone: 63
:milestone-name: 0.10.5

_Changes since {prev-version}:_

* New `init` command, to create new Mill projects from Gitter8 (g8) templates
* `PathRef` now gracefully ignores socket files. This also fixes an annoying issue when Mill was previously ran in a source directory.
* Fixed a bug with using `mill --repl` without any further arguments, which was introduced in Mill 0.10.2 and prevented proper no-server mode
* Fixed the `visualize` command which wasn't working on some newer JREs
* Improved Mill server support for Windows 11 and some Windows Server versions

* `ScalaModule` / `ZincWorkerModule`: Fixed incremental compilation issue with JRE 17 (and probably others)
* `TestModule` now better supports JUnit5 test suites
* `ScalaJsModule`: internal improvements to the stability of the Scala.js linker
* `ScalaNativeModule`: Added support for `nativeEmbedResources`
* `BSP`: improved handling of the `mill-build` module when the BSP client is IntelliJ IDEA

* Documentation updates and link fixes
* Various dependency updates

_For details refer to
{link-milestone}/{milestone}?closed=1[milestone {milestone-name}]
and the {link-compare}/{prev-version}\...{version}[list of commits]._


=== 0.10.4 - 2022-05-06
:version: 0.10.4
:prev-version: 0.10.3
:milestone: 62
:milestone-name: 0.10.4

_Changes since {prev-version}:_

* Switched from ipcsocket to junixsocket library to enhance the robustness of Mill client server communication.
  This should greatly improve the user experience on Windows.
* Internal improvements and better support of GraalVM
* The Mill Documentation site has now built-in search functionality

* `ScalaJsModule`: New targets `fastLinkJS` and `fullLinkJS` and deprecated `fastOpt` and `fullOpt`
* `ScalaJsModule`: Support for `ModuleSplitStyle`
* `BSP`: Updated to protocol version 2.1.0-M1, added support for test framework names and support for the JVM extension
* `GenIdea`: More consistent ordering of libraries and dependent modules and support for Scala 3.1 language level
* `Bloop`: Added support for runtime dependencies

* Enhanced test suite to cover Mill client server scenarios
* Various dependency updates

_For details refer to
{link-milestone}/{milestone}?closed=1[milestone {milestone-name}]
and the {link-compare}/{prev-version}\...{version}[list of commits]._


=== 0.10.3 - 2022-04-11
:version: 0.10.3
:prev-version: 0.10.2
:milestone: 61
:milestone-name: 0.10.3

_Changes since {prev-version}:_

* Fixed `import $file` for files with hyphens and other symbols in its name
* Fixed an issues with truncated output just before Mill finishes

* Mill commands now support arguments of type `Task[T]`, which can improve writing re-usable commands, especially, they can be called from other tasks more easily

* `JavaModule`: Improved correctness and performance of `compileClasspath` and `bspCompileClasspath` targets. This fixes an issue with BSP for large projects. Also, compile-time dependencies no longer sneak into the classpath transitively.
* `JavaModule`:  Added `docJarUseArgsFile` target and fix issue with Windows command length restrictions in `docJar`

* `BSP` and `Bloop`: Better detect foreign modules

* Various internal API refinements and improvements
* Reorganized integration test suite and build setup

_For details refer to
{link-milestone}/{milestone}?closed=1[milestone {milestone-name}]
and the {link-compare}/{prev-version}\...{version}[list of commits]._


=== 0.10.2 - 2022-03-18
:version: 0.10.2
:prev-version: 0.10.1
:milestone: 60
:milestone-name: 0.10.2

_Changes since {prev-version}:_

* Mill workers can now implement `AutoCloseable` to properly free resources
* `ScalaModule`: Fixed `repl` start
* `CoursierModule`: Fixed concurrent download issues with coursier (we detect and retry)
* `MainModule`: Fixed potential match error with `show`  and `showNamed`
* Restructured contrib module documentation
* Internal improvements

_For details refer to
{link-milestone}/{milestone}?closed=1[milestone {milestone-name}]
and the {link-compare}/{prev-version}\...{version}[list of commits]._


=== 0.10.1 - 2022-03-08
:version: 0.10.1
:prev-version: 0.10.0
:milestone: 59
:milestone-name: 0.10.1

_Changes since {prev-version}:_

* `MillClienMain` can now act as universal main to start mill with or without a server process
* Improved `show` command that always returns valid JSON
* Added `showNamed` command that includes the task names in the output
* Implemented more granular cache invalidation which keeps more caches intact when you split your build setup over multiple `.sc` files with `import $file`.
* The local `.mill-jvm-opts` file is no longer restricted to `-X` options

* `CoursierModule`: Added `coursierCacheCustomizer` to support a `FileCache` customizers
* `JavaModule`: the `docJar` target no longer includes hidden files
* `ScalaModule`: Updated to latest zinc version
* `ScalaModule`: Reworked scalac plugins handling for the better and to support Scala 3
* `ScalaNativeModule`: fixed `Dep.withDottyCompat` behavior
* `ScalaJSModule`: support for linking multiple modules
* `ScalafmtModule`: Support for newer Scalafmt versions

* Tool chain: Update to Mill 0.10.0
* Tool chain: we no longer create files outside the mill project directory (e.g. `~/mill-release` is now under `target/mill-release`)
* Various dependency updates
* Lots of internal improvements

_For details refer to
{link-milestone}/{milestone}?closed=1[milestone {milestone-name}]
and the {link-compare}/{prev-version}\...{version}[list of commits]._


=== 0.10.0 - 2022-01-14
:version: 0.10.0
:prev-version: 0.10.0-M5
:milestone: 57
:milestone-name: 0.10.0

_Changes since {prev-version}:_

* Changed structure of `out` directory, `out/foo/dest` is now `out/foo.dest`
* Fixed issues with loading of predef scripts
* `--watch` now supports manual re-runs by pressing enter
* Improved subprocess handling
* Published poms can now contain properties and `versionScheme` information
* Improved Scala.js support, including more target configuration options and support for Node 17
* Improved Scala Native for version > 0.4.2 and support Scala 3
* Internal improvements, fixes and dependency version updates

_For details refer to
{link-milestone}/{milestone}?closed=1[milestone {milestone-name}]
and the {link-compare}/{prev-version}\...{version}[list of commits]._



=== 0.10.0-M5 - 2021-12-18
:version: main
:prev-version: 0.10.0-M4
:milestone: 55
:milestone-name: 0.10.0-M5

*This release breaks binary compatibility for external plugins.*


_Changes since {prev-version}:_

* Fixed Log4Shell security vulnerability in `ZincWorkerModule` (CVE-2021-44228)
* Factored out the testrunner into a new module, which also fixes some potential classloader issues when executing tests (e.g. with JNA)
* Removed the limitation of max 22 inputs for tasks
* `--watched` commands can now re-run when pressing enter-key
* task and arguments of commands can now have hyphens in their name
* Reworked and decluttered the out-folder structure
* `prepareOffline` now has a `all` flag to control if all or only some dependency should be prefetched
* Made caching more effective for targets overridden in stackable-traits
* Further BSP improvements, esp. for Metals and Scala 3
* Lots of other internal improvements and fixes
* Various dependency updates

_For details refer to
{link-milestone}/{milestone}?closed=1[milestone {milestone-name}]
and the {link-compare}/{prev-version}\...{version}[list of commits]._


=== 0.10.0-M4 - 2021-11-08
:version: 0.10.0-M4
:prev-version: 0.10.0-M3
:milestone: 54
:milestone-name: 0.10.0-M4

_Changes since {prev-version}:_

* BSP support rework and overhaul of built-in BSP server
* GenIdea: failures when inspecting and resolving the build are not properly reported
* Coursier: we now implemented a workaround to tackle concurrent downloads issues
* New `+` separator to provide multiple targets (with parameters) via cmdline
* New `--import` cmdline option to run ad-hoc plugins without editing of `build.sc`
* New `T.ctx().workspace` API to access the project root directory
* Various internal improvements and bug fixes
* Various refactorings and cleanups

_For details refer to
{link-milestone}/{milestone}?closed=1[milestone {milestone-name}]
and the {link-compare}/{prev-version}\...{version}[list of commits]._


=== 0.10.0-M3 - 2021-09-29
:version: 0.10.0-M3
:prev-version: 0.10.0-M2
:milestone: 53
:milestone-name: 0.10.0-M3

*This is a milestone release.
This release breaks binary compatibility for external plugins build for mill 0.9.x.
The API is suspected to change before a 0.10.0 releae.*

_Changes since {prev-version}:_

* `ScalaModule with PublishModule`: the `scala-library` artifact is now always part of the dependencies in published `pom.xml`s and `ivy.xml`s
* New `JavaModule.mandatoryIvyDeps` target to provide essential dependencies like scala-library without forcing the user to call `super.ivyDeps`
* `ScalaJSModule.scalaLibraryIvyDeps` no longer contains the scala-js-library, but only the scala-library; if you need that, use `ScalaJSModule.mandatoryIvyDeps` instead.
* `import $ivy` support `$MILL_BIN_PLATFORM` variable and a new sort notations for external plugins
* We fixed and enabled lots of tests to run on Windows
* Some generic targets like `plan` or `path` now also return their output
* `GenIdea`: improved support for Scala 3 projects
*

_For details refer to
{link-milestone}/{milestone}?closed=1[milestone {milestone-name}]
and the {link-compare}/{prev-version}\...{version}[list of commits]._


=== 0.10.0-M2 - 2021-09-17
:version: 0.10.0-M2
:prev-version: 0.9.9
:milestone: 51
:milestone-name: 0.10.0-M2

*This is a early milestone release.
This release breaks binary compatibility for external plugins build for mill 0.9.x.
The API is suspected to change before a 0.10.0 releae.*

_Changes since {prev-version}:_

* Removed deprecated API
* `ScalaModule`: added `mandatoryScalacOptions` to avoid the common issue that users forget to include mandatory options when defining their own.
* Renamed `toolsClasspath` targets found in various modules to avoid hard to resolve clashes when mixing traits
* Fixed and improved our test suite on Windows
* Various fixes and improvements
* Various dependency updates


_For details refer to
{link-milestone}/{milestone}?closed=1[milestone {milestone-name}]
and the {link-compare}/{prev-version}\...{version}[list of commits]._


=== 0.9.12 - 2022-01-07
:version: 0.9.12
:prev-version: 0.9.11
:milestone: 58
:milestone-name: 0.9.12

* fixed parsing of command parameters in `show` command
* zinc worker: Updated log4j2 to 2.17.1

_For details refer to
{link-milestone}/{milestone}?closed=1[milestone {milestone-name}]
and the {link-compare}/{prev-version}\...{version}[list of commits]._


=== 0.9.11 - 2021-12-15
:version: 0.9.11
:prev-version: 0.9.10
:milestone: 56
:milestone-name: 0.9.11

* zinc worker: Updated log4j2 to 2.16.0 to fix Log4Shell (CVE-2021-44228) vulnerability

_For details refer to
{link-milestone}/{milestone}?closed=1[milestone {milestone-name}]
and the {link-compare}/{prev-version}\...{version}[list of commits]._


=== 0.9.10 - 2021-11-13
:version: 0.9.10
:prev-version: 0.9.9
:milestone: 52
:milestone-name: 0.9.10

* Some feature backports from mill 0.10
* New `+` separator to provide multiple targets (with parameters) via cmdline
* New `--import` cmdline option to run ad-hoc plugins without editing of `build.sc`
* `import $ivy` support `$MILL_BIN_PLATFORM` variable and a new sort notations for external plugins

_For details refer to
{link-milestone}/{milestone}?closed=1[milestone {milestone-name}]
and the {link-compare}/{prev-version}\...{version}[list of commits]._


=== 0.9.9 - 2021-07-15
:version: 0.9.9
:prev-version: 0.9.8
:milestone: 50
:milestone-name: 0.9.9

_Changes since {prev-version}:_

* BSP: Fixed/improved source item for root project
* Bloop: Prevent compilation during bloop config generation
* GenIdea: Fix content path of root project (mill-build)
* Various version bumps

_For details refer to
{link-milestone}/{milestone}?closed=1[milestone {milestone-name}]
and the {link-compare}/{prev-version}\...{version}[list of commits]._


=== 0.9.8 - 2021-05-27
:version: 0.9.8
:prev-version: 0.9.7
:milestone: 49
:milestone-name: 0.9.8

_Changes since {prev-version}:_

* Fixed some potential binary incompatibilities with external plugins (builds against older os-lib versions)
* Fixed location and configuration of mills home path (used for caching of build scripts)
* Properly close jar resources - should fix issues in `assembly`, esp. on Windows where open resources are locked
* BSP: Repaired mills BSP server
* playlib: Fixed issues with the play-contrib module and added support for Play 2.8
* GenIdea: changed dir for generated mill modules to `.idea/mill_modules`
* Various version bumps, including Scala 2.13.5

_For details refer to
{link-milestone}/{milestone}?closed=1[milestone {milestone-name}]
and the {link-compare}/{prev-version}\...{version}[list of commits]._


=== 0.9.7 - 2021-05-14
:version: 0.9.7
:prev-version: 0.9.6
:milestone: 48
:milestone-name: 0.9.7

_Changes since {prev-version}:_

* `ScalaModule`: Support for Scala 3
* `CoursierModule`: Support customized dependency resolution (needed to work with ScalaFX)
* `TestModule`: Added new `testFramework` target and only support one test framework. Deprecated `testFrameworks` targets.
* `TestModule`: Added new convenience traits to configure popular test frameworks, e.g. `TestModule.Junit4`, `TestModule.ScalaTest`, `TestModule.Utest` and many more
* `Bloop`: Added support for foreign modules
* Better support for Windows environments
* Various internal improvements, cleanups, and deprecations
* Various dependencies updates
* Removed tut contrib module because of unmaintained/archived upstream dependency

_For details refer to
{link-milestone}/{milestone}?closed=1[milestone {milestone-name}]
and the {link-compare}/{prev-version}\...{version}[list of commits]._


=== 0.9.6 - 2021-04-03

_The mill project home and repository has been moved to https://github.com/com-lihaoyi/mill._

* `repl` and `console` targets now support `forkArgs` and `forkEnv`
* Support for Scala 3 release candidates and new Scaladoc 3 tool
* Support for Scala.js on Scala 3
* Scala Native improvements
* Test runner now uses an args file to support running tests on Windows
* GenIdea: better supports source jars, full config contributions and provided/runtime dependencies
* Various dependency updates
* Documentation site reworked to support multiple release versions
* Improved CI setup to better test mill on Windows

_For details refer to
{link-milestone}/47?closed=1[milestone 0.9.6]
and the {link-compare}/0.9.5\...0.9.6[list of commits]._


=== 0.9.5 - 2021-01-26

* Updated zinc to 1.4.4
* Support for Scala Native 0.4.0
* Support for Scala.js ESModule (including Bloop support)
* Inner `Tests` traits in modules like `JavaModule`, `ScalaModule` and others now have unique
 names (`JavaModuleTests`, `ScalaTests`, etc), to allow for easier customization
* Various version bumps of dependencies
* CI now runs all tests, it did miss some before

_For details refer to {link-milestone}/46?closed=1[milestone 0.9.5]
and the link:{link-compare}/0.9.4\...0.9.5[list of commits]._

=== 0.9.4 - 2020-12-21

* Implemented more BSP protocol commands and fixed some glitches with IntelliJ
* Stabilized CI builds
* Various fixes and improvements
* Various version bumps

_For details refer to {link-milestone}/45?closed=1[milestone 0.9.4]
and the {link-compare}/0.9.3\...0.9.4[list of commits]._

=== 0.9.3 - 2020-11-26

_(We also tagged `0.9.0`, `0.9.1`, and `0.9.2`, but due to release difficulties, we ask you not to use them.)_

* Replace the built in `@main` method functionality with the
 https://github.com/lihaoyi/mainargs[MainArgs] library
* Note that the MainArgs replacement has some backwards incompatibilities: Short
 flags like `-i` can no longer be passed via `--i`, the `@doc("")` is now
 `@arg(doc = "")`, `Seq[T]` parameters are now passed via repeated `--foo`
 flags rather than comma-separated.
* Add the ability to relocate/shade files in `.assembly` {link-pr}/947[#947]
* Twirl enhancements {link-pr}/952[#952]
* Add `scalacPluginClasspath` to Tests {link-pr}/956[#956]
* Add `toMap` methods to `BuildInfo` {link-pr}/958[#958]
* Bump coursier to version 2.0.0 {link-pr}/973[#973]
* Make BSP support a first-class citizen {link-pr}/969[#969]
* Omit the suffix in `artifactName` in cross modules {link-pr}/953[#953]
* Allow test classes with constructor parameters {link-pr}/982[#982]
* Proguard contrib module {link-pr}/972[#972]
* Support Scala.js useECMAScript2015 option and ModuleKind.ESModule
 {link-pr}/1004[#1004]
* Support Scala.js incremental linking
 {link-pr}/1007[#1007]

_For details refer to {link-milestone}/44?closed=1[milestone 0.9.3]
and the {link-compare}/0.8.0\...0.9.3[list of commits]._

=== 0.8.0 - 2020-07-20

* Bump external dependencies: uPickle 1.2.0, Ammonite 2.2.0, etc.
* Use default coursier repos (#931)
* Work around relative paths issue on windows (#936)
* Support Scala.js versions &gt;1.0.0 (#934)

_For details refer to {link-milestone}/43?closed=1[milestone 0.8.0]
and the {link-compare}/0.7.4\...0.8.0[list of commits]._

=== 0.7.4 - 2020-07-03

* new command line options `--repl` and `--no-server`, deprecated `--interactive` option
* Support for Scala.js 1.1
* Fixed missing source maps for Scala.js 1.0 and 1.1
* Improved BSP contrib module

_For details refer to {link-milestone}/42?closed=1[milestone 0.7.4]
and the {link-compare}/0.7.3\...0.7.4[list of commits]._

=== 0.7.3

_For details refer to {link-milestone}/41?closed=1[milestone 0.7.3]
and the {link-compare}/0.7.2\...0.7.3[list of commits]._

=== 0.7.2 - 2020-05-19

_For details refer to {link-milestone}/40?closed=1[milestone 0.7.2]
and the {link-compare}/0.7.1\...0.7.2[list of commits]._

=== 0.7.1 - 2020-05-17

_For details refer to {link-milestone}/39?closed=1[milestone 0.7.1]
and the {link-compare}/0.7.0\...0.7.1[list of commits]._

=== 0.7.0 - 2020-05-15

* Greatly improved parallel builds via `-j &lt;n&gt;`/`--jobs &lt;n&gt;`, with better scheduling
 and utilization of multiple cores
* `build.sc` files now uses Scala 2.13.2
* Avoid duplicate target resolution with `mill resolve __`
* Add ability to pass GPG arguments to publish via `--gpgArgs`
* `-w`/`--watch` now works for `T.source` targets

_For details refer to {link-milestone}/37?closed=1[milestone 0.7.0]
and the {link-compare}/0.6.3\...0.7.0[list of commits]._

=== 0.6.3 - 2020-05-10

* Finished incomplete support to publish extra artifacts to IVY repositories (`publishLocal`)
* Improved Sonatype uploads
* `GenIdea`: improvements for shared source dirs and skipped modules
* `ScoverageModule`: Some refactorings to allow better customization
* More robust classpath handling under Windows

_For details refer to {link-milestone}/38?closed=1[milestone 0.6.3]
and the {link-compare}/0.6.2\...0.6.3[list of commits]._

=== 0.6.2 - 2020-04-22

* Mill can now execute targets in parallel.
 This is experimental and need to be enabled with `--jobs &lt;n&gt;` option.
* `PublishModule`: new `publishM2Local` to publish into local Maven repositories
* `PublishModule`: enhanced `publishLocal` to specify to ivy repository location
* Windows: Fixed windows launcher and more robust classpath handling
* `ScalaNativeModule`: improved compiling and linking support
* new contrib module `VersionFile`
* `Dependency`: improved dependency update checker and expose results for programmatic use
* ǹew contrib module `Bintray`
* ǹew contrib module `Artifactory`
* fixed testCached support in various modules
* `GenIdea`: improvements, esp. related to source jars

_For details refer to {link-milestone}/36?closed=1[milestone 0.6.2]
and the {link-compare}/0.6.1\...0.6.2[list of commits]._

=== 0.6.1 - 2020-02-24

* Bugfix: Mill now no longer leaks open files (version bump to uPickle 1.0.0)
* New `--version` option
* Added Support for Scala.js 1.0.0+
* Added Support for Scala Native 0.4.0-M2
* `JavaModule`: Enhanced `ivyDepsTree` to optionally include compile-time and runtime-time dependencies
* `JavaModule`: `allSourceFiles` no longer include Scala sources
* `JavaModule`: assembly supports configurable separator when merging resources
* `ScoverageModule`: respect `unmanagedClasspath`, added console reporter
* `ScalaPBModule`: added more configuration options
* Bloop: Fixed inconsistent working directory when executing tests via bloop (forces `-Duser.dir` when generating bloop config)

_For details refer to {link-milestone}/35?closed=1[milestone 0.6.1]
and the {link-compare}/0.6.0\...0.6.1[list of commits]._

=== 0.6.0 - 2020-01-20

* Support for METALS 0.8.0 in VSCode

_For details refer to {link-milestone}/34?closed=1[milestone 0.6.0]
and the {link-compare}/0.5.9\...0.6.0[list of commits]._

=== 0.5.9 - 2020-01-14

* Bump library versions again
* Alias `T.ctx.*` functions to `T.*`: `T.dest`, `T.log`, etc.
* Bump Mill's client-connect-to-server timeout, to reduce flakiness when the
 server is taking a moment to start up

_For details refer to the {link-compare}/0.5.7\...0.5.9[list of commits]._

*Version 0.5.8 has some binary compatibility issues in requests-scala/geny and should not be used.*

=== 0.5.7 - 2019-12-28

* Bump library versions: Ammonite 2.0.1, uPickle 0.9.6, Scalatags 0.8.3, OS-Lib
 0.6.2, Requests 0.4.7, Geny 0.4.2

_For details refer to {link-milestone}/33?closed=1[milestone 0.5.7]
and the {link-compare}/0.5.5\...0.5.7[list of commits]._

=== 0.5.5 / 0.5.6 - 2019-12-20

_(we skipped version 0.5.4 as we had some publishing issues)_

* Bump library versions: Ammonite 1.9.2, uPickle 0.9.0, Scalatags 0.8.2, OS-Lib
 0.5.0, Requests 0.3.0, Geny 0.2.0, uTest 0.7.1
* Fixed a long standing issue that output of sub-processes are only shown when `-i` option was used.
 Now, you will always seen output of sub-process.
* Mill now properly restarts it's server after it's version has changed
* `PublishModule`: added ability to publish into non-staging repositories
* `ScalaPBModule`: added extra include path option

_For details refer to {link-milestone}/32?closed=1[milestone 0.5.5]
and the {link-compare}/0.5.3\...0.5.5[list of commits]._

=== 0.5.3 - 2019-12-07

* `GenIdea/idea`: improved support for generated sources and use/download sources in more cases
* ScalaJS: improvements and support for ScalaJS 0.6.29+ and 1.0.1.RC1
* Introduced new `CoursierModule` to use dependency management independent from a compiler
* `ScoverageModule`: better handling of report directories
* `ScalaPBModule`: more configuration options
* various other fixes and improvements

_For details refer to {link-milestone}/31?closed=1[milestone 0.5.3]
and the {link-compare}/0.5.2\...0.5.3[list of commits]._

=== 0.5.2 - 2019-10-17

* `TestModule`: new `testCached`target, which only re-runs tests after relevant changes
* `TestModule.test`: fixed issue when stacktraces have no filename info
* `Dependency/updates`: fixed issue with reading stale dependencies
* `GenIdea/idea`: no longer shared output directories between mill and IntelliJ IDEA
* support for Dotty &gt;= 0.18.1
* Fixed backwards compatibility of mill wrapper script
* Mill now support the Build Server Protocol 2.0 (BSP) and can act as a build server
* bloop: removed semanticDB dependency
* Documentation updates

_For details refer to {link-milestone}/30?closed=1[milestone 0.5.2]
and the {link-compare}/0.5.1\...0.5.2[list of commits]._

=== 0.5.1 - 2019-09-05

* GenIdea: Bug fixes
* GenIdea: Support for module specific extensions (Facets) and additional config files
* Add ability to define JAR manifests
* Dotty support: Updates and support for binary compiler bridges
* Ivy: improved API to create optional dependendies
* Interpolate `$MILL_VERSION` in ivy imports
* Zinc: Fixed logger output
* Scoverage: Upgrade to Scoverage 1.4.0
* Flyway: Upgrade to Flyway 6.0.1
* Bloop: Updated semanticDB version to 4.2.2
* Documentation updates
* Improved robustness in release/deployment process

_For details refer to {link-milestone}/29?closed=1[milestone 0.5.1]
and the {link-compare}/0.5.0\...0.5.1[list of commits]._

=== 0.5.0

* Mill now supports a `./mill`
 {link-current-doc-site}/#bootstrap-scripts-linuxos-x-only[bootstrap script],
 allowing a project to pin the version of Mill it requires, as well as letting
 contributors use `./mill ...` to begin development without needing to install
 Mill beforehand.

* Support for a `.mill-version` file or `MILL_VERSION` environment variable for
 {link-current-doc-site}/#overriding-mill-versions[Overriding Mill Versions]

* Fix scoverage: inherit repositories from outer project {link-pr}/645[#645]

=== 0.4.2

* Improvements to IntelliJ project generation {link-pr}/616[#616]

* Allow configuration of Scala.js' JsEnv {link-pr}/628[#628]

=== 0.4.1

* Fixes for scala native test suites without test frameworks {link-issue}/627[#627]

* Fix publication of artifacts by increasing sonatype timeouts

* Bug fixes for Scoverage integration {link-issue}/623[#623]

=== 0.4.0

* Publish `compileIvyDeps` as provided scope
 ({link-issue}/535[535])

* Added contrib modules to integrate
 {link-current-doc-site}/page/contrib-modules.html#bloop[Bloop],
 {link-current-doc-site}/page/contrib-modules.html#flyway[Flyway],
 {link-current-doc-site}/page/contrib-modules.html#play-framework[Play Framework],
 {link-current-doc-site}/page/contrib-modules.html#scoverage[Scoverage]

* Allow configuration of GPG key names when publishing
 ({link-pr}/530[530])

* Bump Ammonite version to 1.6.7, making
 https://github.com/lihaoyi/requests-scala[Requests-Scala] available to use
 in your `build.sc`

* Support for Scala 2.13.0-RC2

* ScalaFmt support now uses the version specified in `.scalafmt.conf`

=== 0.3.6

* Started to splitting out mill.api from mill.core

* Avoid unnecessary dependency downloading by providing fetches per cache policy

* Added detailed dependency download progress to the progress ticker

* Fixed internal code generator to support large projects

* Zinc worker: compiler bridge can be either pre-compiled or on-demand-compiled

* Zinc worker: configurable scala library/compiler jar discovery

* Zinc worker: configurable compiler cache supporting parallelism

* Version bumps: ammonite 1.6.0, scala 2.12.8, zinc 1.2.5

* Mill now by default fails fast, so in case a build tasks fails, it exits immediately

* Added new `-k`/`--keep-going` commandline option to disable fail fast behaviour and continue build as long as possible in case of a failure

=== 0.3.5

* Bump uPickle to 0.7.1

=== 0.3.4

* Mill is now bundled with https://github.com/lihaoyi/os-lib[OS-Lib],
 providing a simpler way of dealing with filesystem APIs and subprocesses

=== 0.3.3

* Added new `debug` method to context logger, to log additional debug info into the
 task specific output dir (`out/&lt;task&gt;/log`)

* Added `--debug` option to enable debug output to STDERR

* Fix `ScalaModule#docJar` task when Scala minor versions differ {link-issue}/475[475]

=== 0.3.2

* Automatically detect main class to make `ScalaModule#assembly` self-executable

=== 0.3.0

* Bump Ammonite to 1.3.2, Fastparse to 2.0.4

* Sped up `ScalaModule#docJar` task by about 10x, greatly speeding up publishing

* Add a flag `JavaModule#skipIdea` you can override to disable Intellij project
 generation {link-pr}/458[#458]

* Allow sub-domains when publishing {link-pr}/441[#441]

=== 0.2.8

* `mill inspect` now displays out the doc-comment documentation for a task.

* Avoid shutdown hook failures in tests {link-pr}/422[#422]

* Ignore unreadable output files rather than crashing {link-pr}/423[#423]

* Don't compile hidden files {link-pr}/428[#428]

=== 0.2.7

* Add `visualizePlan` command

* Basic build-info plugin in `mill-contrib-buildinfo`

* ScalaPB integration in `mill-contrib-scalapblib`

* Fixes for Twirl support, now in `mill-contrib-twirllib`

* Support for building Dotty projects
 {link-pr}/397[#397]

* Allow customization of `run`/`runBackground` working directory via
 `forkWorkingDir`

* Reduced executable size, improved incremental compilation in
 {link-pr}/414[#414]

=== 0.2.6

* Improve incremental compilation to work with transitive module dependencies

* Speed up hot compilation performance by properly re-using classloaders

* Speed up compilation time of `build.sc` files by removing duplicate macro
 generated routing code

=== 0.2.5

* Add `.runBackground` and `.runMainBackground` commands, to run something in
 the background without waiting for it to return. The process will keep running
 until it exits normally, or until the same `.runBackground` command is run a
 second time to spawn a new version of the process. Can be used with `-w` for
 auto-reloading of long-running servers.

* {link-current-doc-site}/page/common-project-layouts.html#scala-native-modules[Scala-Native support].
 Try it out!

* Add `--disable-ticker` to reduce spam in CI

* Fix propagation of `--color` flag

=== 0.2.4

* Fix resolution of `scala-{library,compiler,reflect}` in case of conflict

* Allow configuration of `JavaModule` and `ScalafmtModule` scala workers

* Allow hyphens in module and task names

* Fix publishing of ScalaJS modules to properly handle upstream ScalaJS dependencies

=== 0.2.3

* Added the {link-current-doc-site}/#visualize[mill show visualize]
 command, making it easy to visualize the relationships between various tasks
 and modules in your Mill build.

* Improve Intellij support ({link-pr}/351[351]):
 better jump-to-definition for third-party libraries, no longer stomping over
 manual configuration, and better handling of `import $ivy` in your build file.

* Support for un-signed publishing and cases where your GPG key has no
 passphrase ({link-pr}/346[346])

* Basic support for Twirl, Play Framework's templating language
 ({link-pr}/271[271])

* Better performance for streaming large amounts of stdout from Mill's daemon
 process.

* Allow configuration of append/exclude rules in `ScalaModule#assembly`
 ({link-pr}/309[309])

=== 0.2.2

* Preserve caches when transitioning between `-i`/`--interactive` and the
 fast client/server mode ({link-issue}/329[329])

* Keep Mill daemon running if you Ctrl-C during `-w`/`--watch` mode
 ({link-issue}/327[327])

* Allow `mill version` to run without a build file
 ({link-issue}/328[328])

* Make `docJar` (and thus publishing) robust against scratch files in the source
 directories ({link-issue}/334[334]) and work with
 Scala compiler options ({link-issue}/336[336])

* Allow passing Ammonite command-line options to the `foo.repl` command
 ({link-pr}/333[333])

* Add `mill clean` ({link-pr}/315[315]) to easily
 delete the Mill build caches for specific targets

* Improve IntelliJ integration of `MavenModule`s/`SbtModule`s' test folders
 ({link-pr}/298[298])

* Avoid showing useless stack traces when `foo.test` result-reporting fails or
 `foo.run` fails

* ScalaFmt support ({link-pr}/308[308])

* Allow `ScalaModule#generatedSources` to allow single files (previous you could
 only pass in directories)

=== 0.2.0

* Universal (combined batch/sh) script generation for launcher, assembly, and
 release ({link-issue}/264[#264])

* Windows client/server improvements ({link-issue}/262[#262])

* Windows repl support (note: MSYS2 subsystem/shell will be supported when jline3
 v3.6.3 is released)

* Fixed Java 9 support

* Remove need for running `publishAll` using `--interactive` when on OSX and
 your GPG key has a passphrase

* First-class support for `JavaModule`s

* Properly pass compiler plugins to Scaladoc ({link-issue}/282[#282])

* Support for ivy version-pinning via `ivy"...".forceVersion()`

* Support for ivy excludes via `ivy"...".exclude()` ({link-pr}/254[#254])

* Make `ivyDepsTree` properly handle transitive dependencies ({link-issue}/226[#226])

* Fix handling of `runtime`-scoped ivy dependencies ({link-issue}/173[#173])

* Make environment variables available to Mill builds ({link-issue}/257[#257])

* Support ScalaCheck test runner ({link-issue}/286[#286])

* Support for using Typelevel Scala ({link-issue}/275[#275])

* If a module depends on multiple submodules with different versions of an
 ivy dependency, only one version is resolved ({link-issue}/273[#273])

=== 0.1.7

* Support for non-interactive (client/server) mode on Windows.

* More fixes for Java 9

* Bumped the Mill daemon timeout from 1 minute to 5 minutes of inactivity before
 it shuts down.

* Avoid leaking Node.js subprocesses when running `ScalaJSModule` tests

* Passing command-line arguments with spaces in them to tests no longer parses
 wrongly

* `ScalaModule#repositories`, `scalacPluginIvyDeps`, `scalacOptions`,
 `javacOptions` are now automatically propagated to `Tests` modules

* `ScalaJSModule` linking errors no longer show a useless stack trace

* `ScalaModule#docJar` now properly uses the compileClasspath rather than
 runClasspath

* Bumped underlying Ammonite version to http://ammonite.io/#1.1.0[1.1.0],
 which provides the improved Windows and Java 9 support

=== 0.1.6

* Fixes for non-interactive (client/server) mode on Java 9

* Windows batch (.bat) generation for launcher, assembly, and release

=== 0.1.5

* Introduced the `mill plan foo.bar` command, which shows you what the execution
 plan of running the `foo.bar` task looks like without actually evaluating it.

* Mill now generates an `out/mill-profile.json` file containing task-timings, to
 make it easier to see where your mill evaluation time is going

* Introduced `ScalaModule#ivyDepsTree` command to show dependencies tree

* Rename `describe` to `inspect` for consistency with SBT

* `mill resolve` now prints results sorted alphabetically

* Node.js configuration can be customised with `ScalaJSModule#nodeJSConfig`

* Scala.js `fullOpt` now uses Google Closure Compiler after generating the optimized Javascript output

* Scala.js now supports `NoModule` and `CommonJSModule` module kinds

* Include `compileIvyDeps` when generating IntelliJ projects

* Fixed invalid POM generation

* Support for Java 9 (and 10)

* Fixes for Windows support

* Fixed test classes discovery by skipping interfaces

* Include "optional" artifacts in dependency resolution if they exist

* `out/{module_name}` now added as a content root in generated IntelliJ project

=== 0.1.4

* Speed up Mill client initialization by another 50-100ms

* Speed up incremental `assembly`s in the common case where upstream
 dependencies do not change.

* Make `ScalaJSModule#run` work with main-method discovery

* Make `ScalaWorkerModule` user-defineable, so you can use your own custom
 coursier resolvers when resolving Mill's own jars

* Simplify definitions of `SCM` strings

* Make the build REPL explicitly require `-i`/`--interactive` to run

* Log a message when Mill is initializing the Zinc compiler interface

=== 0.1.3

* Greatly reduced the overhead of evaluating Mill tasks, with a warm
 already-cached `mill dev.launcher` now taking ~450ms instead of ~1000ms

* Mill now saves compiled build files in `~/.mill/ammonite`, which is
 configurable via the `--home` CLI arg.

* Fixed linking of multi-module Scala.js projects

=== 0.1.2

* Mill now keeps a long-lived work-daemon around in between commands; this
 should improve performance of things like `compile` which benefit from the
 warm JVM. You can use `-i`/`--interactive` for interactive consoles/REPLs and
 for running commands without the daemon

* Implemented the `ScalaModule#launcher` target for easily creating command-line
 launchers you can run outside of Mill

* `ScalaModule#docJar` no longer fails if you don't have `scala-compiler` on
 classpath

* Support for multiple `testFrameworks` in a test module.

=== 0.1.1

* Fixes for `foo.console`
* Enable Ammonite REPL integration via `foo.repl`

=== 0.1.0

* First public release<|MERGE_RESOLUTION|>--- conflicted
+++ resolved
@@ -331,13 +331,13 @@
   analysis to see which targets depend on the code that was changed. See
   https://github.com/com-lihaoyi/mill/pull/2417[#2417] for more details
 
-<<<<<<< HEAD
+
 * Fix redirection of stdout stream to stderr when using `show`
   https://github.com/com-lihaoyi/mill/pull/2689[#2689]
-=======
+
 * Fix line numbers in errors for scripts starting with leading comments or
   whitespace https://github.com/com-lihaoyi/mill/pull/2686[#2686]
->>>>>>> 6d8cb705
+
 
 _For details refer to
 {link-milestone}/{milestone}?closed=1[milestone {milestone-name}]
