package mill.example
import mill.integration.{BashTokenizer, IntegrationTestSuite}
import mill.util.Util
import utest._

import java.util.concurrent.{Executors, TimeoutException}
import scala.annotation.tailrec
import scala.concurrent.duration.DurationInt
import scala.util.chaining.scalaUtilChainingOps

/**
 * Shared implementation for the tests in `example/`.
 *
 * Implements a bash-like test DSL for educational purposes, parsed out from a
 * `Example Usage` comment in the example's `build.sc` file. Someone should be
 * able to read the `Example Usage` comment and know roughly how to execute the
 * example themselves.
 *
 * Each empty-line-separated block consists of one command (prefixed with `>`)
 * and zero or more output lines we expect to get from the comman (either stdout
 * or stderr):
 *
 * 1. If there are no expected output lines, we do not perform any assertions
 *    on the output of the command
 *
 * 2. Output lines can be prefixed by `error: ` to indicate we expect that
 *    command to fail.
 *
 * 3. `...` can be used to indicate wildcards, which match anything. These can
 *    be used alone as the entire line, or in the middle of another line
 *
 * 4. Every line of stdout/stderr output by the command must match at least
 *    one line of the expected output, and every line of expected output must
 *    match at least one line of stdout/stderr. We ignore ordering of output
 *    lines.
 *
 * For teaching purposes, the output lines do not show the entire output of
 * every command, which can be verbose and confusing. They instead contain
 * sub-strings of the command output, enough to convey the important points to
 * a learner. This is not as strict as asserting the entire command output, but
 * should be enough to catch most likely failure modes
 *
 * Because our CI needs to run on Windows, we cannot rely on just executing
 * commands in the `bash` shell, and instead we implement a janky little
 * interpreter that reads the command lines and does things in-JVM in response
 * to each one.
 */
object ExampleTestSuite extends IntegrationTestSuite {
  val tests: Tests = Tests {
    val workspaceRoot = initWorkspace()

<<<<<<< HEAD
    test("exampleUsage") {
      try os.remove.all(workspaceRoot / "out")
      catch { case e: Throwable => /*do nothing*/ }

      val parsed = upickle.default.read[Seq[(String, String)]](sys.env("MILL_EXAMPLE_PARSED"))
      val usageComment = parsed.collect { case ("example", txt) => txt }.mkString("\n\n")
      val commandBlocks = ("\n" + usageComment.trim).split("\n> ").filter(_.nonEmpty)

      for (commandBlock <- commandBlocks) processCommandBlock(workspaceRoot, commandBlock)

      if (integrationTestMode != "fork") evalStdout("shutdown")
=======
    val testTimeout = 5.minutes

    // Integration tests sometime hang on CI
    // The idea is to just abort and retry them after a reasonable amount of time
    @tailrec def retryOnTimeout[T](n: Int)(body: => T): T = {

      // We use Java Future here, as it supports cancellation
      val executor = Executors.newFixedThreadPool(1)
      val fut = executor.submit { () => body }

      try fut.get(testTimeout.length, testTimeout.unit)
      catch {
        case e: TimeoutException =>
          fut.cancel(true)
          if (n > 0) {
            Console.err.println(s"Timeout occurred (${testTimeout}). Retrying...")
            retryOnTimeout(n - 1)(body)
          } else throw e
      }

    }

    test("exampleUsage") {
      val parsed = upickle.default.read[Seq[(String, String)]](sys.env("MILL_EXAMPLE_PARSED"))
      val usageComment = parsed.collect { case ("example", txt) => txt }.mkString("\n\n")
      val commandBlocks = ("\n" + usageComment.trim).split("\n> ").filter(_.nonEmpty)

      retryOnTimeout(3) {
        try {
          for (commandBlock <- commandBlocks) processCommandBlock(workspaceRoot, commandBlock)
          if (integrationTestMode != "fork") evalStdout("shutdown")
        } finally {
          try os.remove.all(workspaceRoot / "out")
          catch { case e: Throwable => /*do nothing*/ }
        }
      }
>>>>>>> eab62a88
    }
  }

  def processCommandBlock(workspaceRoot: os.Path, commandBlock: String): Unit = {
    val commandBlockLines = commandBlock.linesIterator.toVector

    val expectedSnippets = commandBlockLines.tail
    val (commandHead, comment) = commandBlockLines.head match {
      case s"$before#$after" => (before.trim, Some(after.trim))
      case string => (string, None)
    }

    val incorrectPlatform =
      (comment.exists(_.startsWith("windows")) && !Util.windowsPlatform) ||
        (comment.exists(_.startsWith("mac/linux")) && Util.windowsPlatform) ||
        (comment.exists(_.startsWith("--no-server")) && integrationTestMode != "fork") ||
        (comment.exists(_.startsWith("not --no-server")) && integrationTestMode == "fork")

    if (!incorrectPlatform) {
      processCommand(workspaceRoot, expectedSnippets, commandHead.trim)
    }
  }

  def processCommand(
      workspaceRoot: os.Path,
      expectedSnippets: Vector[String],
      commandStr: String
  ): Unit = {
    BashTokenizer.tokenize(commandStr)
      .tap { cmd =>
        Console.err.println(
          s"""$workspaceRoot> ${cmd.mkString("'", "' '", "'")}
             |--- Expected output --------
             |${expectedSnippets.mkString("\n")}
             |----------------------------""".stripMargin
        )
      } match {
      case Seq("cp", "-r", from, to) =>
        os.copy(os.Path(from, workspaceRoot), os.Path(to, workspaceRoot))

      case Seq("sed", "-i", s"s/$oldStr/$newStr/g", file) =>
        mangleFile(os.Path(file, workspaceRoot), _.replace(oldStr, newStr))

      case Seq("curl", url) =>
        Thread.sleep(1500) // Need to give backgroundWrapper time to spin up
        val res = requests.get(url)
        validateEval(
          expectedSnippets,
          IntegrationTestSuite.EvalResult(res.is2xx, res.text(), "")
        )

      case Seq("cat", path) =>
        val res = os.read(os.Path(path, workspaceRoot))
        validateEval(
          expectedSnippets,
          IntegrationTestSuite.EvalResult(true, res, "")
        )

      case Seq("node", rest @ _*) =>
        val res = os
          .proc("node", rest)
          .call(stdout = os.Pipe, stderr = os.Pipe, cwd = workspaceRoot)
        validateEval(
          expectedSnippets,
          IntegrationTestSuite.EvalResult(res.exitCode == 0, res.out.text(), res.err.text())
        )

      case Seq("git", rest @ _*) =>
        val res = os
          .proc("git", rest)
          .call(stdout = os.Pipe, stderr = os.Pipe, cwd = workspaceRoot)
        validateEval(
          expectedSnippets,
          IntegrationTestSuite.EvalResult(res.exitCode == 0, res.out.text(), res.err.text())
        )

      case Seq("java", "-jar", rest @ _*) =>
        val res = os
          .proc("java", "-jar", rest)
          .call(stdout = os.Pipe, stderr = os.Pipe, cwd = workspaceRoot)
        validateEval(
          expectedSnippets,
          IntegrationTestSuite.EvalResult(res.exitCode == 0, res.out.text(), res.err.text())
        )

      case Seq("unzip", "-p", zip, path) =>
        val zipFile = new java.util.zip.ZipFile((workspaceRoot / os.SubPath(zip)).toIO)
        try {
          val boas = new java.io.ByteArrayOutputStream
          os.Internals.transfer(zipFile.getInputStream(zipFile.getEntry(path)), boas)
          validateEval(
            expectedSnippets,
            IntegrationTestSuite.EvalResult(true, boas.toString("UTF-8"), "")
          )
        } finally {
          zipFile.close()
        }

      case Seq("printf", literal, ">>", path) =>
        mangleFile(os.Path(path, workspacePath), _ + ujson.read(s""""${literal}"""").str)

      case Seq(command, rest @ _*) =>
        val evalResult = command match {
          case "./mill" | "mill" => evalStdout(rest)
          case s"./$cmd" =>
            val tokens = cmd +: rest
            val executable = workspaceRoot / os.SubPath(tokens.head)
            if (!os.exists(executable)) {
              throw new Exception(
                s"Executable $executable not found.\n" +
                  s"Other files present include ${os.list(executable / os.up)}"
              )
            }
            val res = os
              .proc(executable, tokens.tail)
              .call(stdout = os.Pipe, stderr = os.Pipe, cwd = workspaceRoot)

            IntegrationTestSuite.EvalResult(res.exitCode == 0, res.out.text(), res.err.text())
        }

        validateEval(expectedSnippets, evalResult)
    }
  }

  def validateEval(
      expectedSnippets: Vector[String],
      evalResult: IntegrationTestSuite.EvalResult
  ): Unit = {
    if (expectedSnippets.exists(_.startsWith("error: "))) assert(!evalResult.isSuccess)
    else assert(evalResult.isSuccess)

    val unwrappedExpected = expectedSnippets
      .map {
        case s"error: $msg" => msg
        case msg => msg
      }
      .mkString("\n")

    def plainTextLines(s: String) =
      fansi.Str(s, errorMode = fansi.ErrorMode.Strip).plainText
        .replace("\\\\", "/") // Convert windows paths in JSON strings to Unix
        .linesIterator
        // Don't bother checking empty lines
        .filter(_.trim.nonEmpty)
        // Strip log4j noisy prefixes that differ on windows and mac/linux
        .map(ln =>
          ln.stripPrefix("[info] ").stripPrefix("info: ")
            .stripPrefix("[error] ").stripPrefix("error: ")
        )
        .toVector

    val filteredErr = plainTextLines(evalResult.err)
    val filteredOut = plainTextLines(evalResult.out)

    if (expectedSnippets.nonEmpty) {
      for (outLine <- filteredOut) {
        globMatchesAny(unwrappedExpected, outLine)
      }
      for (errLine <- filteredErr) {
        globMatchesAny(unwrappedExpected, errLine)
      }
    }

    for (expectedLine <- unwrappedExpected.linesIterator) {
      val combinedOutErr = (filteredOut ++ filteredErr).mkString("\n")
      assert(globMatches(expectedLine, combinedOutErr))
    }
  }

  def globMatches(expected: String, filtered: String): Boolean = {
    filtered
      .linesIterator
      .exists(
        StringContext
          .glob(expected.split("\\.\\.\\.", -1).toIndexedSeq, _)
          .nonEmpty
      )
  }

  def globMatchesAny(expected: String, filtered: String): Boolean = {
    expected.linesIterator.exists(globMatches(_, filtered))
  }
}<|MERGE_RESOLUTION|>--- conflicted
+++ resolved
@@ -49,19 +49,6 @@
   val tests: Tests = Tests {
     val workspaceRoot = initWorkspace()
 
-<<<<<<< HEAD
-    test("exampleUsage") {
-      try os.remove.all(workspaceRoot / "out")
-      catch { case e: Throwable => /*do nothing*/ }
-
-      val parsed = upickle.default.read[Seq[(String, String)]](sys.env("MILL_EXAMPLE_PARSED"))
-      val usageComment = parsed.collect { case ("example", txt) => txt }.mkString("\n\n")
-      val commandBlocks = ("\n" + usageComment.trim).split("\n> ").filter(_.nonEmpty)
-
-      for (commandBlock <- commandBlocks) processCommandBlock(workspaceRoot, commandBlock)
-
-      if (integrationTestMode != "fork") evalStdout("shutdown")
-=======
     val testTimeout = 5.minutes
 
     // Integration tests sometime hang on CI
@@ -85,6 +72,7 @@
     }
 
     test("exampleUsage") {
+
       val parsed = upickle.default.read[Seq[(String, String)]](sys.env("MILL_EXAMPLE_PARSED"))
       val usageComment = parsed.collect { case ("example", txt) => txt }.mkString("\n\n")
       val commandBlocks = ("\n" + usageComment.trim).split("\n> ").filter(_.nonEmpty)
@@ -98,7 +86,6 @@
           catch { case e: Throwable => /*do nothing*/ }
         }
       }
->>>>>>> eab62a88
     }
   }
 
