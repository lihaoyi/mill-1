--- conflicted
+++ resolved
@@ -67,11 +67,8 @@
   object pythonlib extends Module {
     object basic extends Cross[ExampleCrossModule](build.listIn(millSourcePath / "basic"))
     object dependencies extends Cross[ExampleCrossModule](build.listIn(millSourcePath / "dependencies"))
-<<<<<<< HEAD
+    object publishing extends Cross[ExampleCrossModule](build.listIn(millSourcePath / "publishing"))
     object module extends Cross[ExampleCrossModule](build.listIn(millSourcePath / "module"))
-=======
-    object publishing extends Cross[ExampleCrossModule](build.listIn(millSourcePath / "publishing"))
->>>>>>> 60e6ce2d
   }
 
   object cli extends Module{
