package build.example
// imports
import scala.util.chaining._
import com.github.lolgab.mill.mima.Mima
import coursier.maven.MavenRepository
import de.tobiasroeser.mill.vcs.version.VcsVersion
import com.goyeau.mill.scalafix.ScalafixModule
import mill._
import mill.api.JarManifest
import mill.define.NamedTask
import mill.main.Tasks
import mill.scalalib._
import mill.scalalib.api.ZincWorkerUtil
import mill.scalalib.publish._
import mill.util.Jvm
import mill.resolve.SelectMode
import mill.contrib.buildinfo.BuildInfo
import mill.T
import mill.define.Cross

// plugins and dependencies
import $meta._
import $file.ci.shared
import $file.ci.upload

object `package` extends RootModule with Module {
  def exampleModules: Seq[ExampleCrossModule] = millInternal
    .modules
    .collect { case m: ExampleCrossModule => m }

  object javalib extends Module {
    object basic extends Cross[ExampleCrossModuleJava](build.listIn(millSourcePath / "basic"))
    object builds extends Cross[ExampleCrossModuleJava](build.listIn(millSourcePath / "builds"))
    object testing extends Cross[ExampleCrossModuleJava](build.listIn(millSourcePath / "testing"))
    object linting extends Cross[ExampleCrossModuleJava](build.listIn(millSourcePath / "linting"))
    object publishing extends Cross[ExampleCrossModuleJava](build.listIn(millSourcePath / "publishing"))
    object module extends Cross[ExampleCrossModuleJava](build.listIn(millSourcePath / "module"))
    object web extends Cross[ExampleCrossModule](build.listIn(millSourcePath / "web"))
  }
  object kotlinlib extends Module {
    object basic extends Cross[ExampleCrossModuleKotlin](build.listIn(millSourcePath / "basic"))
  }
  object scalalib extends Module {
    object basic extends Cross[ExampleCrossModule](build.listIn(millSourcePath / "basic"))
    object builds extends Cross[ExampleCrossModule](build.listIn(millSourcePath / "builds"))
    object testing extends Cross[ExampleCrossModule](build.listIn(millSourcePath / "testing"))
<<<<<<< HEAD
    object linting extends Cross[ExampleCrossModule](build.listIn(millSourcePath / "linting"))
=======
    object publishing extends Cross[ExampleCrossModule](build.listIn(millSourcePath / "publishing"))
>>>>>>> 081d699d
    object module extends Cross[ExampleCrossModule](build.listIn(millSourcePath / "module"))
    object web extends Cross[ExampleCrossModule](build.listIn(millSourcePath / "web"))
  }

  object depth extends Module {
    object tasks extends Cross[ExampleCrossModule](build.listIn(millSourcePath / "tasks"))
    object modules extends Cross[ExampleCrossModule](build.listIn(millSourcePath / "modules"))
    object cross extends Cross[ExampleCrossModule](build.listIn(millSourcePath / "cross"))
    object large extends Cross[ExampleCrossModule](build.listIn(millSourcePath / "large"))
    object sandbox extends Cross[ExampleCrossModule](build.listIn(millSourcePath / "sandbox"))
  }

  object extending extends Module {
    object imports extends Cross[ExampleCrossModule](build.listIn(millSourcePath / "imports"))
    object metabuild extends Cross[ExampleCrossModule](build.listIn(millSourcePath / "metabuild"))
    object plugins extends Cross[ExampleCrossModule](build.listIn(millSourcePath / "plugins"))
  }

  object external extends Module {
    object libraries extends Cross[ExampleCrossModule](build.listIn(millSourcePath / "libraries"))
  }

  trait ExampleCrossModuleKotlin extends ExampleCrossModuleJava {
    override def lineTransform(line: String) = this.millModuleSegments.parts.last match {
      case "3-multi-module" => line.replace("bar.BarTests.simple", "bar.BarTestssimple")
        .replace("bar.BarTests.escaping", "bar.BarTestsescaping")
      case "4-builtin-commands" => line.replace("compile.dest/zinc", "compile.dest/kotlin.analysis.dummy")
      case _ => line
    }
  }

  trait ExampleCrossModuleJava extends ExampleCrossModule {

    def upstreamCross(s: String) = s match {
      case "basic" => Some(scalalib.basic)
      case "builds" => Some(scalalib.builds)
      case "module" => Some(scalalib.module)
      case "testing" => Some(scalalib.testing)
      case "web" => Some(scalalib.web)
      case _ => None
    }
    val upstreamOpt = upstreamCross(this.millModuleSegments.parts.dropRight(1).last)
      .flatMap(_.valuesToModules.get(List(crossValue)))

    def testRepoRoot = T{
      os.copy(super.testRepoRoot().path, T.dest, mergeFolders = true)
      for(suffix <- Seq("build.sc", "build.mill", "build.mill.scala")){
        for (lines <- buildScLines() if os.exists(T.dest / suffix)) {
          os.write.over(T.dest / suffix, lines.mkString("\n"))
        }
      }
      PathRef(T.dest)
    }

    def resources = upstreamOpt match {
      case None => T{ Seq(super.testRepoRoot()) }
      case Some(upstream) => T{
        os.copy.over(super.testRepoRoot().path, T.dest)
        val upstreamRoot = upstream.testRepoRoot().path
        val suffix = Seq("build.sc", "build.mill").find(s => os.exists(upstreamRoot / s)).head
        for(lines <- buildScLines()) {
          os.write.over(T.dest / suffix, lines.mkString("\n"))
        }
        Seq(PathRef(T.dest))
      }
    }
    def buildScLines = upstreamOpt match {
      case None => T { None }
      case Some(upstream) => T {
        Some {
          val upstreamRoot = upstream.testRepoRoot().path
          val suffix = Seq("build.sc", "build.mill").find(s => os.exists(upstreamRoot / s)).head
          val upstreamLines = os.read.lines(upstream.testRepoRoot().path / suffix)
          val lines = os.read.lines(super.testRepoRoot().path / suffix)

          import collection.mutable
          val groupedLines = mutable.Map.empty[String, mutable.Buffer[String]]
          var current = Option.empty[String]
          lines.foreach {
            case s"//// SNIPPET:$name" =>
              current = Some(name)
              groupedLines(name) = mutable.Buffer()
            case s => current.foreach(groupedLines(_).append(lineTransform(s)))
          }

          current = None
          upstreamLines.flatMap {
            case s"//// SNIPPET:$name" =>
              if (name != "END") {
                current = Some(name)
                groupedLines(name)
              } else {
                current = None
                Nil
              }

            case s => if (current.nonEmpty) None else Some(lineTransform(s))
          }
        }
      }
    }

    def lineTransform(line: String) = line
  }

  trait ExampleCrossModule extends build.integration.IntegrationTestModule {
    // disable scalafix because these example modules don't have sources causing it to misbehave
    def fix(args: String*): Command[Unit] = T.command {}
    def testRepoRoot: T[PathRef] = T.source(millSourcePath)

    def resources = Seq(testRepoRoot())
    def runClasspath = build.main.test.runClasspath()
    def localRunClasspath = build.testkit.localRunClasspath()

    def forkEnv = Map(
      "MILL_EXAMPLE_PARSED" -> upickle.default.write(parsed()),
      "LANG" -> "C"
    )

    /**
     * Parses a `build.mill` for specific comments and return the split-by-type content
     */
    def parsed: T[Seq[(String, String)]] = T {
      mill.testkit.ExampleParser(testRepoRoot().path)
    }

    def rendered = T {
      var seenCode = false
      val examplePath = millSourcePath.subRelativeTo(T.workspace)
      os.write(
        T.dest / "example.adoc",
        parsed()
          .filter(_._2.nonEmpty)
          .map {
            case (s"see:$path", txt) =>
              s"""
                 |.$path ({mill-example-url}/$examplePath/$path[browse])
                 |[source,scala,subs="attributes,verbatim"]
                 |----
                 |$txt
                 |----""".stripMargin
            case ("scala", txt) =>
              val title =
                if (seenCode) ""
                else {
                  val label = build.millLastTag()
                  val exampleDashed = examplePath.segments.mkString("-")
                  val download = s"{mill-download-url}/$label-$exampleDashed.zip[download]"
                  val browse = s"{mill-example-url}/$examplePath[browse]"
                  s".build.mill ($download, $browse)"
                }
              seenCode = true
              s"""
                 |$title
                 |[source,scala,subs="attributes,verbatim"]
                 |----
                 |
                 |$txt
                 |----
                 |""".stripMargin
            case ("comment", txt) => txt + "\n"
            case ("example", txt) =>
              s"""
                 |[source,bash,subs="attributes,verbatim"]
                 |----
                 |$txt
                 |----""".stripMargin
          }
          .mkString("\n")
      )
      PathRef(T.dest / "example.adoc")
    }
  }

  def repoInfo = Map(
    "acyclic" -> ("com-lihaoyi/acyclic", "1ec221f377794db39e8ff9b43415f81c703c202f"),
    "fansi" -> ("com-lihaoyi/fansi", "169ac96d7c6761a72590d312a433cf12c572573c"),
    "jimfs" -> ("google/jimfs", "5b60a42eb9d3cd7a2073d549bd0cb833f5a7e7e9"),
    "commons-io" -> ("apache/commons-io", "b91a48074231ef813bc9b91a815d77f6343ff8f0"),
    "netty" -> ("netty/netty", "20a790ed362a3c11e0e990b58598e4ac6aa88bef"),
    "mockito" -> ("mockito/mockito", "97f3574cc07fdf36f1f76ba7332ac57675e140b1"),
    "gatling" -> ("gatling/gatling", "3870fda86e6bca005fbd53108c60a65db36279b6")
  )
  object thirdparty extends Cross[ThirdPartyModule](build.listIn(millSourcePath / "thirdparty"))
  trait ThirdPartyModule extends ExampleCrossModule {
    val (repoPath, repoHash) = repoInfo(crossValue)
    def repoSlug = repoPath.split("/").last

    def testRepoRoot = T {
      shared.downloadTestRepo(repoPath, repoHash, T.dest)
      val wrapperFolder = T.dest / s"$repoSlug-$repoHash"

      os.makeDir(T.dest / "merged")
      os.copy(wrapperFolder, T.dest / "merged", mergeFolders = true)
      os.remove.all(wrapperFolder)
      os.copy(
        super.testRepoRoot().path,
        T.dest / "merged",
        mergeFolders = true,
        replaceExisting = true
      )
      os.remove.all(T.dest / "merged" / ".mill-version")

      os.remove.all(T.dest / "merged" / "build.sc")
      PathRef(T.dest / "merged")
    }
  }
}<|MERGE_RESOLUTION|>--- conflicted
+++ resolved
@@ -44,11 +44,8 @@
     object basic extends Cross[ExampleCrossModule](build.listIn(millSourcePath / "basic"))
     object builds extends Cross[ExampleCrossModule](build.listIn(millSourcePath / "builds"))
     object testing extends Cross[ExampleCrossModule](build.listIn(millSourcePath / "testing"))
-<<<<<<< HEAD
     object linting extends Cross[ExampleCrossModule](build.listIn(millSourcePath / "linting"))
-=======
     object publishing extends Cross[ExampleCrossModule](build.listIn(millSourcePath / "publishing"))
->>>>>>> 081d699d
     object module extends Cross[ExampleCrossModule](build.listIn(millSourcePath / "module"))
     object web extends Cross[ExampleCrossModule](build.listIn(millSourcePath / "web"))
   }
