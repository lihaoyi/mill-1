package foo;

import static org.junit.Assert.assertEquals;

import org.junit.Test;

public class FooTest {
  @Test
  public void testSimple() {
    System.out.println("Testing with JVM version: " + System.getProperty("java.version"));
<<<<<<< HEAD
    assertEquals(System.getProperty("java.version"), "11.0.20");
=======
    assertEquals(System.getProperty("java.version"), "11.0.21");
>>>>>>> ebdaf429
  }
}<|MERGE_RESOLUTION|>--- conflicted
+++ resolved
@@ -8,10 +8,6 @@
   @Test
   public void testSimple() {
     System.out.println("Testing with JVM version: " + System.getProperty("java.version"));
-<<<<<<< HEAD
-    assertEquals(System.getProperty("java.version"), "11.0.20");
-=======
     assertEquals(System.getProperty("java.version"), "11.0.21");
->>>>>>> ebdaf429
   }
 }