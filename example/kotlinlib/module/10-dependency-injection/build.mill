//// SNIPPET:BUILD

package build
import mill.*, kotlinlib.*
import kotlinlib.ksp.KspModule

object dagger extends KspModule {

  def kotlinVersion = "2.2.0"
  def kspVersion = "2.0.2"
  def kspJvmTarget = "17"

  def mainClass = Some("com.example.dagger.MainKt")

  def kotlincOptions = super.kotlincOptions() ++ Seq("-no-reflect", "-verbose")

//  override def kotlincUseBtApi = false

  def mvnDeps = Seq(
    mvn"com.google.dagger:dagger:2.57"
  )

  def kotlinSymbolProcessors = Seq(
    mvn"com.google.dagger:dagger-compiler:2.57"
  )

  object test extends KspTests, TestModule.Junit5 {

    def kotlincOptions = super.kotlincOptions() ++ Seq("-no-reflect", "-verbose")

    def mvnDeps = Seq(
      mvn"com.google.dagger:dagger-compiler:2.57",
      mvn"io.kotest:kotest-runner-junit5:5.9.1"
    )

    def kotlinSymbolProcessors = Seq(
      mvn"com.google.dagger:dagger-compiler:2.57"
    )
  }
}

// This is a basic Mill build for a single `KotlinModule`, with
// the purpose to demonstrate the Kotlin Symbol Processing API
// using Dagger, a dependency injection framework as an example.

/** Usage

> ./mill show dagger.generatedSources
[
  "ref:v0:.../out/dagger/generatedSourcesWithKsp2.dest/generated/java",
  "ref:v0:.../out/dagger/generatedSourcesWithKsp2.dest/generated/kotlin"
]

> ls out/dagger/generatedSourcesWithKsp2.dest/generated/java/com/example/dagger/
DaggerNumberApp.java
NumberService_Factory.java
RandomNumberGenerator_Factory.java

> ./mill dagger.compile
<<<<<<< HEAD
Compiling 6 Kotlin sources and reading 3 Java sources to out/dagger/compile.dest/classes ...
Compiling 3 Java sources to out/dagger/compile.dest/classes ...
=======
Compiling 6 Kotlin sources and reading 3 Java sources to .../out/dagger/compile.dest/classes ...
compiling 3 Java sources to out/dagger/compile.dest/classes ...
>>>>>>> d45d4e75

> ./mill dagger.run
Random number: ...

> ./mill show dagger.test
...
{
  "msg": "",
  "results": [
    {
      "fullyQualifiedName": "com.example.dagger.TestConstantNumberGeneratorInjection",
      "selector": "SuiteSelector",
      "duration": ...,
      "status": "Success"
    },
    {
      "fullyQualifiedName": "com.example.dagger.TestConstantNumberGeneratorInjection",
      "selector": "SuiteSelector",
      "duration": ...,
      "status": "Success"
    }
  ]
}
...

> ls out/dagger/test/generatedSourcesWithKsp2.dest/generated/java/com/example/dagger/
ConstantNumberGenerator_Factory.java
DaggerDemoComponent.java
DaggerTestApp.java

*/<|MERGE_RESOLUTION|>--- conflicted
+++ resolved
@@ -57,13 +57,8 @@
 RandomNumberGenerator_Factory.java
 
 > ./mill dagger.compile
-<<<<<<< HEAD
-Compiling 6 Kotlin sources and reading 3 Java sources to out/dagger/compile.dest/classes ...
-Compiling 3 Java sources to out/dagger/compile.dest/classes ...
-=======
 Compiling 6 Kotlin sources and reading 3 Java sources to .../out/dagger/compile.dest/classes ...
 compiling 3 Java sources to out/dagger/compile.dest/classes ...
->>>>>>> d45d4e75
 
 > ./mill dagger.run
 Random number: ...
