package mill.main

import mill.api.{Ctx, _}
import mill.define.{BaseModule0, Command, NamedTask, Segments, Target, Task, _}
import mill.eval.{Evaluator, EvaluatorPaths, Terminal}
import mill.moduledefs.Scaladoc
import mill.resolve.SelectMode.Separated
import mill.resolve.{Resolve, SelectMode}
import mill.util.{Util, Watchable}
import pprint.{Renderer, Tree, Truncated}

import java.util.concurrent.LinkedBlockingQueue
import scala.collection.mutable
import scala.reflect.NameTransformer.decode

object MainModule {

  def resolveTasks[T](
      evaluator: Evaluator,
      targets: Seq[String],
      selectMode: SelectMode,
      resolveToModuleTasks: Boolean = false
  )(f: List[NamedTask[Any]] => T): Result[T] = {
    Resolve.Tasks.resolve(
      evaluator.rootModule,
      targets,
      selectMode,
      resolveToModuleTasks = resolveToModuleTasks
    ) match {
      case Left(err) => Result.Failure(err)
      case Right(tasks) => Result.Success(f(tasks))
    }
  }

  def resolveTasks[T](
      evaluator: Evaluator,
      targets: Seq[String],
      selectMode: SelectMode
  )(f: List[NamedTask[Any]] => T): Result[T] = {
    Resolve.Tasks.resolve(evaluator.rootModule, targets, selectMode) match {
      case Left(err) => Result.Failure(err)
      case Right(tasks) => Result.Success(f(tasks))
    }
  }

  private def show0(
      evaluator: Evaluator,
      targets: Seq[String],
      log: Logger,
      watch0: Watchable => Unit
  )(f: Seq[(Any, Option[(RunScript.TaskName, ujson.Value)])] => ujson.Value)
      : Result[ujson.Value] = {

    RunScript.evaluateTasksNamed(
      // When using `show`, redirect all stdout of the evaluated tasks so the
      // printed JSON is the only thing printed to stdout.
      evaluator.withBaseLogger(
        evaluator.baseLogger.withOutStream(evaluator.baseLogger.errorStream)
      ),
      targets,
      Separated
    ) match {
      case Left(err) => Result.Failure(err)
      case Right((watched, Left(err))) =>
        watched.foreach(watch0)
        Result.Failure(err)

      case Right((watched, Right(res))) =>
        val output = f(res)
        watched.foreach(watch0)
        log.withPromptPaused {
          println(output.render(indent = 2))
        }
        Result.Success(output)
    }
  }
}

/**
 * [[mill.define.Module]] containing all the default tasks that Mill provides: [[resolve]],
 * [[show]], [[inspect]], [[plan]], etc.
 */
trait MainModule extends BaseModule0 {

  object interp extends Interp
//  implicit def millDiscover: mill.define.Discover[_]

  /**
   * Show the mill version.
   */
  def version(): Command[String] = Task.Command(exclusive = true) {
    val res = BuildInfo.millVersion
    Task.log.withPromptPaused {
      println(res)
    }
    res
  }

  /**
   * Resolves a mill query string and prints out the tasks it resolves to.
   */
  def resolve(evaluator: Evaluator, targets: String*): Command[List[String]] =
    Task.Command(exclusive = true) {
      val resolved = Resolve.Segments.resolve(
        evaluator.rootModule,
        targets,
        SelectMode.Multi
      )

      resolved match {
        case Left(err) => Result.Failure(err)
        case Right(resolvedSegmentsList) =>
          val resolvedStrings = resolvedSegmentsList.map(_.render)
          Task.log.withPromptPaused {
            resolvedStrings.sorted.foreach(println)
          }
          Result.Success(resolvedStrings)
      }
    }

  /**
   * Given a set of tasks, prints out the execution plan of what tasks will be
   * executed in what order, without actually executing them.
   */
  def plan(evaluator: Evaluator, targets: String*): Command[Array[String]] =
    Task.Command(exclusive = true) {
      plan0(evaluator, targets) match {
        case Left(err) => Result.Failure(err)
        case Right(success) =>
          val renderedTasks = success.map(_.segments.render)
          Task.log.withPromptPaused {
            renderedTasks.foreach(println)
          }
          Result.Success(renderedTasks)
      }
    }

  private def plan0(evaluator: Evaluator, targets: Seq[String]) = {
    Resolve.Tasks.resolve(
      evaluator.rootModule,
      targets,
      SelectMode.Multi
    ) match {
      case Left(err) => Left(err)
      case Right(rs) =>
        val (sortedGroups, _) = evaluator.plan(rs)
        Right(sortedGroups.keys().collect { case r: Terminal.Labelled[_] => r }.toArray)
    }
  }

  /**
   * Prints out some dependency path from the `src` task to the `dest` task.
   *
   * If there are multiple dependency paths between `src` and `dest`, the path
   * chosen is arbitrary.
   */

  def path(
      evaluator: Evaluator,
      @mainargs.arg(positional = true) src: String,
      @mainargs.arg(positional = true) dest: String
  ): Command[List[String]] =
    Task.Command(exclusive = true) {
      val resolved = Resolve.Tasks.resolve(
        evaluator.rootModule,
        List(src, dest),
        SelectMode.Multi
      )

      resolved match {
        case Left(err) => Result.Failure(err)
        case Right(Seq(src1, dest1)) =>
          val queue = collection.mutable.Queue[List[Task[_]]](List(src1))
          var found = Option.empty[List[Task[_]]]
          val seen = collection.mutable.Set.empty[Task[_]]
          while (queue.nonEmpty && found.isEmpty) {
            val current = queue.dequeue()
            if (current.head == dest1) found = Some(current)
            else {
              for {
                next <- current.head.inputs
                if !seen.contains(next)
              } {
                seen.add(next)
                queue.enqueue(next :: current)
              }
            }
          }
          found match {
            case None =>
              Result.Failure(s"No path found between $src and $dest")
            case Some(list) =>
              val labels = list
                .collect { case n: NamedTask[_] => n.ctx.segments.render }

              Task.log.withPromptPaused {
                labels.foreach(println)
              }
              Result.Success(labels)
          }
      }
    }

  /**
   * Displays metadata about the given task without actually running it.
   */
<<<<<<< HEAD
  def inspect(evaluator: Evaluator, targets: String*): Command[String] =
    Task.Command(exclusive = true) {

      def resolveParents(c: Class[_]): Seq[Class[_]] = {
        Seq(c) ++ Option(c.getSuperclass).toSeq.flatMap(resolveParents) ++ c.getInterfaces.flatMap(
          resolveParents
        )
=======
  def inspect(evaluator: Evaluator, targets: String*): Command[String] = Target.command {
    def resolveParents(c: Class[_]): Seq[Class[_]] = {
      Seq(c) ++ Option(c.getSuperclass).toSeq.flatMap(resolveParents) ++ c.getInterfaces.flatMap(
        resolveParents
      )
    }

    def pprintTask(t: NamedTask[_], evaluator: Evaluator): Tree.Lazy = {
      val seen = mutable.Set.empty[Task[_]]

      def rec(t: Task[_]): Seq[Segments] = {
        if (seen(t)) Nil // do nothing
        else t match {
          case t: mill.define.Target[_]
              if evaluator.rootModule.millInternal.targets.contains(t) =>
            Seq(t.ctx.segments)
          case _ =>
            seen.add(t)
            t.inputs.flatMap(rec)
        }
>>>>>>> 8ed57215
      }
      def pprintTask(t: NamedTask[_], evaluator: Evaluator): Tree.Lazy = {
        val seen = mutable.Set.empty[Task[_]]

        def rec(t: Task[_]): Seq[Segments] = {
          if (seen(t)) Nil // do nothing
          else t match {
            case t: mill.define.Target[_]
                if evaluator.rootModule.millInternal.targets.contains(t) =>
              Seq(t.ctx.segments)
            case _ =>
              seen.add(t)
              t.inputs.flatMap(rec)
          }
        }

        val annots = for {
          c <- resolveParents(t.ctx.enclosingCls)
          m <- c.getMethods
          if m.getName == t.ctx.segment.pathSegments.head
          a = m.getAnnotation(classOf[mill.moduledefs.Scaladoc])
          if a != null
        } yield a

        val allDocs =
          for (a <- annots.distinct)
            yield mill.util.Util.cleanupScaladoc(a.value).map("\n    " + _).mkString

        pprint.Tree.Lazy { ctx =>
          val mainMethodSig =
            if (t.asCommand.isEmpty) List()
            else {
              val mainDataOpt = evaluator
                .rootModule
                .millDiscover
                .value
                .get(t.ctx.enclosingCls)
                .flatMap(_._2.find(_.name == t.ctx.segments.parts.last))
                .headOption

              mainDataOpt match {
                case Some(mainData) if mainData.renderedArgSigs.nonEmpty =>
                  val rendered = mainargs.Renderer.formatMainMethodSignature(
                    mainDataOpt.get,
                    leftIndent = 2,
                    totalWidth = 100,
                    leftColWidth = mainargs.Renderer.getLeftColWidth(mainData.renderedArgSigs),
                    docsOnNewLine = false,
                    customName = None,
                    customDoc = None,
                    sorted = true
                  )

                  // trim first line containing command name, since we already render
                  // the command name below with the filename and line num
                  val trimmedRendered = rendered
                    .linesIterator
                    .drop(1)
                    .mkString("\n")

                  List("\n", trimmedRendered, "\n")

                case _ => List()
              }
            }

          Iterator(
            ctx.applyPrefixColor(t.toString).toString,
            "(",
            // handle both Windows or Unix separators
            t.ctx.fileName.split('/').last.split('\\').last,
            ":",
            t.ctx.lineNum.toString,
            ")",
            allDocs.mkString("\n"),
            "\n"
          ) ++
            mainMethodSig.iterator ++
            Iterator(
              "\n",
              ctx.applyPrefixColor("Inputs").toString,
              ":"
            ) ++ t.inputs.iterator.flatMap(rec).map("\n    " + _.render).distinct
        }
      }

<<<<<<< HEAD
      MainModule.resolveTasks(evaluator, targets, SelectMode.Multi) { tasks =>
        val output = (for {
          task <- tasks
          tree = pprintTask(task, evaluator)
          defaults = pprint.PPrinter()
          renderer = new Renderer(
            defaults.defaultWidth,
            defaults.colorApplyPrefix,
            defaults.colorLiteral,
            defaults.defaultIndent
          )
          rendered = renderer.rec(tree, 0, 0).iter
          truncated = new Truncated(rendered, defaults.defaultWidth, defaults.defaultHeight)
        } yield {
          val sb = new StringBuilder()
          for { str <- truncated ++ Iterator("\n") } sb.append(str)
          sb.toString()
        }).mkString("\n")
        Task.log.withPromptPaused {
          println(output)
        }
        fansi.Str(output).plainText
      }
=======
    def pprintModule(t: ModuleTask[_], evaluator: Evaluator): Tree.Lazy = {
      val cls = t.module.getClass
      val annotation = cls.getAnnotation(classOf[Scaladoc])
      val scaladocOpt = Option.when(annotation != null)(
        Util.cleanupScaladoc(annotation.value).map("\n    " + _).mkString
      )
      val fileName = t.ctx.fileName.split('/').last.split('\\').last
      val parents = cls.getInterfaces ++ Option(cls.getSuperclass).toSeq
      val inheritedModules =
        parents.distinct.filter(classOf[Module].isAssignableFrom(_)).map(_.getSimpleName)
      val moduleDepsOpt = cls.getMethods.find(m => decode(m.getName) == "moduleDeps").map(
        _.invoke(t.module).asInstanceOf[Seq[Module]]
      ).filter(_.nonEmpty)
      val defaultTaskOpt = t.module match {
        case taskMod: TaskModule => Some(s"${t.module}.${taskMod.defaultCommandName()}")
        case _ => None
      }
      val methodMap = evaluator.rootModule.millDiscover.value
      val tasksOpt = methodMap.get(cls).map {
        case (_, _, tasks) => tasks.map(task => s"${t.module}.$task")
      }
      pprint.Tree.Lazy { ctx =>
        Iterator(
          ctx.applyPrefixColor(t.module.toString).toString,
          s"($fileName:${t.ctx.lineNum})"
        ) ++ Iterator(scaladocOpt).flatten ++ Iterator(
          "\n\n",
          ctx.applyPrefixColor("Inherited Modules").toString,
          ": ",
          inheritedModules.mkString(", ")
        ) ++ moduleDepsOpt.fold(Iterator.empty[String])(deps =>
          Iterator(
            "\n\n",
            ctx.applyPrefixColor("Module Dependencies").toString,
            ": ",
            deps.mkString(", ")
          )
        ) ++ defaultTaskOpt.fold(Iterator.empty[String])(task =>
          Iterator("\n\n", ctx.applyPrefixColor("Default Task").toString, ": ", task)
        ) ++ tasksOpt.fold(Iterator.empty[String])(tasks =>
          Iterator(
            "\n\n",
            ctx.applyPrefixColor("Tasks").toString,
            ": ",
            tasks.mkString(", ")
          )
        )
      }
    }

    MainModule.resolveTasks(evaluator, targets, SelectMode.Multi, resolveToModuleTasks = true) {
      tasks =>
        val output = (for {
          task <- tasks
          tree = task match {
            case t: ModuleTask[_] => pprintModule(t, evaluator)
            case t => pprintTask(t, evaluator)
          }
          defaults = pprint.PPrinter()
          renderer = new Renderer(
            defaults.defaultWidth,
            defaults.colorApplyPrefix,
            defaults.colorLiteral,
            defaults.defaultIndent
          )
          rendered = renderer.rec(tree, 0, 0).iter
          truncated = new Truncated(rendered, defaults.defaultWidth, defaults.defaultHeight)
        } yield {
          val sb = new StringBuilder()
          for { str <- truncated ++ Iterator("\n") } sb.append(str)
          sb.toString()
        }).mkString("\n")
        Task.log.withPromptPaused {
          println(output)
        }
        fansi.Str(output).plainText
>>>>>>> 8ed57215
    }

  /**
   * Runs a given task and prints the JSON result to stdout. This is useful
   * to integrate Mill into external scripts and tooling.
   */
  def show(evaluator: Evaluator, targets: String*): Command[ujson.Value] =
    Task.Command(exclusive = true) {
      MainModule.show0(evaluator, targets, Target.log, interp.evalWatch0) { res =>
        res.flatMap(_._2) match {
          case Seq((k, singleValue)) => singleValue
          case multiple => ujson.Obj.from(multiple)
        }
      }
    }

  /**
   * Runs a given task and prints the results as JSON dictionary to stdout. This is useful
   * to integrate Mill into external scripts and tooling.
   */
  def showNamed(evaluator: Evaluator, targets: String*): Command[ujson.Value] =
    Task.Command(exclusive = true) {
      MainModule.show0(evaluator, targets, Target.log, interp.evalWatch0) { res =>
        ujson.Obj.from(res.flatMap(_._2))
      }
    }

  /**
   * Deletes the given targets from the out directory. Providing no targets
   * will clean everything.
   */
  def clean(evaluator: Evaluator, targets: String*): Command[Seq[PathRef]] =
    Task.Command(exclusive = true) {
      val rootDir = evaluator.outPath

      val KeepPattern = "(mill-.+)".r.anchored

      def keepPath(path: os.Path) = path.last match {
        case KeepPattern(_) => true
        case _ => false
      }

      val pathsToRemove =
        if (targets.isEmpty)
          Right((os.list(rootDir).filterNot(keepPath), List(mill.define.Segments())))
        else
          mill.resolve.Resolve.Segments.resolve(
            evaluator.rootModule,
            targets,
            SelectMode.Multi
          ).map { ts =>
            val allPaths = ts.flatMap { segments =>
              val evPaths = EvaluatorPaths.resolveDestPaths(rootDir, segments)
              val paths = Seq(evPaths.dest, evPaths.meta, evPaths.log)
              val potentialModulePath = rootDir / EvaluatorPaths.makeSegmentStrings(segments)
              if (os.exists(potentialModulePath)) {
                // this is either because of some pre-Mill-0.10 files lying around
                // or most likely because the segments denote a module but not a task
                // in which case we want to remove the module and all its sub-modules
                // (If this logic is later found to be to harsh, we could further guard it,
                // to when non of the other paths exists.)
                paths :+ potentialModulePath
              } else paths
            }
            (allPaths, ts)
          }

      pathsToRemove match {
        case Left(err) =>
          Result.Failure(err)
        case Right((paths, allSegments)) =>
          for {
            workerSegments <- evaluator.workerCache.keys.toList
            if allSegments.exists(workerSegments.startsWith)
            (_, Val(closeable: AutoCloseable)) <-
              evaluator.mutableWorkerCache.remove(workerSegments)
          } {
            closeable.close()
          }

          val existing = paths.filter(p => os.exists(p))
          Target.log.debug(s"Cleaning ${existing.size} paths ...")
          existing.foreach(os.remove.all)
          Result.Success(existing.map(PathRef(_)))
      }
    }

  /**
   * Renders the dependencies between the given tasks as a SVG for you to look at
   */
  def visualize(evaluator: Evaluator, targets: String*): Command[Seq[PathRef]] =
    Task.Command(exclusive = true) {
      visualize0(evaluator, targets, Target.ctx(), mill.main.VisualizeModule.worker())
    }

  /**
   * Renders the dependencies between the given tasks, and all their dependencies, as a SVG
   */
  def visualizePlan(evaluator: Evaluator, targets: String*): Command[Seq[PathRef]] =
    Task.Command(exclusive = true) {
      plan0(evaluator, targets) match {
        case Left(err) => Result.Failure(err)
        case Right(planResults) => visualize0(
            evaluator,
            targets,
            Target.ctx(),
            mill.main.VisualizeModule.worker(),
            Some(planResults.toList.map(_.task))
          )
      }
    }

  /**
   * Shuts down mill's background server
   */
  def shutdown(): Command[Unit] = Task.Command(exclusive = true) {
    Target.log.info("Shutting down Mill server...")
    Target.ctx.systemExit(0)
    ()
  }

  /**
   * The `init` command generates a project based on a Giter8 template. It
   * prompts you to enter project name and creates a folder with that name.
   * You can use it to quickly generate a starter project. There are lots of
   * templates out there for many frameworks and tools!
   */
  def init(evaluator: Evaluator, args: String*): Command[Unit] = Task.Command(exclusive = true) {
    RunScript.evaluateTasksNamed(
      evaluator,
      Seq("mill.scalalib.giter8.Giter8Module/init") ++ args,
      SelectMode.Separated
    )

    ()
  }

  private type VizWorker = (
      LinkedBlockingQueue[(scala.Seq[_], scala.Seq[_], os.Path)],
      LinkedBlockingQueue[Result[scala.Seq[PathRef]]]
  )

  private def visualize0(
      evaluator: Evaluator,
      targets: Seq[String],
      ctx: Ctx,
      vizWorker: VizWorker,
      planTasks: Option[List[NamedTask[_]]] = None
  ): Result[Seq[PathRef]] = {
    def callVisualizeModule(
        rs: List[NamedTask[Any]],
        allRs: List[NamedTask[Any]]
    ): Result[Seq[PathRef]] = {
      val (in, out) = vizWorker
      in.put((rs, allRs, ctx.dest))
      val res = out.take()
      res.map { v =>
        ctx.log.withPromptPaused {
          println(upickle.default.write(v.map(_.path.toString()), indent = 2))
        }
        v
      }
    }

    Resolve.Tasks.resolve(
      evaluator.rootModule,
      targets,
      SelectMode.Multi
    ) match {
      case Left(err) => Result.Failure(err)
      case Right(rs) => planTasks match {
          case Some(allRs) => {
            callVisualizeModule(rs, allRs)
          }
          case None => callVisualizeModule(rs, rs)
        }
    }
  }
}<|MERGE_RESOLUTION|>--- conflicted
+++ resolved
@@ -99,41 +99,39 @@
   /**
    * Resolves a mill query string and prints out the tasks it resolves to.
    */
-  def resolve(evaluator: Evaluator, targets: String*): Command[List[String]] =
-    Task.Command(exclusive = true) {
-      val resolved = Resolve.Segments.resolve(
-        evaluator.rootModule,
-        targets,
-        SelectMode.Multi
-      )
-
-      resolved match {
-        case Left(err) => Result.Failure(err)
-        case Right(resolvedSegmentsList) =>
-          val resolvedStrings = resolvedSegmentsList.map(_.render)
-          Task.log.withPromptPaused {
-            resolvedStrings.sorted.foreach(println)
-          }
-          Result.Success(resolvedStrings)
-      }
-    }
+  def resolve(evaluator: Evaluator, targets: String*): Command[List[String]] = Task.Command(exclusive = true) {
+    val resolved = Resolve.Segments.resolve(
+      evaluator.rootModule,
+      targets,
+      SelectMode.Multi
+    )
+
+    resolved match {
+      case Left(err) => Result.Failure(err)
+      case Right(resolvedSegmentsList) =>
+        val resolvedStrings = resolvedSegmentsList.map(_.render)
+        Task.log.withPromptPaused {
+          resolvedStrings.sorted.foreach(println)
+        }
+        Result.Success(resolvedStrings)
+    }
+  }
 
   /**
    * Given a set of tasks, prints out the execution plan of what tasks will be
    * executed in what order, without actually executing them.
    */
-  def plan(evaluator: Evaluator, targets: String*): Command[Array[String]] =
-    Task.Command(exclusive = true) {
-      plan0(evaluator, targets) match {
-        case Left(err) => Result.Failure(err)
-        case Right(success) =>
-          val renderedTasks = success.map(_.segments.render)
-          Task.log.withPromptPaused {
-            renderedTasks.foreach(println)
-          }
-          Result.Success(renderedTasks)
-      }
-    }
+  def plan(evaluator: Evaluator, targets: String*): Command[Array[String]] = Task.Command(exclusive = true) {
+    plan0(evaluator, targets) match {
+      case Left(err) => Result.Failure(err)
+      case Right(success) =>
+        val renderedTasks = success.map(_.segments.render)
+        Task.log.withPromptPaused {
+          renderedTasks.foreach(println)
+        }
+        Result.Success(renderedTasks)
+    }
+  }
 
   private def plan0(evaluator: Evaluator, targets: Seq[String]) = {
     Resolve.Tasks.resolve(
@@ -204,16 +202,7 @@
   /**
    * Displays metadata about the given task without actually running it.
    */
-<<<<<<< HEAD
-  def inspect(evaluator: Evaluator, targets: String*): Command[String] =
-    Task.Command(exclusive = true) {
-
-      def resolveParents(c: Class[_]): Seq[Class[_]] = {
-        Seq(c) ++ Option(c.getSuperclass).toSeq.flatMap(resolveParents) ++ c.getInterfaces.flatMap(
-          resolveParents
-        )
-=======
-  def inspect(evaluator: Evaluator, targets: String*): Command[String] = Target.command {
+  def inspect(evaluator: Evaluator, targets: String*): Command[String] = Task.Command(exclusive = true) {
     def resolveParents(c: Class[_]): Seq[Class[_]] = {
       Seq(c) ++ Option(c.getSuperclass).toSeq.flatMap(resolveParents) ++ c.getInterfaces.flatMap(
         resolveParents
@@ -233,118 +222,78 @@
             seen.add(t)
             t.inputs.flatMap(rec)
         }
->>>>>>> 8ed57215
-      }
-      def pprintTask(t: NamedTask[_], evaluator: Evaluator): Tree.Lazy = {
-        val seen = mutable.Set.empty[Task[_]]
-
-        def rec(t: Task[_]): Seq[Segments] = {
-          if (seen(t)) Nil // do nothing
-          else t match {
-            case t: mill.define.Target[_]
-                if evaluator.rootModule.millInternal.targets.contains(t) =>
-              Seq(t.ctx.segments)
-            case _ =>
-              seen.add(t)
-              t.inputs.flatMap(rec)
+      }
+
+      val annots = for {
+        c <- resolveParents(t.ctx.enclosingCls)
+        m <- c.getMethods
+        if m.getName == t.ctx.segment.pathSegments.head
+        a = m.getAnnotation(classOf[mill.moduledefs.Scaladoc])
+        if a != null
+      } yield a
+
+      val allDocs =
+        for (a <- annots.distinct)
+          yield mill.util.Util.cleanupScaladoc(a.value).map("\n    " + _).mkString
+
+      pprint.Tree.Lazy { ctx =>
+        val mainMethodSig =
+          if (t.asCommand.isEmpty) List()
+          else {
+            val mainDataOpt = evaluator
+              .rootModule
+              .millDiscover
+              .value
+              .get(t.ctx.enclosingCls)
+              .flatMap(_._2.find(_.name == t.ctx.segments.parts.last))
+              .headOption
+
+            mainDataOpt match {
+              case Some(mainData) if mainData.renderedArgSigs.nonEmpty =>
+                val rendered = mainargs.Renderer.formatMainMethodSignature(
+                  mainDataOpt.get,
+                  leftIndent = 2,
+                  totalWidth = 100,
+                  leftColWidth = mainargs.Renderer.getLeftColWidth(mainData.renderedArgSigs),
+                  docsOnNewLine = false,
+                  customName = None,
+                  customDoc = None,
+                  sorted = true
+                )
+
+                // trim first line containing command name, since we already render
+                // the command name below with the filename and line num
+                val trimmedRendered = rendered
+                  .linesIterator
+                  .drop(1)
+                  .mkString("\n")
+
+                List("\n", trimmedRendered, "\n")
+
+              case _ => List()
+            }
           }
-        }
-
-        val annots = for {
-          c <- resolveParents(t.ctx.enclosingCls)
-          m <- c.getMethods
-          if m.getName == t.ctx.segment.pathSegments.head
-          a = m.getAnnotation(classOf[mill.moduledefs.Scaladoc])
-          if a != null
-        } yield a
-
-        val allDocs =
-          for (a <- annots.distinct)
-            yield mill.util.Util.cleanupScaladoc(a.value).map("\n    " + _).mkString
-
-        pprint.Tree.Lazy { ctx =>
-          val mainMethodSig =
-            if (t.asCommand.isEmpty) List()
-            else {
-              val mainDataOpt = evaluator
-                .rootModule
-                .millDiscover
-                .value
-                .get(t.ctx.enclosingCls)
-                .flatMap(_._2.find(_.name == t.ctx.segments.parts.last))
-                .headOption
-
-              mainDataOpt match {
-                case Some(mainData) if mainData.renderedArgSigs.nonEmpty =>
-                  val rendered = mainargs.Renderer.formatMainMethodSignature(
-                    mainDataOpt.get,
-                    leftIndent = 2,
-                    totalWidth = 100,
-                    leftColWidth = mainargs.Renderer.getLeftColWidth(mainData.renderedArgSigs),
-                    docsOnNewLine = false,
-                    customName = None,
-                    customDoc = None,
-                    sorted = true
-                  )
-
-                  // trim first line containing command name, since we already render
-                  // the command name below with the filename and line num
-                  val trimmedRendered = rendered
-                    .linesIterator
-                    .drop(1)
-                    .mkString("\n")
-
-                  List("\n", trimmedRendered, "\n")
-
-                case _ => List()
-              }
-            }
-
+
+        Iterator(
+          ctx.applyPrefixColor(t.toString).toString,
+          "(",
+          // handle both Windows or Unix separators
+          t.ctx.fileName.split('/').last.split('\\').last,
+          ":",
+          t.ctx.lineNum.toString,
+          ")",
+          allDocs.mkString("\n"),
+          "\n"
+        ) ++
+          mainMethodSig.iterator ++
           Iterator(
-            ctx.applyPrefixColor(t.toString).toString,
-            "(",
-            // handle both Windows or Unix separators
-            t.ctx.fileName.split('/').last.split('\\').last,
-            ":",
-            t.ctx.lineNum.toString,
-            ")",
-            allDocs.mkString("\n"),
-            "\n"
-          ) ++
-            mainMethodSig.iterator ++
-            Iterator(
-              "\n",
-              ctx.applyPrefixColor("Inputs").toString,
-              ":"
-            ) ++ t.inputs.iterator.flatMap(rec).map("\n    " + _.render).distinct
-        }
-      }
-
-<<<<<<< HEAD
-      MainModule.resolveTasks(evaluator, targets, SelectMode.Multi) { tasks =>
-        val output = (for {
-          task <- tasks
-          tree = pprintTask(task, evaluator)
-          defaults = pprint.PPrinter()
-          renderer = new Renderer(
-            defaults.defaultWidth,
-            defaults.colorApplyPrefix,
-            defaults.colorLiteral,
-            defaults.defaultIndent
-          )
-          rendered = renderer.rec(tree, 0, 0).iter
-          truncated = new Truncated(rendered, defaults.defaultWidth, defaults.defaultHeight)
-        } yield {
-          val sb = new StringBuilder()
-          for { str <- truncated ++ Iterator("\n") } sb.append(str)
-          sb.toString()
-        }).mkString("\n")
-        Task.log.withPromptPaused {
-          println(output)
-        }
-        fansi.Str(output).plainText
-      }
-=======
+            "\n",
+            ctx.applyPrefixColor("Inputs").toString,
+            ":"
+          ) ++ t.inputs.iterator.flatMap(rec).map("\n    " + _.render).distinct
+      }
+    }
+
     def pprintModule(t: ModuleTask[_], evaluator: Evaluator): Tree.Lazy = {
       val cls = t.module.getClass
       val annotation = cls.getAnnotation(classOf[Scaladoc])
@@ -421,101 +370,96 @@
           println(output)
         }
         fansi.Str(output).plainText
->>>>>>> 8ed57215
-    }
+    }
+  }
 
   /**
    * Runs a given task and prints the JSON result to stdout. This is useful
    * to integrate Mill into external scripts and tooling.
    */
-  def show(evaluator: Evaluator, targets: String*): Command[ujson.Value] =
-    Task.Command(exclusive = true) {
-      MainModule.show0(evaluator, targets, Target.log, interp.evalWatch0) { res =>
-        res.flatMap(_._2) match {
-          case Seq((k, singleValue)) => singleValue
-          case multiple => ujson.Obj.from(multiple)
-        }
-      }
-    }
+  def show(evaluator: Evaluator, targets: String*): Command[ujson.Value] = Task.Command(exclusive = true) {
+    MainModule.show0(evaluator, targets, Target.log, interp.evalWatch0) { res =>
+      res.flatMap(_._2) match {
+        case Seq((k, singleValue)) => singleValue
+        case multiple => ujson.Obj.from(multiple)
+      }
+    }
+  }
 
   /**
    * Runs a given task and prints the results as JSON dictionary to stdout. This is useful
    * to integrate Mill into external scripts and tooling.
    */
-  def showNamed(evaluator: Evaluator, targets: String*): Command[ujson.Value] =
-    Task.Command(exclusive = true) {
-      MainModule.show0(evaluator, targets, Target.log, interp.evalWatch0) { res =>
-        ujson.Obj.from(res.flatMap(_._2))
-      }
-    }
+  def showNamed(evaluator: Evaluator, targets: String*): Command[ujson.Value] = Task.Command(exclusive = true) {
+    MainModule.show0(evaluator, targets, Target.log, interp.evalWatch0) { res =>
+      ujson.Obj.from(res.flatMap(_._2))
+    }
+  }
 
   /**
    * Deletes the given targets from the out directory. Providing no targets
    * will clean everything.
    */
-  def clean(evaluator: Evaluator, targets: String*): Command[Seq[PathRef]] =
-    Task.Command(exclusive = true) {
-      val rootDir = evaluator.outPath
-
-      val KeepPattern = "(mill-.+)".r.anchored
-
-      def keepPath(path: os.Path) = path.last match {
-        case KeepPattern(_) => true
-        case _ => false
-      }
-
-      val pathsToRemove =
-        if (targets.isEmpty)
-          Right((os.list(rootDir).filterNot(keepPath), List(mill.define.Segments())))
-        else
-          mill.resolve.Resolve.Segments.resolve(
-            evaluator.rootModule,
-            targets,
-            SelectMode.Multi
-          ).map { ts =>
-            val allPaths = ts.flatMap { segments =>
-              val evPaths = EvaluatorPaths.resolveDestPaths(rootDir, segments)
-              val paths = Seq(evPaths.dest, evPaths.meta, evPaths.log)
-              val potentialModulePath = rootDir / EvaluatorPaths.makeSegmentStrings(segments)
-              if (os.exists(potentialModulePath)) {
-                // this is either because of some pre-Mill-0.10 files lying around
-                // or most likely because the segments denote a module but not a task
-                // in which case we want to remove the module and all its sub-modules
-                // (If this logic is later found to be to harsh, we could further guard it,
-                // to when non of the other paths exists.)
-                paths :+ potentialModulePath
-              } else paths
-            }
-            (allPaths, ts)
+  def clean(evaluator: Evaluator, targets: String*): Command[Seq[PathRef]] = Task.Command(exclusive = true) {
+    val rootDir = evaluator.outPath
+
+    val KeepPattern = "(mill-.+)".r.anchored
+
+    def keepPath(path: os.Path) = path.last match {
+      case KeepPattern(_) => true
+      case _ => false
+    }
+
+    val pathsToRemove =
+      if (targets.isEmpty)
+        Right((os.list(rootDir).filterNot(keepPath), List(mill.define.Segments())))
+      else
+        mill.resolve.Resolve.Segments.resolve(
+          evaluator.rootModule,
+          targets,
+          SelectMode.Multi
+        ).map { ts =>
+          val allPaths = ts.flatMap { segments =>
+            val evPaths = EvaluatorPaths.resolveDestPaths(rootDir, segments)
+            val paths = Seq(evPaths.dest, evPaths.meta, evPaths.log)
+            val potentialModulePath = rootDir / EvaluatorPaths.makeSegmentStrings(segments)
+            if (os.exists(potentialModulePath)) {
+              // this is either because of some pre-Mill-0.10 files lying around
+              // or most likely because the segments denote a module but not a task
+              // in which case we want to remove the module and all its sub-modules
+              // (If this logic is later found to be to harsh, we could further guard it,
+              // to when non of the other paths exists.)
+              paths :+ potentialModulePath
+            } else paths
           }
-
-      pathsToRemove match {
-        case Left(err) =>
-          Result.Failure(err)
-        case Right((paths, allSegments)) =>
-          for {
-            workerSegments <- evaluator.workerCache.keys.toList
-            if allSegments.exists(workerSegments.startsWith)
-            (_, Val(closeable: AutoCloseable)) <-
-              evaluator.mutableWorkerCache.remove(workerSegments)
-          } {
-            closeable.close()
-          }
-
-          val existing = paths.filter(p => os.exists(p))
-          Target.log.debug(s"Cleaning ${existing.size} paths ...")
-          existing.foreach(os.remove.all)
-          Result.Success(existing.map(PathRef(_)))
-      }
-    }
+          (allPaths, ts)
+        }
+
+    pathsToRemove match {
+      case Left(err) =>
+        Result.Failure(err)
+      case Right((paths, allSegments)) =>
+        for {
+          workerSegments <- evaluator.workerCache.keys.toList
+          if allSegments.exists(workerSegments.startsWith)
+          (_, Val(closeable: AutoCloseable)) <- evaluator.mutableWorkerCache.remove(workerSegments)
+        } {
+          closeable.close()
+        }
+
+        val existing = paths.filter(p => os.exists(p))
+        Target.log.debug(s"Cleaning ${existing.size} paths ...")
+        existing.foreach(os.remove.all)
+        Result.Success(existing.map(PathRef(_)))
+    }
+  }
 
   /**
    * Renders the dependencies between the given tasks as a SVG for you to look at
    */
-  def visualize(evaluator: Evaluator, targets: String*): Command[Seq[PathRef]] =
-    Task.Command(exclusive = true) {
-      visualize0(evaluator, targets, Target.ctx(), mill.main.VisualizeModule.worker())
-    }
+  def visualize(evaluator: Evaluator, targets: String*): Command[Seq[PathRef]] = Task.Command(exclusive = true) {
+    visualize0(evaluator, targets, Target.ctx(), mill.main.VisualizeModule.worker())
+  }
 
   /**
    * Renders the dependencies between the given tasks, and all their dependencies, as a SVG
