--- conflicted
+++ resolved
@@ -71,36 +71,33 @@
       }
     )
 
-<<<<<<< HEAD
+    var keepGoing = false
+    val keepGoingSignature = Arg[Config, Unit] (
+      name = "keep-going", shortName = Some('k'), doc = "Continue build, even after build failures",
+      (c,v) => {
+        keepGoing = true
+        c
+      }
+    )
+
     var threadCount: Option[Int] = None
     val threadCountSignature = Arg[Config, Int](
       name = "jobs", Some('j'),
       doc = "Allow processing N targets in parallel. Use 1 to disable parallel and 0 to let mill decide (most probably <number-of-cpu-cores> threads).",
       (c, v) => {
         threadCount = if(v == 0) None else Some(v)
-=======
-    var keepGoing = false
-    val keepGoingSignature = Arg[Config, Unit] (
-      name = "keep-going", shortName = Some('k'), doc = "Continue build, even after build failures",
-      (c,v) => {
-        keepGoing = true
->>>>>>> 981c4e1d
         c
       }
     )
 
     val millArgSignature =
-<<<<<<< HEAD
       Cli.genericSignature.filter(a => !removed(a.name)) ++ Seq(
         interactiveSignature,
         disableTickerSignature,
         debugLogSignature,
+        keepGoingSignature,
         threadCountSignature
       )
-=======
-      Cli.genericSignature.filter(a => !removed(a.name)) ++
-        Seq(interactiveSignature, disableTickerSignature, debugLogSignature, keepGoingSignature)
->>>>>>> 981c4e1d
 
     Cli.groupArgs(
       args.toList,
@@ -142,11 +139,8 @@
                   |  build.millSelf.get,
                   |  build.millDiscover,
                   |  $debugLog,
-<<<<<<< HEAD
-                  |  $threadCount
-=======
-                  |  keepGoing = $keepGoing
->>>>>>> 981c4e1d
+                  |  keepGoing = $keepGoing,
+                  |  threadCount = $threadCount
                   |)
                   |repl.pprinter() = replApplyHandler.pprinter
                   |import replApplyHandler.generatedEval._
@@ -163,11 +157,8 @@
             env,
             setIdle,
             debugLog,
-<<<<<<< HEAD
-            threadCount
-=======
-            keepGoing = keepGoing
->>>>>>> 981c4e1d
+            keepGoing = keepGoing,
+            threadCount = threadCount
           )
 
           if (mill.main.client.Util.isJava9OrAbove) {
