package mill

import java.io.{InputStream, PrintStream}

import scala.collection.JavaConverters._
import ammonite.main.Cli._
import io.github.retronym.java9rtexport.Export
import mill.eval.Evaluator
import mill.api.DummyInputStream

object MillMain {

  def main(args: Array[String]): Unit = {
    val as = args match {
      case Array(s, _*) if s == "-i" || s == "--interactive" => args.tail
      case _ => args
    }
    val (result, _) = main0(
      as,
      None,
      ammonite.Main.isInteractive(),
      System.in,
      System.out,
      System.err,
      System.getenv().asScala.toMap,
      b => (),
      initialSystemProperties = Map()
    )
    System.exit(if (result) 0 else 1)
  }

  def main0(
    args: Array[String],
    stateCache: Option[Evaluator.State],
    mainInteractive: Boolean,
    stdin: InputStream,
    stdout: PrintStream,
    stderr: PrintStream,
    env: Map[String, String],
    setIdle: Boolean => Unit,
    initialSystemProperties: Map[String, String]
  ): (Boolean, Option[Evaluator.State]) = {
    import ammonite.main.Cli

    val millHome = mill.api.Ctx.defaultHome

    val removed = Set("predef-code", "no-home-predef")

    var interactive = false
    val interactiveSignature = Arg[Config, Unit](
      "interactive", Some('i'),
      "Run Mill in interactive mode, suitable for opening REPLs and taking user input. In this mode, no mill server will be used.",
      (c, v) => {
        interactive = true
        c
      }
    )

    var disableTicker = false
    val disableTickerSignature = Arg[Config, Unit](
      name = "disable-ticker", shortName = None,
      doc = "Disable ticker log (e.g. short-lived prints of stages and progress bars)",
      action = (c, v) => {
      disableTicker = true
      c
    }
    )

    var debugLog = false
    val debugLogSignature = Arg[Config, Unit](
      name = "debug", shortName = Some('d'),
      doc = "Show debug output on STDOUT",
      action = (c, v) => {
      debugLog = true
      c
    }
    )

    var keepGoing = false
    val keepGoingSignature = Arg[Config, Unit] (
      name = "keep-going", shortName = Some('k'), doc = "Continue build, even after build failures",
      (c,v) => {
        keepGoing = true
        c
      }
    )

<<<<<<< HEAD
    var threadCount: Option[Int] = None
    val threadCountSignature = Arg[Config, Int](
      name = "jobs", Some('j'),
      doc = "Allow processing N targets in parallel. Use 1 to disable parallel and 0 to let mill decide (most probably <number-of-cpu-cores> threads).",
      (c, v) => {
        threadCount = if(v == 0) None else Some(v)
        c
      }
    )

    val millArgSignature =
      Cli.genericSignature.filter(a => !removed(a.name)) ++ Seq(
        interactiveSignature,
        disableTickerSignature,
        debugLogSignature,
        keepGoingSignature,
        threadCountSignature
      )
=======
    var extraSystemProperties = Map[String, String]()
    val extraSystemPropertiesSignature = Arg[Config, String](
      name = "define", shortName = Some('D'),
      doc = "Define (or overwrite) a system property",
      action = { (c, v) =>
      extraSystemProperties += (v.split("[=]", 2) match {
        case Array(k, v) => k -> v
        case Array(k) => k -> ""
      })
      c
    }
    )

    val millArgSignature =
      Cli.genericSignature.filter(a => !removed(a.name)) ++
        Seq(
          interactiveSignature,
          disableTickerSignature,
          debugLogSignature,
          keepGoingSignature,
          extraSystemPropertiesSignature
        )
>>>>>>> 1d36dcb3

    Cli.groupArgs(
      args.toList,
      millArgSignature,
      Cli.Config(home = millHome, remoteLogging = false)
    ) match {
        case _ if interactive =>
          stderr.println("-i/--interactive must be passed in as the first argument")
          (false, None)
        case Left(msg) =>
          stderr.println(msg)
          (false, None)
        case Right((cliConfig, _)) if cliConfig.help =>
          val leftMargin = millArgSignature.map(ammonite.main.Cli.showArg(_).length).max + 2
          stdout.println(
            s"""Mill Build Tool
             |usage: mill [mill-options] [target [target-options]]
             |
           |${formatBlock(millArgSignature, leftMargin).mkString(ammonite.util.Util.newLine)}""".stripMargin
        )
        (true, None)
      case Right((cliConfig, leftoverArgs)) =>

        val repl = leftoverArgs.isEmpty
        if (repl && stdin == DummyInputStream) {
          stderr.println("Build repl needs to be run with the -i/--interactive flag")
          (false, stateCache)
        }else{
          val systemProps = initialSystemProperties ++ extraSystemProperties

          val config =
            if(!repl) cliConfig
            else cliConfig.copy(
              predefCode =
                s"""import $$file.build, build._
                  |implicit val replApplyHandler = mill.main.ReplApplyHandler(
                  |  os.Path(${pprint.apply(cliConfig.home.toIO.getCanonicalPath.replaceAllLiterally("$", "$$")).plainText}),
                  |  $disableTicker,
                  |  interp.colors(),
                  |  repl.pprinter(),
                  |  build.millSelf.get,
                  |  build.millDiscover,
<<<<<<< HEAD
                  |  $debugLog,
                  |  keepGoing = $keepGoing,
                  |  threadCount = $threadCount
=======
                  |  debugLog = $debugLog,
                  |  keepGoing = $keepGoing,
                  |  systemProperties = ${systemProps}
>>>>>>> 1d36dcb3
                  |)
                  |repl.pprinter() = replApplyHandler.pprinter
                  |import replApplyHandler.generatedEval._
                  |
                """.stripMargin,
                welcomeBanner = None
              )

            val runner = new mill.main.MainRunner(
              config.copy(colored = config.colored orElse Option(mainInteractive)),
              disableTicker,
              stdout, stderr, stdin,
              stateCache,
              env,
              setIdle,
              debugLog = debugLog,
              keepGoing = keepGoing,
              systemProperties = systemProps
            )

<<<<<<< HEAD
          val runner = new mill.main.MainRunner(
            config.copy(colored = config.colored orElse Option(mainInteractive)),
            disableTicker,
            stdout, stderr, stdin,
            stateCache,
            env,
            setIdle,
            debugLog,
            keepGoing = keepGoing,
            threadCount = threadCount
          )

          if (mill.main.client.Util.isJava9OrAbove) {
            val rt = cliConfig.home / Export.rtJarName
            if (!os.exists(rt)) {
              runner.printInfo(s"Preparing Java ${System.getProperty("java.version")} runtime; this may take a minute or two ...")
              Export.rtTo(rt.toIO, false)
=======
            if (mill.main.client.Util.isJava9OrAbove) {
              val rt = cliConfig.home / Export.rtJarName
              if (!os.exists(rt)) {
                runner.printInfo(s"Preparing Java ${System.getProperty("java.version")} runtime; this may take a minute or two ...")
                Export.rtTo(rt.toIO, false)
              }
>>>>>>> 1d36dcb3
            }

            if (repl) {
              runner.printInfo("Loading...")
              (runner.watchLoop(isRepl = true, printing = false, _.run()), runner.stateCache)
            } else {
              (runner.runScript(os.pwd / "build.sc", leftoverArgs), runner.stateCache)
            }
          }

      }
  }
}<|MERGE_RESOLUTION|>--- conflicted
+++ resolved
@@ -85,26 +85,6 @@
       }
     )
 
-<<<<<<< HEAD
-    var threadCount: Option[Int] = None
-    val threadCountSignature = Arg[Config, Int](
-      name = "jobs", Some('j'),
-      doc = "Allow processing N targets in parallel. Use 1 to disable parallel and 0 to let mill decide (most probably <number-of-cpu-cores> threads).",
-      (c, v) => {
-        threadCount = if(v == 0) None else Some(v)
-        c
-      }
-    )
-
-    val millArgSignature =
-      Cli.genericSignature.filter(a => !removed(a.name)) ++ Seq(
-        interactiveSignature,
-        disableTickerSignature,
-        debugLogSignature,
-        keepGoingSignature,
-        threadCountSignature
-      )
-=======
     var extraSystemProperties = Map[String, String]()
     val extraSystemPropertiesSignature = Arg[Config, String](
       name = "define", shortName = Some('D'),
@@ -118,6 +98,16 @@
     }
     )
 
+    var threadCount: Option[Int] = None
+    val threadCountSignature = Arg[Config, Int](
+      name = "jobs", Some('j'),
+      doc = "Allow processing N targets in parallel. Use 1 to disable parallel and 0 to let mill decide (most probably <number-of-cpu-cores> threads).",
+      (c, v) => {
+        threadCount = if(v == 0) None else Some(v)
+        c
+      }
+    )
+
     val millArgSignature =
       Cli.genericSignature.filter(a => !removed(a.name)) ++
         Seq(
@@ -126,8 +116,8 @@
           debugLogSignature,
           keepGoingSignature,
           extraSystemPropertiesSignature
-        )
->>>>>>> 1d36dcb3
+          threadCountSignature
+          )
 
     Cli.groupArgs(
       args.toList,
@@ -170,15 +160,10 @@
                   |  repl.pprinter(),
                   |  build.millSelf.get,
                   |  build.millDiscover,
-<<<<<<< HEAD
-                  |  $debugLog,
-                  |  keepGoing = $keepGoing,
-                  |  threadCount = $threadCount
-=======
                   |  debugLog = $debugLog,
                   |  keepGoing = $keepGoing,
-                  |  systemProperties = ${systemProps}
->>>>>>> 1d36dcb3
+                  |  systemProperties = ${systemProps},
+                  |  threadCount = $threadCount
                   |)
                   |repl.pprinter() = replApplyHandler.pprinter
                   |import replApplyHandler.generatedEval._
@@ -196,35 +181,16 @@
               setIdle,
               debugLog = debugLog,
               keepGoing = keepGoing,
-              systemProperties = systemProps
+              systemProperties = systemProps,
+              threadCount = threadCount
             )
 
-<<<<<<< HEAD
-          val runner = new mill.main.MainRunner(
-            config.copy(colored = config.colored orElse Option(mainInteractive)),
-            disableTicker,
-            stdout, stderr, stdin,
-            stateCache,
-            env,
-            setIdle,
-            debugLog,
-            keepGoing = keepGoing,
-            threadCount = threadCount
-          )
-
-          if (mill.main.client.Util.isJava9OrAbove) {
-            val rt = cliConfig.home / Export.rtJarName
-            if (!os.exists(rt)) {
-              runner.printInfo(s"Preparing Java ${System.getProperty("java.version")} runtime; this may take a minute or two ...")
-              Export.rtTo(rt.toIO, false)
-=======
             if (mill.main.client.Util.isJava9OrAbove) {
               val rt = cliConfig.home / Export.rtJarName
               if (!os.exists(rt)) {
                 runner.printInfo(s"Preparing Java ${System.getProperty("java.version")} runtime; this may take a minute or two ...")
                 Export.rtTo(rt.toIO, false)
               }
->>>>>>> 1d36dcb3
             }
 
             if (repl) {
