--- conflicted
+++ resolved
@@ -25,11 +25,8 @@
                  env : Map[String, String],
                  setIdle: Boolean => Unit,
                  debugLog: Boolean,
-<<<<<<< HEAD
+                 keepGoing: Boolean,
                  threadCount: Option[Int])
-=======
-                 keepGoing: Boolean)
->>>>>>> 981c4e1d
   extends ammonite.MainRunner(
     config, outprintStream, errPrintStream,
     stdIn, outprintStream, errPrintStream
@@ -89,11 +86,8 @@
             debugEnabled = debugLog
           ),
           env,
-<<<<<<< HEAD
+          keepGoing = keepGoing,
           threadCount = threadCount
-=======
-          keepGoing = keepGoing
->>>>>>> 981c4e1d
         )
 
         result match{
