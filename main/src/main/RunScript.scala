package mill.main

import java.nio.file.NoSuchFileException

import ammonite.interp.Interpreter
import ammonite.runtime.SpecialClassLoader
import ammonite.util.Util.CodeSource
import ammonite.util.{Name, Res, Util}
import mill.define
import mill.define._
import mill.eval.{Evaluator, PathRef, Result}
import mill.util.{EitherOps, ParseArgs, Watched}
import mill.api.Logger
import mill.api.Strict.Agg

import scala.collection.mutable
import scala.reflect.ClassTag

/**
  * Custom version of ammonite.main.Scripts, letting us run the build.sc script
  * directly without going through Ammonite's main-method/argument-parsing
  * subsystem
  */
object RunScript{
  def runScript(home: os.Path,
                wd: os.Path,
                path: os.Path,
                instantiateInterpreter: => Either[(Res.Failing, Seq[(os.Path, Long)]), ammonite.interp.Interpreter],
                scriptArgs: Seq[String],
                stateCache: Option[Evaluator.State],
                log: Logger,
                env : Map[String, String],
<<<<<<< HEAD
                threadCount: Option[Int])
=======
                keepGoing: Boolean)
>>>>>>> 981c4e1d
  : (Res[(Evaluator, Seq[PathRef], Either[String, Seq[ujson.Value]])], Seq[(os.Path, Long)]) = {

    val (evalState, interpWatched) = stateCache match{
      case Some(s) if watchedSigUnchanged(s.watched) => Res.Success(s) -> s.watched
      case _ =>
        instantiateInterpreter match{
          case Left((res, watched)) => (res, watched)
          case Right(interp) =>
            interp.watch(path)
            val eval =
              for(rootModule <- evaluateRootModule(wd, path, interp, log))
              yield Evaluator.State(
                rootModule,
                rootModule.getClass.getClassLoader.asInstanceOf[SpecialClassLoader].classpathSignature,
                mutable.Map.empty[Segments, (Int, Any)],
                interp.watchedFiles
              )
            (eval, interp.watchedFiles)
        }
    }

    val evalRes =
      for(s <- evalState)
      yield new Evaluator(home, wd / 'out, wd / 'out, s.rootModule, log,
<<<<<<< HEAD
        s.classLoaderSig, s.workerCache, env, threadCount = threadCount)
=======
        s.classLoaderSig, s.workerCache, env, failFast = !keepGoing)
>>>>>>> 981c4e1d

    val evaluated = for{
      evaluator <- evalRes
      (evalWatches, res) <- Res(evaluateTasks(evaluator, scriptArgs, multiSelect = false))
    } yield {
      (evaluator, evalWatches, res.map(_.flatMap(_._2)))
    }
    (evaluated, interpWatched)
  }

  def watchedSigUnchanged(sig: Seq[(os.Path, Long)]) = {
    sig.forall{case (p, l) => Interpreter.pathSignature(p) == l}
  }

  def evaluateRootModule(wd: os.Path,
                         path: os.Path,
                         interp: ammonite.interp.Interpreter,
                         log: Logger
                        ): Res[mill.define.BaseModule] = {

    val (pkg, wrapper) = Util.pathToPackageWrapper(Seq(), path relativeTo wd)

    for {
      scriptTxt <-
        try Res.Success(Util.normalizeNewlines(os.read(path)))
        catch { case _: NoSuchFileException =>
          log.info("No build file found, you should create build.sc to do something useful")
          Res.Success("")
        }

      processed <- interp.processModule(
        scriptTxt,
        CodeSource(wrapper, pkg, Seq(Name("ammonite"), Name("$file")), Some(path)),
        autoImport = true,
        extraCode = "",
        hardcoded = true
      )

      buildClsName <- processed.blockInfo.lastOption match {
        case Some(meta) => Res.Success(meta.id.wrapperPath)
        case None => Res.Skip
      }

      buildCls = interp
        .evalClassloader
        .loadClass(buildClsName)

      module <- try {
        Util.withContextClassloader(interp.evalClassloader) {
          Res.Success(
            buildCls.getMethod("millSelf")
                    .invoke(null)
                    .asInstanceOf[Some[mill.define.BaseModule]]
                    .get
          )
        }
      } catch {
        case e: Throwable => Res.Exception(e, "")
      }
//      _ <- Res(consistencyCheck(mapping))
    } yield module
  }

  def resolveTasks[T, R: ClassTag](resolver: mill.main.Resolve[R],
                                   evaluator: Evaluator,
                                   scriptArgs: Seq[String],
                                   multiSelect: Boolean) = {
    for {
      parsed <- ParseArgs(scriptArgs, multiSelect = multiSelect)
      (selectors, args) = parsed
      taskss <- {
        val selected = selectors.map { case (scopedSel, sel) =>
          for(res <- prepareResolve(evaluator, scopedSel, sel))
          yield {
            val (rootModule, crossSelectors) = res


            try {
              // We inject the `evaluator.rootModule` into the TargetScopt, rather
              // than the `rootModule`, because even if you are running an external
              // module we still want you to be able to resolve targets from your
              // main build. Resolving targets from external builds as CLI arguments
              // is not currently supported
              mill.eval.Evaluator.currentEvaluator.set(evaluator)
              resolver.resolve(
                sel.value.toList, rootModule, rootModule.millDiscover,
                args, crossSelectors.toList, Nil
              )
            } finally {
              mill.eval.Evaluator.currentEvaluator.set(null)
            }
          }
        }
        EitherOps.sequence(selected)
      }
      res <- EitherOps.sequence(taskss)
    } yield res.flatten
  }

  def resolveRootModule[T](evaluator: Evaluator, scopedSel: Option[Segments]) = {
    scopedSel match {
      case None => Right(evaluator.rootModule)
      case Some(scoping) =>
        for {
          moduleCls <-
            try Right(evaluator.rootModule.getClass.getClassLoader.loadClass(scoping.render + "$"))
            catch {case e: ClassNotFoundException => Left ("Cannot resolve external module " + scoping.render)}
          rootModule <- moduleCls.getField("MODULE$").get(moduleCls) match {
            case rootModule: ExternalModule => Right(rootModule)
            case _ => Left("Class " + scoping.render + " is not an external module")
          }
        } yield rootModule
    }
  }

  def prepareResolve[T](evaluator: Evaluator, scopedSel: Option[Segments], sel: Segments) = {
    for (rootModule<- resolveRootModule(evaluator, scopedSel))
    yield {
      val crossSelectors = sel.value.map {
        case Segment.Cross(x) => x.toList.map(_.toString)
        case _ => Nil
      }
      (rootModule, crossSelectors)
    }
  }

  def evaluateTasks[T](evaluator: Evaluator,
                       scriptArgs: Seq[String],
                       multiSelect: Boolean) = {
    for (targets <- resolveTasks(mill.main.ResolveTasks, evaluator, scriptArgs, multiSelect)) yield {
      val (watched, res) = evaluate(evaluator, Agg.from(targets.distinct))

      val watched2 = for{
        x <- res.right.toSeq
        (Watched(_, extraWatched), _) <- x
        w <- extraWatched
      } yield w

      (watched ++ watched2, res)
    }
  }

  def evaluate(evaluator: Evaluator,
               targets: Agg[Task[Any]]): (Seq[PathRef], Either[String, Seq[(Any, Option[ujson.Value])]]) = {
    val evaluated = evaluator.evaluate(targets)
    val watched = evaluated.results
      .iterator
      .collect {
        case (t: define.Sources, Result.Success(p: Seq[PathRef])) => p
      }
      .flatten
      .toSeq

    val errorStr =
      (for((k, fs) <- evaluated.failing.items()) yield {
        val ks = k match{
          case Left(t) => t.toString
          case Right(t) => t.segments.render
        }
        val fss = fs.map{
          case Result.Exception(t, outerStack) =>
            var current = List(t)
            while(current.head.getCause != null){
              current = current.head.getCause :: current
            }
            current.reverse
              .flatMap( ex =>
                Seq(ex.toString) ++
                ex.getStackTrace.dropRight(outerStack.value.length).map("    " + _)
              )
              .mkString("\n")
          case Result.Failure(t, _) => t
        }
        s"$ks ${fss.mkString(", ")}"
      }).mkString("\n")

    evaluated.failing.keyCount match {
      case 0 =>
        val json = for(t <- targets.toSeq) yield {
          t match {
            case t: mill.define.NamedTask[_] =>
              val jsonFile = Evaluator
                .resolveDestPaths(evaluator.outPath, t.ctx.segments)
                .meta
              val metadata = upickle.default.read[Evaluator.Cached](ujson.read(jsonFile.toIO))
              Some(metadata.value)

            case _ => None
          }
        }

        watched -> Right(evaluated.values.zip(json))
      case n => watched -> Left(s"$n targets failed\n$errorStr")
    }
  }

//  def consistencyCheck[T](mapping: Discovered.Mapping[T]): Either[String, Unit] = {
//    val consistencyErrors = Discovered.consistencyCheck(mapping)
//    if (consistencyErrors.nonEmpty) {
//      Left(s"Failed Discovered.consistencyCheck: ${consistencyErrors.map(_.render)}")
//    } else {
//      Right(())
//    }
//  }
}<|MERGE_RESOLUTION|>--- conflicted
+++ resolved
@@ -30,11 +30,8 @@
                 stateCache: Option[Evaluator.State],
                 log: Logger,
                 env : Map[String, String],
-<<<<<<< HEAD
+                keepGoing: Boolean,
                 threadCount: Option[Int])
-=======
-                keepGoing: Boolean)
->>>>>>> 981c4e1d
   : (Res[(Evaluator, Seq[PathRef], Either[String, Seq[ujson.Value]])], Seq[(os.Path, Long)]) = {
 
     val (evalState, interpWatched) = stateCache match{
@@ -59,11 +56,7 @@
     val evalRes =
       for(s <- evalState)
       yield new Evaluator(home, wd / 'out, wd / 'out, s.rootModule, log,
-<<<<<<< HEAD
-        s.classLoaderSig, s.workerCache, env, threadCount = threadCount)
-=======
-        s.classLoaderSig, s.workerCache, env, failFast = !keepGoing)
->>>>>>> 981c4e1d
+        s.classLoaderSig, s.workerCache, env, failFast = !keepGoing, threadCount = threadCount)
 
     val evaluated = for{
       evaluator <- evalRes
