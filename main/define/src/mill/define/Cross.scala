--- conflicted
+++ resolved
@@ -136,89 +136,9 @@
      * expression of type `Any`, but type-checking on the macro-expanded code
      * provides some degree of type-safety.
      */
-<<<<<<< HEAD
     implicit inline def make[M <: Module[_]](inline t: Any): Factory[M] = ${
       macros.CrossMacros.makeImpl[M]('t)
-=======
-    implicit def make[M <: Module[_]](t: Any): Factory[M] = macro makeImpl[M]
-    def makeImpl[T: c.WeakTypeTag](c: blackbox.Context)(t: c.Expr[Any]): c.Expr[Factory[T]] = {
-      import c.universe._
-      val tpe = weakTypeOf[T]
-
-      if (!tpe.typeSymbol.isClass) {
-        c.abort(c.enclosingPosition, s"Cross type $tpe must be trait")
-      }
-
-      if (!tpe.typeSymbol.asClass.isTrait) abortOldStyleClass(c)(tpe)
-
-      val wrappedT = if (t.tree.tpe <:< typeOf[Seq[_]]) t.tree else q"_root_.scala.Seq($t)"
-      val v1 = c.freshName(TermName("v1"))
-      val ctx0 = c.freshName(TermName("ctx0"))
-      val concreteCls = c.freshName(TypeName(tpe.typeSymbol.name.toString))
-
-      val newTrees = collection.mutable.Buffer.empty[Tree]
-      var valuesTree: Tree = null
-      var pathSegmentsTree: Tree = null
-
-      val segments = q"_root_.mill.define.Cross.ToSegments"
-      if (tpe <:< typeOf[Module[_]]) {
-        newTrees.append(q"override def crossValue = $v1")
-        pathSegmentsTree = q"$segments($v1)"
-        valuesTree = q"$wrappedT.map(List(_))"
-      } else c.abort(
-        c.enclosingPosition,
-        s"Cross type $tpe must implement Cross.Module[T]"
-      )
-
-      if (tpe <:< typeOf[Module2[_, _]]) {
-        // For `Module2` and above, `crossValue` is no longer the entire value,
-        // but instead is just the first element of a tuple
-        newTrees.clear()
-        newTrees.append(q"override def crossValue = $v1._1")
-        newTrees.append(q"override def crossValue2 = $v1._2")
-        pathSegmentsTree = q"$segments($v1._1) ++ $segments($v1._2)"
-        valuesTree = q"$wrappedT.map(_.productIterator.toList)"
-      }
-
-      if (tpe <:< typeOf[Module3[_, _, _]]) {
-        newTrees.append(q"override def crossValue3 = $v1._3")
-        pathSegmentsTree = q"$segments($v1._1) ++ $segments($v1._2) ++ $segments($v1._3)"
-      }
-
-      if (tpe <:< typeOf[Module4[_, _, _, _]]) {
-        newTrees.append(q"override def crossValue4 = $v1._4")
-        pathSegmentsTree =
-          q"$segments($v1._1) ++ $segments($v1._2) ++ $segments($v1._3) ++ $segments($v1._4)"
-      }
-
-      if (tpe <:< typeOf[Module5[_, _, _, _, _]]) {
-        newTrees.append(q"override def crossValue5 = $v1._5")
-        pathSegmentsTree =
-          q"$segments($v1._1) ++ $segments($v1._2) ++ $segments($v1._3) ++ $segments($v1._4) ++ $segments($v1._5)"
-      }
-
-      // We need to create a `class $concreteCls` here, rather than just
-      // creating an anonymous sub-type of $tpe, because our task resolution
-      // logic needs to use java reflection to identify sub-modules and java
-      // reflect can only properly identify nested `object`s inside Scala
-      // `object` and `class`es.
-      val tree =
-        q"""
-        new mill.define.Cross.Factory[$tpe](
-          makeList = $wrappedT.map{($v1: ${tq""}) =>
-            class $concreteCls()(implicit ctx: mill.define.Ctx) extends $tpe{..$newTrees}
-            (classOf[$concreteCls], ($ctx0: ${tq""}) => new $concreteCls()($ctx0))
-          },
-          crossSegmentsList = $wrappedT.map(($v1: ${tq""}) => $pathSegmentsTree ),
-          crossValuesListLists = $valuesTree,
-          crossValuesRaw = $wrappedT
-       ).asInstanceOf[${weakTypeOf[Factory[T]]}]
-      """
-
-      c.Expr[Factory[T]](tree)
->>>>>>> 80f2a88e
-    }
-
+    }
   }
 
   trait Resolver[-T <: Cross.Module[_]] {
