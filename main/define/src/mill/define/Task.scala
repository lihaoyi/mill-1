package mill.define

import mill.api.{CompileProblemReporter, Logger, PathRef, Result, TestReporter}
import mill.define.Applicative.Applyable
import upickle.default.{ReadWriter => RW, Writer => W}

import TaskBase.TraverseCtxHolder

import scala.language.implicitConversions
import scala.quoted.*

/**
 * Models a single node in the Mill build graph, with a list of inputs and a
 * single output of type [[T]].
 *
 * Generally not instantiated manually, but instead constructed via the
 * [[Target.apply]] & similar macros.
 */
abstract class Task[+T] extends Task.Ops[T] with Applyable[Task, T] {

  /**
   * What other tasks does this task depend on?
   */
  val inputs: Seq[Task[_]]

  /**
   * Evaluate this task
   */
  def evaluate(args: mill.api.Ctx): Result[T]

  /**
   * Even if this task's inputs did not change, does it need to re-evaluate
   * anyway?
   */
  def sideHash: Int = 0

  /**
   * Whether this [[Task]] deletes the `T.dest` folder between runs
   */
  def flushDest: Boolean = true

  def asTarget: Option[Target[T]] = None
  def asCommand: Option[Command[T]] = None
  def asWorker: Option[Worker[T]] = None
  def self: Task[T] = this
}

object Task extends TaskBase {

  /**
   * A specialization of [[InputImpl]] defined via `Task.Sources`, [[SourcesImpl]]
   * uses [[PathRef]]s to compute a signature for a set of source files and
   * folders.
   *
   * This is most used when detecting changes in source code: when you edit a
   * file and run `mill compile`, it is the `Task.Sources` that re-computes the
   * signature for you source files/folders and decides whether downstream
   * [[TargetImpl]]s need to be invalidated and re-computed.
   */
  inline def Sources(inline values: Result[os.Path]*)(implicit
      inline ctx: mill.define.Ctx
  ): Target[Seq[PathRef]] = ${ Target.Internal.sourcesImpl1('values)('ctx, 'this) }

  inline def Sources(inline values: Result[Seq[PathRef]])(implicit
      inline ctx: mill.define.Ctx
  ): Target[Seq[PathRef]] =
    ${ Target.Internal.sourcesImpl2('values)('ctx, 'this) }

  /**
   * Similar to [[Source]], but only for a single source file or folder. Defined
   * using `Task.Source`.
   */
  inline def Source(inline value: Result[os.Path])(implicit
      inline ctx: mill.define.Ctx
  ): Target[PathRef] =
    ${ Target.Internal.sourceImpl1('value)('ctx, 'this) }

  @annotation.targetName("SourceRef")
  inline def Source(inline value: Result[PathRef])(implicit
      inline ctx: mill.define.Ctx
  ): Target[PathRef] =
    ${ Target.Internal.sourceImpl2('value)('ctx, 'this) }

  /**
   * [[InputImpl]]s, normally defined using `Task.Input`, are [[NamedTask]]s that
   * re-evaluate every time Mill is run. This is in contrast to [[TargetImpl]]s
   * which only re-evaluate when upstream tasks change.
   *
   * [[InputImpl]]s are useful when you want to capture some input to the Mill
   * build graph that comes from outside: maybe from an environment variable, a
   * JVM system property, the hash returned by `git rev-parse HEAD`. Reading
   * these external mutable variables inside a `Task{...}` [[TargetImpl]] will
   * incorrectly cache them forever. Reading them inside a `Task.Input{...}`
   * will re-compute them every time, and only if the value changes would it
   * continue to invalidate downstream [[TargetImpl]]s
   *
   * The most common case of [[InputImpl]] is [[SourceImpl]] and [[SourcesImpl]],
   * used for detecting changes to source files.
   */
  inline def Input[T](inline value: Result[T])(implicit
      inline w: upickle.default.Writer[T],
      inline ctx: mill.define.Ctx
  ): Target[T] =
    ${ Target.Internal.inputImpl[T]('value)('w, 'ctx, 'this) }

  /**
   * [[Command]]s are only [[NamedTask]]s defined using
   * `def foo() = Task.Command{...}` and are typically called from the
   * command-line. Unlike other [[NamedTask]]s, [[Command]]s can be defined to
   * take arguments that are automatically converted to command-line
   * arguments, as long as an implicit [[mainargs.TokensReader]] is available.
   */
  inline def Command[T](inline t: Result[T])(implicit
      inline w: W[T],
      inline ctx: mill.define.Ctx,
      inline cls: EnclosingClass
  ): Command[T] = ${ Target.Internal.commandImpl[T]('t)('w, 'ctx, 'cls, 'this) }

  /**
   * @param exclusive Exclusive commands run serially at the end of an evaluation,
   *                  without any other tasks running parallel, and without the
   *                  terminal logging prefixes that are applied to normal tasks.
   *                  These are normally used for "top level" commands which are
   *                  run directly to perform some action or display some output
   *                  to the user.
   */
  def Command(
      t: NamedParameterOnlyDummy = new NamedParameterOnlyDummy,
      exclusive: Boolean = false
  ): CommandFactory = new CommandFactory(exclusive)
  class CommandFactory private[mill] (val exclusive: Boolean) extends TaskBase.TraverseCtxHolder {
    inline def apply[T](inline t: Result[T])(implicit
        inline w: W[T],
        inline ctx: mill.define.Ctx,
        inline cls: EnclosingClass
    ): Command[T] = ${ Target.Internal.serialCommandImpl[T]('t)('w, 'ctx, 'cls, 'this) }
  }

  /**
   * [[Worker]] is a [[NamedTask]] that lives entirely in-memory, defined using
   * `Task.Worker{...}`. The value returned by `Task.Worker{...}` is long-lived,
   * persisting as long as the Mill process is kept alive (e.g. via `--watch`,
   * or via its default `MillServerMain` server process). This allows the user to
   * perform in-memory caching that is even more aggressive than the disk-based
   * caching enabled by [[PersistentImpl]]: your [[Worker]] can cache running
   * sub-processes, JVM Classloaders with JITed code, and all sorts of things
   * that do not easily serialize to JSON on disk.
   *
   * Like [[PersistentImpl]], The user defining a [[Worker]] assumes the
   * responsibility of ensuring the implementation is idempotent regardless of
   * what in-memory state the worker may have.
   */
  inline def Worker[T](inline t: Result[T])(implicit inline ctx: mill.define.Ctx): Worker[T] =
    ${ Target.Internal.workerImpl2[T]('t)('ctx, 'this) }

  /**
   * Creates an anonymous `Task`. These depend on other tasks and
   * be-depended-upon by other tasks, but cannot be run directly from the
   * command line and do not perform any caching. Typically used as helpers to
   * implement `Task{...}` targets.
   */
  inline def Anon[T](inline t: Result[T]): Task[T] =
    ${ Target.Internal.anonTaskImpl[T]('t)('this) }

  @deprecated(
    "Creating a target from a task is deprecated. You most likely forgot a parenthesis pair `()`",
    "Mill after 0.12.0-RC1"
  )
  inline def apply[T](inline t: Task[T])(implicit
      inline rw: RW[T],
      inline ctx: mill.define.Ctx
  ): Target[T] =
    ${ Target.Internal.targetTaskImpl[T]('t)('rw, 'ctx) }

  inline def apply[T](inline t: T)(implicit
      inline rw: RW[T],
      inline ctx: mill.define.Ctx
  ): Target[T] =
    ${ Target.Internal.targetImpl[T]('t)('rw, 'ctx, 'this) }

  inline def apply[T](inline t: Result[T])(implicit
      inline rw: RW[T],
      inline ctx: mill.define.Ctx
  ): Target[T] =
    ${ Target.Internal.targetResultImpl[T]('t)('rw, 'ctx, 'this) }

  /**
   * Persistent tasks are defined using
   * the `Task(persistent = true){...}` syntax. The main difference is that while
   * [[TargetImpl]] deletes the `T.dest` folder in between runs,
   * [[PersistentImpl]] preserves it. This lets the user make use of files on
   * disk that persistent between runs of the task, e.g. to implement their own
   * fine-grained caching beyond what Mill provides by default.
   *
   * Note that the user defining a `Task(persistent = true)` task is taking on the
   * responsibility of ensuring that their implementation is idempotent, i.e.
   * that it computes the same result whether there is data in `T.dest`.
   * Violating that invariant can result in confusing mis-behaviors
   */
  def apply(
      t: NamedParameterOnlyDummy = new NamedParameterOnlyDummy,
      persistent: Boolean = false
  ): ApplyFactory = new ApplyFactory(persistent)
  class ApplyFactory private[mill] (val persistent: Boolean) extends TaskBase.TraverseCtxHolder {
    inline def apply[T](inline t: Result[T])(implicit
        inline rw: RW[T],
        inline ctx: mill.define.Ctx
    ): Target[T] = ${ Target.Internal.persistentTargetResultImpl[T]('t)('rw, 'ctx, 'this) }
  }

  abstract class Ops[+T] { this: Task[T] =>
    def map[V](f: T => V): Task[V] = new Task.Mapped(this, f)
    def filter(f: T => Boolean): Task[T] = this
    def withFilter(f: T => Boolean): Task[T] = this
    def zip[V](other: Task[V]): Task[(T, V)] = new Task.Zipped(this, other)

  }

  private[define] class Sequence[+T](inputs0: Seq[Task[T]]) extends Task[Seq[T]] {
    val inputs: Seq[Task[_]] = inputs0
    def evaluate(ctx: mill.api.Ctx): Result[Seq[T]] = {
      for (i <- 0 until ctx.args.length)
        yield ctx.args(i).asInstanceOf[T]
    }
  }
  private[define] class TraverseCtx[+T, V](
      inputs0: Seq[Task[T]],
      f: (IndexedSeq[T], mill.api.Ctx) => Result[V]
  ) extends Task[V] {
    val inputs: Seq[Task[_]] = inputs0
    def evaluate(ctx: mill.api.Ctx): Result[V] = {
      f(
        for (i <- 0 until ctx.args.length)
          yield ctx.args(i).asInstanceOf[T],
        ctx
      )
    }
  }

  private[define] class Mapped[+T, +V](source: Task[T], f: T => V) extends Task[V] {
    def evaluate(ctx: mill.api.Ctx): Result[V] = f(ctx.arg(0))
    val inputs: Seq[Task[_]] = List(source)
  }

  private[define] class Zipped[+T, +V](source1: Task[T], source2: Task[V]) extends Task[(T, V)] {
    def evaluate(ctx: mill.api.Ctx): Result[(T, V)] = (ctx.arg(0), ctx.arg(1))
    val inputs: Seq[Task[_]] = List(source1, source2)
  }
}

/**
 * Represents a task that can be referenced by its path segments. `Task{...}`
 * targets, `Task.Input`, `Task.Worker`, etc. but not including anonymous
 * `Task.Anon` or `T.traverse` etc. instances
 */
trait NamedTask[+T] extends Task[T] {

  /**
   * The implementation task wrapped by this named task
   */
  def t: Task[T]
  def ctx0: mill.define.Ctx
  def isPrivate: Option[Boolean]
  def label: String = ctx.segment match {
    case Segment.Label(v) => v
    case Segment.Cross(_) => throw new IllegalArgumentException(
        "NamedTask only support a ctx with a Label segment, but found a Cross."
      )
  }
  override def toString = ctx.segments.render

  def evaluate(ctx: mill.api.Ctx): Result[T] = ctx.arg[T](0)

  val ctx: Ctx = ctx0.withSegments(segments = ctx0.segments ++ Seq(ctx0.segment))
  val inputs: Seq[Task[_]] = Seq(t)

  def readWriterOpt: Option[upickle.default.ReadWriter[_]] = None

  def writerOpt: Option[upickle.default.Writer[_]] = readWriterOpt.orElse(None)
}

/**
 * A Target is a [[NamedTask]] that is cached on disk; either a
 * [[TargetImpl]] or an [[InputImpl]]
 */
trait Target[+T] extends NamedTask[T]

object Target extends TaskBase {
  @deprecated("Use Task(persistent = true){...} instead", "Mill after 0.12.0-RC1")
  inline def persistent[T](inline t: Result[T])(implicit
      inline rw: RW[T],
      inline ctx: mill.define.Ctx
  ): Target[T] =
    ${ Internal.persistentImpl[T]('t)('rw, 'ctx, 'this) }

  @deprecated("Use Task.Sources instead", "Mill after 0.12.0-RC1")
  inline def sources(inline values: Result[os.Path]*)(implicit
      inline ctx: mill.define.Ctx
  ): Target[Seq[PathRef]] = ${ Internal.sourcesImpl1('values)('ctx, 'this) }

  @deprecated("Use Task.Sources instead", "Mill after 0.12.0-RC1")
  inline def sources(inline values: Result[Seq[PathRef]])(implicit
      inline ctx: mill.define.Ctx
  ): Target[Seq[PathRef]] =
    ${ Internal.sourcesImpl2('values)('ctx, 'this) }

  @deprecated("Use Task.Source instead", "Mill after 0.12.0-RC1")
  inline def source(inline value: Result[os.Path])(implicit
      inline ctx: mill.define.Ctx
  ): Target[PathRef] =
    ${ Internal.sourceImpl1('value)('ctx, 'this) }

  @deprecated("Use Task.Source instead", "Mill after 0.12.0-RC1")
  @annotation.targetName("sourceRef")
  inline def source(inline value: Result[PathRef])(implicit
      inline ctx: mill.define.Ctx
  ): Target[PathRef] =
    ${ Internal.sourceImpl2('value)('ctx, 'this) }

  @deprecated("Use Task.Input instead", "Mill after 0.12.0-RC1")
  inline def input[T](inline value: Result[T])(implicit
      inline w: upickle.default.Writer[T],
      inline ctx: mill.define.Ctx
  ): Target[T] =
    ${ Internal.inputImpl[T]('value)('w, 'ctx, 'this) }

  @deprecated(
    "Creating a command from a task is deprecated. You most likely forgot a parenthesis pair `()`",
    "Mill after 0.12.0-RC1"
  )
  inline def command[T](inline t: Task[T])(implicit
      inline ctx: mill.define.Ctx,
      inline w: W[T],
      inline cls: EnclosingClass
  ): Command[T] = ${ Internal.commandFromTask[T]('t)('ctx, 'w, 'cls) }

  @deprecated("Use Task.Command instead", "Mill after 0.12.0-RC1")
  inline def command[T](inline t: Result[T])(implicit
      inline w: W[T],
      inline ctx: mill.define.Ctx,
      inline cls: EnclosingClass
  ): Command[T] = ${ Internal.commandImpl[T]('t)('w, 'ctx, 'cls, 'this) }

  @deprecated(
    "Creating a worker from a task is deprecated. You most likely forgot a parenthesis pair `()`",
    "Mill after 0.12.0-RC1"
  )
  inline def worker[T](inline t: Task[T])(implicit inline ctx: mill.define.Ctx): Worker[T] =
    ${ Internal.workerImpl1[T]('t)('ctx) }

  @deprecated("Use Task.Worker instead", "Mill after 0.12.0-RC1")
  inline def worker[T](inline t: Result[T])(implicit inline ctx: mill.define.Ctx): Worker[T] =
    ${ Internal.workerImpl2[T]('t)('ctx, 'this) }

  @deprecated("Use Task.Anon instead", "Mill after 0.12.0-RC2")
  inline def task[T](inline t: Result[T]): Task[T] =
    ${ Target.Internal.anonTaskImpl[T]('t)('this) }

  @deprecated(
    "Creating a target from a task is deprecated. You most likely forgot a parenthesis pair `()`",
    "Mill after 0.12.0-RC1"
  )
  inline def apply[T](inline t: Task[T])(implicit
      inline rw: RW[T],
      inline ctx: mill.define.Ctx
  ): Target[T] =
    ${ Internal.targetTaskImpl[T]('t)('rw, 'ctx) }

  /**
   * A target is the most common [[Task]] a user would encounter, commonly
   * defined using the `def foo = Task {...}` syntax. [[TargetImpl]]s require that their
   * return type is JSON serializable. In return, they automatically cache their
   * return value to disk, only re-computing if upstream [[Task]]s change
   */
  implicit inline def apply[T](inline t: T)(implicit
      inline rw: RW[T],
      inline ctx: mill.define.Ctx
  ): Target[T] =
    ${ Internal.targetImpl[T]('t)('rw, 'ctx, 'this) }

  implicit inline def apply[T](inline t: Result[T])(implicit
      inline rw: RW[T],
      inline ctx: mill.define.Ctx
  ): Target[T] =
    ${ Internal.targetResultImpl[T]('t)('rw, 'ctx, 'this) }

  object Internal {
    private def withMacroOwner[T](using Quotes)(op: quotes.reflect.Symbol => T): T = {
      import quotes.reflect.*

      // In Scala 3, the top level splice of a macro is owned by a symbol called "macro" with the macro flag set,
      // but not the method flag.
      def isMacroOwner(sym: Symbol)(using Quotes): Boolean =
        sym.name == "macro" && sym.flags.is(Flags.Macro | Flags.Synthetic) && !sym.flags.is(
          Flags.Method
        )

      def loop(owner: Symbol): T =
        if owner.isPackageDef || owner == Symbol.noSymbol then
          report.errorAndAbort(
            "Cannot find the owner of the macro expansion",
            Position.ofMacroExpansion
          )
        else if isMacroOwner(owner) then op(owner.owner) // Skip the "macro" owner
        else loop(owner.owner)

      loop(Symbol.spliceOwner)
    }

    private def isPrivateTargetOption()(using Quotes): Expr[Option[Boolean]] = withMacroOwner {
      owner =>
        import quotes.reflect.*
        if owner.flags.is(Flags.Private) then Expr(Some(true))
        else Expr(Some(false))
    }

    private def traverseCtxExpr[R: Type](caller: Expr[TraverseCtxHolder])(
        args: Expr[Seq[Task[Any]]],
        fn: Expr[(IndexedSeq[Any], mill.api.Ctx) => Result[R]]
    )(using Quotes): Expr[Task[R]] =
      '{ $caller.traverseCtx[Any, R]($args)($fn) }

    def anonTaskImpl[T: Type](t: Expr[Result[T]])(
        caller: Expr[TraverseCtxHolder]
    )(using Quotes): Expr[Task[T]] = {
      Applicative.impl[Task, Task, Result, T, mill.api.Ctx](traverseCtxExpr(caller), t)
    }

<<<<<<< HEAD
    def targetImpl[T: Type](t: Expr[T])(
        rw: Expr[RW[T]],
        ctx: Expr[mill.define.Ctx],
        caller: Expr[TraverseCtxHolder]
    )(using Quotes): Expr[Target[T]] = {
      val taskIsPrivate = isPrivateTargetOption()

      val lhs =
        Applicative.impl[Task, Task, Result, T, mill.api.Ctx](
          traverseCtxExpr(caller),
          '{ Result.create($t) }
        )

      mill.moduledefs.Cacher.impl0[Target[T]](
        '{
=======
      mill.define.Cacher.impl0[Target[T]](c)(
        reify(
>>>>>>> 80f2a88e
          new TargetImpl[T](
            $lhs,
            $ctx,
            $rw,
            $taskIsPrivate
          )
        }
      )
    }

    def targetResultImpl[T: Type](using Quotes)(t: Expr[Result[T]])(
        rw: Expr[RW[T]],
        ctx: Expr[mill.define.Ctx],
        caller: Expr[TraverseCtxHolder]
    ): Expr[Target[T]] = {
      val taskIsPrivate = isPrivateTargetOption()

      val lhs = Applicative.impl[Task, Task, Result, T, mill.api.Ctx](traverseCtxExpr(caller), t)

<<<<<<< HEAD
      mill.moduledefs.Cacher.impl0[Target[T]](
        '{
=======
      mill.define.Cacher.impl0[Target[T]](c)(
        reify(
>>>>>>> 80f2a88e
          new TargetImpl[T](
            $lhs,
            $ctx,
            $rw,
            $taskIsPrivate
          )
        }
      )
    }
<<<<<<< HEAD

    def persistentTargetResultImpl[T: Type](using Quotes)(t: Expr[Result[T]])(
        rw: Expr[RW[T]],
        ctx: Expr[mill.define.Ctx],
        caller: Expr[Task.ApplyFactory]
    ): Expr[Target[T]] = {
      val taskIsPrivate = isPrivateTargetOption()
      val lhs = Applicative.impl[Task, Task, Result, T, mill.api.Ctx](traverseCtxExpr(caller), t)

      mill.moduledefs.Cacher.impl0[Target[T]](
        '{
          if $caller.persistent then
            new PersistentImpl[T](
              $lhs,
              $ctx,
              $rw,
              $taskIsPrivate
            )
          else
            new TargetImpl[T](
              $lhs,
              $ctx,
              $rw,
              $taskIsPrivate
            )
=======
    def persistentTargetResultImpl[T: c.WeakTypeTag](c: Context)(t: c.Expr[Result[T]])(
        rw: c.Expr[RW[T]],
        ctx: c.Expr[mill.define.Ctx]
    ): c.Expr[Target[T]] = {
      import c.universe._

      val taskIsPrivate = isPrivateTargetOption(c)

      mill.define.Cacher.impl0[Target[T]](c)(
        reify {
          val s1 = Applicative.impl0[Task, T, mill.api.Ctx](c)(t.tree).splice
          val c1 = ctx.splice
          val r1 = rw.splice
          val t1 = taskIsPrivate.splice
          if (c.prefix.splice.asInstanceOf[Task.ApplyFactory].persistent) {
            new PersistentImpl[T](s1, c1, r1, t1)
          } else {
            new TargetImpl[T](s1, c1, r1, t1)
          }
>>>>>>> 80f2a88e
        }
      )
    }

    def targetTaskImpl[T: Type](using Quotes)(t: Expr[Task[T]])(
        rw: Expr[RW[T]],
        ctx: Expr[mill.define.Ctx]
    ): Expr[Target[T]] = {
      val taskIsPrivate = isPrivateTargetOption()

<<<<<<< HEAD
      mill.moduledefs.Cacher.impl0[Target[T]](
        '{
=======
      val taskIsPrivate = isPrivateTargetOption(c)

      mill.define.Cacher.impl0[Target[T]](c)(
        reify(
>>>>>>> 80f2a88e
          new TargetImpl[T](
            $t,
            $ctx,
            $rw,
            $taskIsPrivate
          )
        }
      )
    }

    def sourcesImpl1(using Quotes)(values: Expr[Seq[Result[os.Path]]])(
        ctx: Expr[mill.define.Ctx],
        caller: Expr[TraverseCtxHolder]
    ): Expr[Target[Seq[PathRef]]] = {

      val unwrapped = Varargs.unapply(values).get

      val wrapped =
        for (value <- unwrapped.toList)
          yield Applicative.impl[Task, Task, Result, PathRef, mill.api.Ctx](
            traverseCtxExpr(caller),
            '{ $value.map(PathRef(_)) }
          )

      val taskIsPrivate = isPrivateTargetOption()

<<<<<<< HEAD
      mill.moduledefs.Cacher.impl0[SourcesImpl](
        '{
=======
      mill.define.Cacher.impl0[SourcesImpl](c)(
        reify(
>>>>>>> 80f2a88e
          new SourcesImpl(
            Target.sequence(List(${ Varargs(wrapped) }*)),
            $ctx,
            $taskIsPrivate
          )
        }
      )
    }

    def sourcesImpl2(using Quotes)(
        values: Expr[Result[Seq[PathRef]]]
    )(
        ctx: Expr[mill.define.Ctx],
        caller: Expr[TraverseCtxHolder]
    ): Expr[Target[Seq[PathRef]]] = {
      val taskIsPrivate = isPrivateTargetOption()

      val lhs = Applicative.impl[Task, Task, Result, Seq[PathRef], mill.api.Ctx](
        traverseCtxExpr(caller),
        values
      )

<<<<<<< HEAD
      mill.moduledefs.Cacher.impl0[SourcesImpl](
        '{
=======
      mill.define.Cacher.impl0[SourcesImpl](c)(
        reify(
>>>>>>> 80f2a88e
          new SourcesImpl(
            $lhs,
            $ctx,
            $taskIsPrivate
          )
        }
      )
    }

    def sourceImpl1(using
        Quotes
    )(value: Expr[Result[os.Path]])(
        ctx: Expr[mill.define.Ctx],
        caller: Expr[TraverseCtxHolder]
    ): Expr[Target[PathRef]] = {
      val wrapped =
        Applicative.impl[Task, Task, Result, PathRef, mill.api.Ctx](
          traverseCtxExpr(caller),
          '{ $value.map(PathRef(_)) }
        )

      val taskIsPrivate = isPrivateTargetOption()

<<<<<<< HEAD
      mill.moduledefs.Cacher.impl0[Target[PathRef]](
        '{
=======
      mill.define.Cacher.impl0[Target[PathRef]](c)(
        reify(
>>>>>>> 80f2a88e
          new SourceImpl(
            $wrapped,
            $ctx,
            $taskIsPrivate
          )
        }
      )
    }

<<<<<<< HEAD
    def sourceImpl2(using
        Quotes
    )(value: Expr[Result[PathRef]])(
        ctx: Expr[mill.define.Ctx],
        caller: Expr[TraverseCtxHolder]
    ): Expr[Target[PathRef]] = {
      val taskIsPrivate = isPrivateTargetOption()

      val lhs =
        Applicative.impl[Task, Task, Result, PathRef, mill.api.Ctx](traverseCtxExpr(caller), value)
      mill.moduledefs.Cacher.impl0[Target[PathRef]](
        '{
=======
    def sourceImpl2(c: Context)(value: c.Expr[Result[PathRef]])(ctx: c.Expr[mill.define.Ctx])
        : c.Expr[Target[PathRef]] = {
      import c.universe._

      val taskIsPrivate = isPrivateTargetOption(c)

      mill.define.Cacher.impl0[Target[PathRef]](c)(
        reify(
>>>>>>> 80f2a88e
          new SourceImpl(
            $lhs,
            $ctx,
            $taskIsPrivate
          )
        }
      )
    }

<<<<<<< HEAD
    def inputImpl[T: Type](using Quotes)(value: Expr[Result[T]])(
        w: Expr[upickle.default.Writer[T]],
        ctx: Expr[mill.define.Ctx],
        caller: Expr[TraverseCtxHolder]
    ): Expr[Target[T]] = {
      val taskIsPrivate = isPrivateTargetOption()
      val lhs =
        Applicative.impl[Task, Task, Result, T, mill.api.Ctx](traverseCtxExpr(caller), value)

      mill.moduledefs.Cacher.impl0[InputImpl[T]](
        '{
=======
    def inputImpl[T: c.WeakTypeTag](c: Context)(value: c.Expr[T])(
        w: c.Expr[upickle.default.Writer[T]],
        ctx: c.Expr[mill.define.Ctx]
    ): c.Expr[Target[T]] = {
      import c.universe._

      val taskIsPrivate = isPrivateTargetOption(c)

      mill.define.Cacher.impl0[InputImpl[T]](c)(
        reify(
>>>>>>> 80f2a88e
          new InputImpl[T](
            $lhs,
            $ctx,
            $w,
            $taskIsPrivate
          )
        }
      )
    }

    def commandFromTask[T: Type](using Quotes)(t: Expr[Task[T]])(
        ctx: Expr[mill.define.Ctx],
        w: Expr[W[T]],
        cls: Expr[EnclosingClass]
    ): Expr[Command[T]] = {
      val taskIsPrivate = isPrivateTargetOption()

      '{
        new Command[T](
          $t,
          $ctx,
          $w,
          $cls.value,
          $taskIsPrivate
        )
      }
    }

    def commandImpl[T: Type](using Quotes)(t: Expr[Result[T]])(
        w: Expr[W[T]],
        ctx: Expr[mill.define.Ctx],
        cls: Expr[EnclosingClass],
        caller: Expr[TraverseCtxHolder]
    ): Expr[Command[T]] = {
      val taskIsPrivate = isPrivateTargetOption()

      val lhs = Applicative.impl[Task, Task, Result, T, mill.api.Ctx](traverseCtxExpr(caller), t)
      '{
        new Command[T](
          $lhs,
          $ctx,
          $w,
          $cls.value,
          $taskIsPrivate,
          exclusive = false
        )
      }
    }

    def serialCommandImpl[T: Type](using Quotes)(t: Expr[Result[T]])(
        w: Expr[W[T]],
        ctx: Expr[mill.define.Ctx],
        cls: Expr[EnclosingClass],
        caller: Expr[Task.CommandFactory]
    ): Expr[Command[T]] = {
      val taskIsPrivate = isPrivateTargetOption()

      val lhs = Applicative.impl[Task, Task, Result, T, mill.api.Ctx](traverseCtxExpr(caller), t)
      '{
        new Command[T](
          $lhs,
          $ctx,
          $w,
          $cls.value,
          $taskIsPrivate,
          exclusive = $caller.exclusive
        )
      }
    }

    def workerImpl1[T: Type](using
        Quotes
    )(t: Expr[Task[T]])(ctx: Expr[mill.define.Ctx]): Expr[Worker[T]] = {
      val taskIsPrivate = isPrivateTargetOption()

<<<<<<< HEAD
      mill.moduledefs.Cacher.impl0[Worker[T]](
        '{
          new Worker[T]($t, $ctx, $taskIsPrivate)
        }
=======
      val taskIsPrivate = isPrivateTargetOption(c)

      mill.define.Cacher.impl0[Worker[T]](c)(
        reify(
          new Worker[T](t.splice, ctx.splice, taskIsPrivate.splice)
        )
>>>>>>> 80f2a88e
      )
    }

    def workerImpl2[T: Type](using
        Quotes
    )(t: Expr[Result[T]])(
        ctx: Expr[mill.define.Ctx],
        caller: Expr[TraverseCtxHolder]
    ): Expr[Worker[T]] = {
      val taskIsPrivate = isPrivateTargetOption()

      val lhs = Applicative.impl[Task, Task, Result, T, mill.api.Ctx](traverseCtxExpr(caller), t)

<<<<<<< HEAD
      mill.moduledefs.Cacher.impl0[Worker[T]](
        '{
=======
      mill.define.Cacher.impl0[Worker[T]](c)(
        reify(
>>>>>>> 80f2a88e
          new Worker[T](
            $lhs,
            $ctx,
            $taskIsPrivate
          )
        }
      )
    }

    def persistentImpl[T: Type](using Quotes)(t: Expr[Result[T]])(
        rw: Expr[RW[T]],
        ctx: Expr[mill.define.Ctx],
        caller: Expr[TraverseCtxHolder]
    ): Expr[PersistentImpl[T]] = {
      val taskIsPrivate = isPrivateTargetOption()

      val lhs = Applicative.impl[Task, Task, Result, T, mill.api.Ctx](traverseCtxExpr(caller), t)

<<<<<<< HEAD
      mill.moduledefs.Cacher.impl0[PersistentImpl[T]](
        '{
=======
      mill.define.Cacher.impl0[PersistentImpl[T]](c)(
        reify(
>>>>>>> 80f2a88e
          new PersistentImpl[T](
            $lhs,
            $ctx,
            $rw,
            $taskIsPrivate
          )
        }
      )
    }
  }

}

/**
 * The [[mill.define.Target]] companion object, usually aliased as [[T]],
 * provides most of the helper methods and macros used to build task graphs.
 * methods like `T.`[[apply]], `T.`[[sources]], `T.`[[command]] allow you to
 * define the tasks, while methods like `T.`[[dest]], `T.`[[log]] or
 * `T.`[[env]] provide the core APIs that are provided to a task implementation
 */
class TaskBase extends Applicative.Applyer[Task, Task, Result, mill.api.Ctx]
    with TaskBase.TraverseCtxHolder {

  /**
   * `T.dest` is a unique `os.Path` (e.g. `out/classFiles.dest/` or `out/run.dest/`)
   * that is assigned to every Target or Command. It is cleared before your
   * task runs, and you can use it as a scratch space for temporary files or
   * a place to put returned artifacts. This is guaranteed to be unique for
   * every Target or Command, so you can be sure that you will not collide or
   * interfere with anyone else writing to those same paths.
   */
  def dest(implicit ctx: mill.api.Ctx.Dest): os.Path = ctx.dest

  /**
   * `T.log` is the default logger provided for every task. While your task is running,
   * `System.out` and `System.in` are also redirected to this logger. The logs for a
   * task are streamed to standard out/error as you would expect, but each task's
   * specific output is also streamed to a log file on disk, e.g. `out/run.log` or
   * `out/classFiles.log` for you to inspect later.
   *
   * Messages logged with `log.debug` appear by default only in the log files.
   * You can use the `--debug` option when running mill to show them on the console too.
   */
  def log(implicit ctx: mill.api.Ctx.Log): Logger = ctx.log

  /**
   * Returns the implicit [[mill.api.Ctx.Home.home]] in scope.
   */
  def home(implicit ctx: mill.api.Ctx.Home): os.Path = ctx.home

  /**
   * `T.env` is the environment variable map passed to the Mill command when
   * it is run; typically used inside a `Task.Input` to ensure any changes in
   * the env vars are properly detected.
   *
   * Note that you should not use `sys.env`, as Mill's long-lived server
   * process means that `sys.env` variables may not be up to date.
   */
  def env(implicit ctx: mill.api.Ctx.Env): Map[String, String] = ctx.env

  /**
   * Returns the implicit [[mill.api.Ctx.Args.args]] in scope.
   */
  def args(implicit ctx: mill.api.Ctx.Args): IndexedSeq[_] = ctx.args

  /**
   * Report test results to BSP for IDE integration
   */
  def testReporter(implicit ctx: mill.api.Ctx): TestReporter = ctx.testReporter

  /**
   * Report build results to BSP for IDE integration
   */
  def reporter(implicit ctx: mill.api.Ctx): Int => Option[CompileProblemReporter] = ctx.reporter

  /**
   * This is the `os.Path` pointing to the project root directory.
   *
   * This is the preferred access to the project directory, and should
   * always be preferred over `os.pwd`* (which might also point to the
   * project directory in classic cli scenarios, but might not in other
   * use cases like BSP or LSP server usage).
   */
  def workspace(implicit ctx: mill.api.Ctx): os.Path = ctx.workspace

  /**
   * Provides the `.fork.async` and `.fork.await` APIs for spawning and joining
   * async futures within your task in a Mill-friendly manner.
   */
  def fork(implicit ctx: mill.api.Ctx): mill.api.Ctx.Fork.Api = ctx.fork

  /**
   * Converts a `Seq[Task[T]]` into a `Task[Seq[T]]`
   */
  def sequence[T](source: Seq[Task[T]]): Task[Seq[T]] = new Task.Sequence[T](source)

  /**
   * Converts a `Seq[T]` into a `Task[Seq[V]]` using the given `f: T => Task[V]`
   */
  def traverse[T, V](source: Seq[T])(f: T => Task[V]): Task[Seq[V]] = {
    new Task.Sequence[V](source.map(f))
  }
}

object TaskBase {
  trait TraverseCtxHolder {

    /**
     * A variant of [[traverse]] that also provides the [[mill.api.Ctx]] to the
     * function [[f]]
     */
    def traverseCtx[I, R](xs: Seq[Task[I]])(f: (IndexedSeq[I], mill.api.Ctx) => Result[R])
        : Task[R] = {
      new Task.TraverseCtx[I, R](xs, f)
    }
  }
}

class TargetImpl[+T](
    val t: Task[T],
    val ctx0: mill.define.Ctx,
    val readWriter: RW[_],
    val isPrivate: Option[Boolean]
) extends Target[T] {
  override def asTarget: Option[Target[T]] = Some(this)
  // FIXME: deprecated return type: Change to Option
  override def readWriterOpt: Some[RW[_]] = Some(readWriter)
}

class PersistentImpl[+T](
    t: Task[T],
    ctx0: mill.define.Ctx,
    readWriter: RW[_],
    isPrivate: Option[Boolean]
) extends TargetImpl[T](t, ctx0, readWriter, isPrivate) {
  override def flushDest = false
}

class Command[+T](
    val t: Task[T],
    val ctx0: mill.define.Ctx,
    val writer: W[_],
    val cls: Class[_],
    val isPrivate: Option[Boolean],
    val exclusive: Boolean
) extends NamedTask[T] {
  def this(
      t: Task[T],
      ctx0: mill.define.Ctx,
      writer: W[_],
      cls: Class[_],
      isPrivate: Option[Boolean]
  ) = this(t, ctx0, writer, cls, isPrivate, false)
  override def asCommand: Some[Command[T]] = Some(this)
  // FIXME: deprecated return type: Change to Option
  override def writerOpt: Some[W[_]] = Some(writer)
}

class Worker[+T](val t: Task[T], val ctx0: mill.define.Ctx, val isPrivate: Option[Boolean])
    extends NamedTask[T] {
  override def flushDest = false
  override def asWorker: Some[Worker[T]] = Some(this)
}

class InputImpl[T](
    val t: Task[T],
    val ctx0: mill.define.Ctx,
    val writer: upickle.default.Writer[_],
    val isPrivate: Option[Boolean]
) extends Target[T] {
  override def sideHash: Int = util.Random.nextInt()
  // FIXME: deprecated return type: Change to Option
  override def writerOpt: Some[W[_]] = Some(writer)
}

class SourcesImpl(t: Task[Seq[PathRef]], ctx0: mill.define.Ctx, isPrivate: Option[Boolean])
    extends InputImpl[Seq[PathRef]](
      t,
      ctx0,
      upickle.default.readwriter[Seq[PathRef]],
      isPrivate
    ) {
  override def readWriterOpt: Some[RW[Seq[PathRef]]] =
    Some(upickle.default.readwriter[Seq[PathRef]])
}

class SourceImpl(t: Task[PathRef], ctx0: mill.define.Ctx, isPrivate: Option[Boolean])
    extends InputImpl[PathRef](
      t,
      ctx0,
      upickle.default.readwriter[PathRef],
      isPrivate
    ) {
  override def readWriterOpt: Some[RW[PathRef]] = Some(upickle.default.readwriter[PathRef])
}<|MERGE_RESOLUTION|>--- conflicted
+++ resolved
@@ -426,7 +426,6 @@
       Applicative.impl[Task, Task, Result, T, mill.api.Ctx](traverseCtxExpr(caller), t)
     }
 
-<<<<<<< HEAD
     def targetImpl[T: Type](t: Expr[T])(
         rw: Expr[RW[T]],
         ctx: Expr[mill.define.Ctx],
@@ -440,12 +439,8 @@
           '{ Result.create($t) }
         )
 
-      mill.moduledefs.Cacher.impl0[Target[T]](
-        '{
-=======
-      mill.define.Cacher.impl0[Target[T]](c)(
-        reify(
->>>>>>> 80f2a88e
+      mill.define.Cacher.impl0[Target[T]](
+        '{
           new TargetImpl[T](
             $lhs,
             $ctx,
@@ -465,13 +460,8 @@
 
       val lhs = Applicative.impl[Task, Task, Result, T, mill.api.Ctx](traverseCtxExpr(caller), t)
 
-<<<<<<< HEAD
-      mill.moduledefs.Cacher.impl0[Target[T]](
-        '{
-=======
-      mill.define.Cacher.impl0[Target[T]](c)(
-        reify(
->>>>>>> 80f2a88e
+      mill.define.Cacher.impl0[Target[T]](
+        '{
           new TargetImpl[T](
             $lhs,
             $ctx,
@@ -481,7 +471,6 @@
         }
       )
     }
-<<<<<<< HEAD
 
     def persistentTargetResultImpl[T: Type](using Quotes)(t: Expr[Result[T]])(
         rw: Expr[RW[T]],
@@ -491,7 +480,7 @@
       val taskIsPrivate = isPrivateTargetOption()
       val lhs = Applicative.impl[Task, Task, Result, T, mill.api.Ctx](traverseCtxExpr(caller), t)
 
-      mill.moduledefs.Cacher.impl0[Target[T]](
+      mill.define.Cacher.impl0[Target[T]](
         '{
           if $caller.persistent then
             new PersistentImpl[T](
@@ -507,27 +496,6 @@
               $rw,
               $taskIsPrivate
             )
-=======
-    def persistentTargetResultImpl[T: c.WeakTypeTag](c: Context)(t: c.Expr[Result[T]])(
-        rw: c.Expr[RW[T]],
-        ctx: c.Expr[mill.define.Ctx]
-    ): c.Expr[Target[T]] = {
-      import c.universe._
-
-      val taskIsPrivate = isPrivateTargetOption(c)
-
-      mill.define.Cacher.impl0[Target[T]](c)(
-        reify {
-          val s1 = Applicative.impl0[Task, T, mill.api.Ctx](c)(t.tree).splice
-          val c1 = ctx.splice
-          val r1 = rw.splice
-          val t1 = taskIsPrivate.splice
-          if (c.prefix.splice.asInstanceOf[Task.ApplyFactory].persistent) {
-            new PersistentImpl[T](s1, c1, r1, t1)
-          } else {
-            new TargetImpl[T](s1, c1, r1, t1)
-          }
->>>>>>> 80f2a88e
         }
       )
     }
@@ -538,15 +506,8 @@
     ): Expr[Target[T]] = {
       val taskIsPrivate = isPrivateTargetOption()
 
-<<<<<<< HEAD
-      mill.moduledefs.Cacher.impl0[Target[T]](
-        '{
-=======
-      val taskIsPrivate = isPrivateTargetOption(c)
-
-      mill.define.Cacher.impl0[Target[T]](c)(
-        reify(
->>>>>>> 80f2a88e
+      mill.define.Cacher.impl0[Target[T]](
+        '{
           new TargetImpl[T](
             $t,
             $ctx,
@@ -573,13 +534,8 @@
 
       val taskIsPrivate = isPrivateTargetOption()
 
-<<<<<<< HEAD
-      mill.moduledefs.Cacher.impl0[SourcesImpl](
-        '{
-=======
-      mill.define.Cacher.impl0[SourcesImpl](c)(
-        reify(
->>>>>>> 80f2a88e
+      mill.define.Cacher.impl0[SourcesImpl](
+        '{
           new SourcesImpl(
             Target.sequence(List(${ Varargs(wrapped) }*)),
             $ctx,
@@ -602,13 +558,8 @@
         values
       )
 
-<<<<<<< HEAD
-      mill.moduledefs.Cacher.impl0[SourcesImpl](
-        '{
-=======
-      mill.define.Cacher.impl0[SourcesImpl](c)(
-        reify(
->>>>>>> 80f2a88e
+      mill.define.Cacher.impl0[SourcesImpl](
+        '{
           new SourcesImpl(
             $lhs,
             $ctx,
@@ -632,13 +583,8 @@
 
       val taskIsPrivate = isPrivateTargetOption()
 
-<<<<<<< HEAD
-      mill.moduledefs.Cacher.impl0[Target[PathRef]](
-        '{
-=======
-      mill.define.Cacher.impl0[Target[PathRef]](c)(
-        reify(
->>>>>>> 80f2a88e
+      mill.define.Cacher.impl0[Target[PathRef]](
+        '{
           new SourceImpl(
             $wrapped,
             $ctx,
@@ -648,7 +594,6 @@
       )
     }
 
-<<<<<<< HEAD
     def sourceImpl2(using
         Quotes
     )(value: Expr[Result[PathRef]])(
@@ -659,18 +604,8 @@
 
       val lhs =
         Applicative.impl[Task, Task, Result, PathRef, mill.api.Ctx](traverseCtxExpr(caller), value)
-      mill.moduledefs.Cacher.impl0[Target[PathRef]](
-        '{
-=======
-    def sourceImpl2(c: Context)(value: c.Expr[Result[PathRef]])(ctx: c.Expr[mill.define.Ctx])
-        : c.Expr[Target[PathRef]] = {
-      import c.universe._
-
-      val taskIsPrivate = isPrivateTargetOption(c)
-
-      mill.define.Cacher.impl0[Target[PathRef]](c)(
-        reify(
->>>>>>> 80f2a88e
+      mill.define.Cacher.impl0[Target[PathRef]](
+        '{
           new SourceImpl(
             $lhs,
             $ctx,
@@ -680,7 +615,6 @@
       )
     }
 
-<<<<<<< HEAD
     def inputImpl[T: Type](using Quotes)(value: Expr[Result[T]])(
         w: Expr[upickle.default.Writer[T]],
         ctx: Expr[mill.define.Ctx],
@@ -690,20 +624,8 @@
       val lhs =
         Applicative.impl[Task, Task, Result, T, mill.api.Ctx](traverseCtxExpr(caller), value)
 
-      mill.moduledefs.Cacher.impl0[InputImpl[T]](
-        '{
-=======
-    def inputImpl[T: c.WeakTypeTag](c: Context)(value: c.Expr[T])(
-        w: c.Expr[upickle.default.Writer[T]],
-        ctx: c.Expr[mill.define.Ctx]
-    ): c.Expr[Target[T]] = {
-      import c.universe._
-
-      val taskIsPrivate = isPrivateTargetOption(c)
-
-      mill.define.Cacher.impl0[InputImpl[T]](c)(
-        reify(
->>>>>>> 80f2a88e
+      mill.define.Cacher.impl0[InputImpl[T]](
+        '{
           new InputImpl[T](
             $lhs,
             $ctx,
@@ -779,19 +701,10 @@
     )(t: Expr[Task[T]])(ctx: Expr[mill.define.Ctx]): Expr[Worker[T]] = {
       val taskIsPrivate = isPrivateTargetOption()
 
-<<<<<<< HEAD
-      mill.moduledefs.Cacher.impl0[Worker[T]](
+      mill.define.Cacher.impl0[Worker[T]](
         '{
           new Worker[T]($t, $ctx, $taskIsPrivate)
         }
-=======
-      val taskIsPrivate = isPrivateTargetOption(c)
-
-      mill.define.Cacher.impl0[Worker[T]](c)(
-        reify(
-          new Worker[T](t.splice, ctx.splice, taskIsPrivate.splice)
-        )
->>>>>>> 80f2a88e
       )
     }
 
@@ -805,13 +718,8 @@
 
       val lhs = Applicative.impl[Task, Task, Result, T, mill.api.Ctx](traverseCtxExpr(caller), t)
 
-<<<<<<< HEAD
-      mill.moduledefs.Cacher.impl0[Worker[T]](
-        '{
-=======
-      mill.define.Cacher.impl0[Worker[T]](c)(
-        reify(
->>>>>>> 80f2a88e
+      mill.define.Cacher.impl0[Worker[T]](
+        '{
           new Worker[T](
             $lhs,
             $ctx,
@@ -830,13 +738,8 @@
 
       val lhs = Applicative.impl[Task, Task, Result, T, mill.api.Ctx](traverseCtxExpr(caller), t)
 
-<<<<<<< HEAD
-      mill.moduledefs.Cacher.impl0[PersistentImpl[T]](
-        '{
-=======
-      mill.define.Cacher.impl0[PersistentImpl[T]](c)(
-        reify(
->>>>>>> 80f2a88e
+      mill.define.Cacher.impl0[PersistentImpl[T]](
+        '{
           new PersistentImpl[T](
             $lhs,
             $ctx,
