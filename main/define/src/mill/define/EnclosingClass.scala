--- conflicted
+++ resolved
@@ -5,12 +5,12 @@
 case class EnclosingClass(value: Class[_])
 object EnclosingClass {
   def apply()(implicit c: EnclosingClass) = c.value
-<<<<<<< HEAD
-  implicit def generate: EnclosingClass = macro impl
-  def impl(c: Context): c.Tree = {
-    import c.universe._
-    q"new _root_.mill.define.EnclosingClass(classOf[${c.enclosingClass.symbol.info.typeSymbol.asClass.toType}])"
-=======
+//<<<<<<< HEAD
+//  implicit def generate: EnclosingClass = macro impl
+//  def impl(c: Context): c.Tree = {
+//    import c.universe._
+//    q"new _root_.mill.define.EnclosingClass(classOf[${c.enclosingClass.symbol.info.typeSymbol.asClass.toType}])"
+//=======
   inline given generate: EnclosingClass = ${ impl }
 
   // TODO: copied from Task.scala
@@ -57,6 +57,5 @@
         "EnclosingClass.generate can only be used within a method",
         Position.ofMacroExpansion
       )
->>>>>>> 31a8b3c4
   }
 }