package mill.define

import scala.collection.mutable

/**
 * Macro to walk the module tree and generate `mainargs` entrypoints for any
 * `Task.Command` methods that it finds.
 *
 * Note that unlike the rest of Mill's module-handling logic which uses Java
 * reflection, generation of entrypoints requires typeclass resolution, and so
 * needs to be done at compile time. Thus, we walk the entire module tree,
 * collecting all the module `Class[_]`s we can find, and for each one generate
 * the `mainargs.MainData` containing metadata and resolved typeclasses for all
 * the `Task.Command` methods we find. This mapping from `Class[_]` to `MainData`
 * can then be used later to look up the `MainData` for any module.
 */
class Discover(val classInfo: Map[Class[_], Discover.ClassInfo]) {
  def resolveEntrypoint(cls: Class[_], name: String) = {
    val res = for {
      (cls2, node) <- classInfo
      if cls2.isAssignableFrom(cls)
      ep <- node.entryPoints
      if ep.name == name
    } yield ep

    res.headOption
  }
}

object Discover {
  class ClassInfo(
      val entryPoints: Seq[mainargs.MainData[_, _]],
      val declaredTasks: Seq[TaskInfo]
  ) {
    lazy val declaredTaskNameSet = declaredTasks.map(_.name).toSet
  }
  class TaskInfo(val name: String)

  inline def apply[T]: Discover = ${ Router.applyImpl[T] }

  private object Router {
    import quoted.*
    import mainargs.Macros.*
    import scala.util.control.NonFatal

    def applyImpl[T: Type](using quotes: Quotes): Expr[Discover] = {
      import quotes.reflect.*
      val seen = mutable.Set.empty[TypeRepr]
      val moduleSym = Symbol.requiredClass("mill.define.Module")
      val deprecatedSym = Symbol.requiredClass("scala.deprecated")
      def rec(tpe: TypeRepr): Unit = {
        if (seen.add(tpe)) {
          val typeSym = tpe.typeSymbol
          val memberTypes: Seq[TypeRepr] = for {
            m <- typeSym.fieldMembers ++ typeSym.methodMembers
            if m != Symbol.noSymbol
          } yield m.termRef

          val parentTypes: Seq[TypeRepr] = tpe.baseClasses.map(_.typeRef)

          for {
            tpe <- memberTypes ++ parentTypes
            if tpe.baseClasses.contains(moduleSym)
          } {
            rec(tpe)
            tpe.asType match {
              case '[mill.define.Cross[m]] => rec(TypeRepr.of[m])
              case _ => () // no cross argument to extract
            }
          }
        }
      }
      rec(TypeRepr.of[T])

      def methodReturn(tpe: TypeRepr): TypeRepr = tpe match
        case MethodType(_, _, res) => res
        case ByNameType(tpe) => tpe
        case _ => tpe

      def assertParamListCounts(
          curCls: TypeRepr,
          methods: Iterable[Symbol],
          cases: (TypeRepr, Int, String)*
      ): Unit = {
        for (m <- methods.toList) {
          cases
            .find { case (tt, n, label) =>
              val mType = curCls.memberType(m)
              val returnType = methodReturn(mType)
              returnType <:< tt && !(returnType <:< TypeRepr.of[Nothing])
            }
            .foreach { case (tt, n, label) =>
              if (m.paramSymss.length != n) report.errorAndAbort(
                s"$label definitions must have $n parameter list" + (if (n == 1) "" else "s"),
                m.pos.getOrElse(Position.ofMacroExpansion)
              )
            }
        }
      }

      def filterDefs(methods: List[Symbol]): List[Symbol] =
        methods.filterNot(m =>
          m.isSuperAccessor
            || m.hasAnnotation(deprecatedSym)
            || m.flags.is(
              Flags.Synthetic | Flags.Invisible | Flags.Private | Flags.Protected
            )
        )

      def sortedMethods(curCls: TypeRepr, sub: TypeRepr, methods: Seq[Symbol]): Seq[Symbol] =
        for {
          m <- methods.toList.sortBy(_.fullName)
          if !m.flags.is(Flags.Deferred) // Abstract methods
          mType = curCls.memberType(m)
          returnType = methodReturn(mType)
          if returnType <:< sub
        } yield m

      // Make sure we sort the types and methods to keep the output deterministic;
      // otherwise the compiler likes to give us stuff in random orders, which
      // causes the code to be generated in random order resulting in code hashes
      // changing unnecessarily
      val mapping: Seq[(TypeRepr, (Seq[scala.quoted.Expr[mainargs.MainData[?, ?]]], Seq[String]))] =
        for (curCls <- seen.toSeq.sortBy(_.typeSymbol.fullName)) yield {
          val declMethods = filterDefs(curCls.typeSymbol.declaredMethods)
          assertParamListCounts(
            curCls,
            declMethods,
            (TypeRepr.of[mill.define.Command[?]], 1, "`Task.Command`"),
            (TypeRepr.of[mill.define.Target[?]], 0, "Target")
          )

<<<<<<< HEAD
        names =
          sortedMethods(curCls, sub = TypeRepr.of[mill.define.NamedTask[?]], methods).map(_.name)
        entryPoints = for {
          m <- sortedMethods(curCls, sub = TypeRepr.of[mill.define.Command[?]], methods)
        } yield curCls.asType match {
          case '[t] =>
            val expr =
              try
                createMainData[Any, t](
                  m,
                  m.annotations.find(_.tpe =:= TypeRepr.of[mainargs.main]).getOrElse('{
                    new mainargs.main()
                  }.asTerm),
                  m.paramSymss
                ).asExprOf[mainargs.MainData[?, ?]]
              catch {
                case NonFatal(e) =>
                  report.errorAndAbort(
                    s"Error generating maindata for ${m.fullName}: ${e}\n${e.getStackTrace().mkString("\n")}",
                    m.pos.getOrElse(Position.ofMacroExpansion)
                  )
              }
            expr
        }
        declaredNames =
          sortedMethods(
            curCls,
            sub = TypeRepr.of[mill.define.NamedTask[?]],
            declMethods
          ).map(_.name)
        if names.nonEmpty || entryPoints.nonEmpty
      } yield {
        // by wrapping the `overridesRoutes` in a lambda function we kind of work around
        // the problem of generating a *huge* macro method body that finally exceeds the
        // JVM's maximum allowed method size
        val overridesLambda = '{
          def triple() =
            new Node(${ Expr.ofList(entryPoints) }, ${ Expr(declaredNames) })
          triple()
=======
          val names =
            sortedMethods(
              curCls,
              sub = TypeRepr.of[mill.define.NamedTask[?]],
              declMethods
            ).map(_.name)
          val entryPoints = for {
            m <- sortedMethods(curCls, sub = TypeRepr.of[mill.define.Command[?]], declMethods)
          } yield curCls.asType match {
            case '[t] =>
              val expr =
                try
                  createMainData[Any, t](
                    m,
                    m.annotations
                      .find(_.tpe =:= TypeRepr.of[mainargs.main])
                      .getOrElse('{ new mainargs.main() }.asTerm),
                    m.paramSymss
                  ).asExprOf[mainargs.MainData[?, ?]]
                catch {
                  case NonFatal(e) =>
                    report.errorAndAbort(
                      s"Error generating maindata for ${m.fullName}: ${e}\n${e.getStackTrace().mkString("\n")}",
                      m.pos.getOrElse(Position.ofMacroExpansion)
                    )
                }
              expr
          }

          (curCls.widen, (entryPoints, names))
>>>>>>> 23563b48
        }

      def classOf(cls: TypeRepr) = Ref(defn.Predef_classOf).appliedToType(cls).asExprOf[Class[?]]
      val mappingExpr = mapping.collect {
        case (cls, (entryPoints, names)) if entryPoints.nonEmpty || names.nonEmpty =>
          // by wrapping the `overridesRoutes` in a lambda function we kind of work around
          // the problem of generating a *huge* macro method body that finally exceeds the
          // JVM's maximum allowed method size
          '{
            def func() = new ClassInfo(
              ${ Expr.ofList(entryPoints.toList) },
              ${ Expr.ofList(names.map(s => '{ new TaskInfo(${ Expr(s) }) })) }
            )

            (${ classOf(cls) }, func())
          }
      }

      '{ new Discover(Map[Class[_], ClassInfo](${ Varargs(mappingExpr) }*)) }
    }
  }
}<|MERGE_RESOLUTION|>--- conflicted
+++ resolved
@@ -130,47 +130,6 @@
             (TypeRepr.of[mill.define.Target[?]], 0, "Target")
           )
 
-<<<<<<< HEAD
-        names =
-          sortedMethods(curCls, sub = TypeRepr.of[mill.define.NamedTask[?]], methods).map(_.name)
-        entryPoints = for {
-          m <- sortedMethods(curCls, sub = TypeRepr.of[mill.define.Command[?]], methods)
-        } yield curCls.asType match {
-          case '[t] =>
-            val expr =
-              try
-                createMainData[Any, t](
-                  m,
-                  m.annotations.find(_.tpe =:= TypeRepr.of[mainargs.main]).getOrElse('{
-                    new mainargs.main()
-                  }.asTerm),
-                  m.paramSymss
-                ).asExprOf[mainargs.MainData[?, ?]]
-              catch {
-                case NonFatal(e) =>
-                  report.errorAndAbort(
-                    s"Error generating maindata for ${m.fullName}: ${e}\n${e.getStackTrace().mkString("\n")}",
-                    m.pos.getOrElse(Position.ofMacroExpansion)
-                  )
-              }
-            expr
-        }
-        declaredNames =
-          sortedMethods(
-            curCls,
-            sub = TypeRepr.of[mill.define.NamedTask[?]],
-            declMethods
-          ).map(_.name)
-        if names.nonEmpty || entryPoints.nonEmpty
-      } yield {
-        // by wrapping the `overridesRoutes` in a lambda function we kind of work around
-        // the problem of generating a *huge* macro method body that finally exceeds the
-        // JVM's maximum allowed method size
-        val overridesLambda = '{
-          def triple() =
-            new Node(${ Expr.ofList(entryPoints) }, ${ Expr(declaredNames) })
-          triple()
-=======
           val names =
             sortedMethods(
               curCls,
@@ -201,7 +160,6 @@
           }
 
           (curCls.widen, (entryPoints, names))
->>>>>>> 23563b48
         }
 
       def classOf(cls: TypeRepr) = Ref(defn.Predef_classOf).appliedToType(cls).asExprOf[Class[?]]
