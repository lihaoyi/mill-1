--- conflicted
+++ resolved
@@ -1,11 +1,9 @@
 package mill.eval
 
 import mill.api.Val
-
 import mill.api.Strict.Agg
 import mill.define._
 import mill.util._
-import scala.reflect.NameTransformer.decode
 import scala.collection.mutable
 import scala.reflect.ClassTag
 
@@ -26,14 +24,9 @@
     env: Map[String, String] = Evaluator.defaultEnv,
     failFast: Boolean = true,
     threadCount: Option[Int] = Some(1),
-<<<<<<< HEAD
     scriptImportGraph: Map[os.Path, (Int, Seq[os.Path])] = Map.empty,
     methodCodeHashSignatures: Map[String, Int]
-) extends Evaluator {
-=======
-    scriptImportGraph: Map[os.Path, (Int, Seq[os.Path])] = Map.empty
 ) extends Evaluator with EvaluatorCore {
->>>>>>> b7ac8333
   import EvaluatorImpl._
 
   val pathsResolver: EvaluatorPathsResolver = EvaluatorPathsResolver.default(outPath)
@@ -44,570 +37,8 @@
   override def withFailFast(newFailFast: Boolean): Evaluator =
     this.copy(failFast = newFailFast)
 
-<<<<<<< HEAD
-  val pathsResolver: EvaluatorPathsResolver = EvaluatorPathsResolver.default(outPath)
-
-  /**
-   * @param goals The tasks that need to be evaluated
-   * @param reporter A function that will accept a module id and provide a listener for build problems in that module
-   * @param testReporter Listener for test events like start, finish with success/error
-   */
-  def evaluate(
-      goals: Agg[Task[_]],
-      reporter: Int => Option[CompileProblemReporter] = _ => Option.empty[CompileProblemReporter],
-      testReporter: TestReporter = DummyTestReporter,
-      logger: ColorLogger = baseLogger
-  ): Evaluator.Results = {
-    os.makeDir.all(outPath)
-
-    PathRef.validatedPaths.withValue(new PathRef.ValidatedPaths()) {
-      val ec =
-        if (effectiveThreadCount == 1) ExecutionContexts.RunNow
-        else new ExecutionContexts.ThreadPool(effectiveThreadCount)
-
-      def contextLoggerMsg(threadId: Int) =
-        if (effectiveThreadCount == 1) ""
-        else s"[#${if (effectiveThreadCount > 9) f"$threadId%02d" else threadId}] "
-
-      try evaluate0(goals, logger, reporter, testReporter, ec, contextLoggerMsg)
-      finally ec.close()
-    }
-  }
-
-  def getFailing(
-      sortedGroups: MultiBiMap[Terminal, Task[_]],
-      results: Map[Task[_], TaskResult[(Val, Int)]]
-  ): MultiBiMap.Mutable[Terminal, Failing[Val]] = {
-    val failing = new MultiBiMap.Mutable[Terminal, Result.Failing[Val]]
-    for ((k, vs) <- sortedGroups.items()) {
-      val failures = vs.items.flatMap(results.get).collect {
-        case TaskResult(f: Result.Failing[(Val, Int)], _) => f.map(_._1)
-      }
-
-      failing.addAll(k, Loose.Agg.from(failures))
-    }
-    failing
-  }
-
-  def evaluate0(
-      goals: Agg[Task[_]],
-      logger: ColorLogger,
-      reporter: Int => Option[CompileProblemReporter] = _ => Option.empty[CompileProblemReporter],
-      testReporter: TestReporter = DummyTestReporter,
-      ec: ExecutionContext with AutoCloseable,
-      contextLoggerMsg: Int => String
-  ): Evaluator.Results = {
-    implicit val implicitEc = ec
-
-    os.makeDir.all(outPath)
-    val timeLog = new ParallelProfileLogger(outPath, System.currentTimeMillis())
-    val timings = mutable.ArrayBuffer.empty[(Terminal, Int, Boolean)]
-    val (sortedGroups, transitive) = EvaluatorImpl.plan(goals)
-    val interGroupDeps = findInterGroupDeps(sortedGroups)
-    val terminals = sortedGroups.keys().toVector
-    val failed = new AtomicBoolean(false)
-    val count = new AtomicInteger(1)
-    val futures = mutable.Map.empty[Terminal, Future[Option[TaskGroupResults]]]
-
-    // We walk the task graph in topological order and schedule the futures
-    // to run asynchronously. During this walk, we store the scheduled futures
-    // in a dictionary. When scheduling each future, we are guaranteed that the
-    // necessary upstream futures will have already been scheduled and stored,
-    // due to the topological order of traversal.
-    for (terminal <- terminals) {
-      val deps = interGroupDeps(terminal)
-      futures(terminal) = Future.sequence(deps.map(futures)).map { upstreamValues =>
-        if (failed.get()) None
-        else {
-          val upstreamResults = upstreamValues
-            .iterator
-            .flatMap(_.iterator.flatMap(_.newResults))
-            .toMap
-
-          val startTime = System.currentTimeMillis()
-          val threadId = timeLog.getThreadId(Thread.currentThread().getName())
-          val counterMsg = s"${count.getAndIncrement()}/${terminals.size}"
-          val contextLogger = PrefixLogger(
-            out = logger,
-            context = contextLoggerMsg(threadId),
-            tickerContext = EvaluatorImpl.dynamicTickerPrefix.value
-          )
-
-          val res = evaluateGroupCached(
-            terminal = terminal,
-            group = sortedGroups.lookupKey(terminal),
-            results = upstreamResults,
-            counterMsg = counterMsg,
-            zincProblemReporter = reporter,
-            testReporter = testReporter,
-            logger = contextLogger
-          )
-
-          if (failFast && res.newResults.values.exists(_.result.asSuccess.isEmpty))
-            failed.set(true)
-
-          val endTime = System.currentTimeMillis()
-          timeLog.timeTrace(
-            task = printTerm(terminal),
-            cat = "job",
-            startTime = startTime,
-            endTime = endTime,
-            thread = Thread.currentThread().getName(),
-            cached = res.cached
-          )
-          timings.append((terminal, (endTime - startTime).toInt, res.cached))
-          Some(res)
-        }
-      }
-    }
-
-    EvaluatorImpl.writeTimings(timings.toSeq, outPath)
-
-    val finishedOptsMap = terminals
-      .map(t => (t, Await.result(futures(t), duration.Duration.Inf)))
-      .toMap
-
-    val results0: Vector[(Task[_], TaskResult[(Val, Int)])] = terminals
-      .flatMap { t =>
-        sortedGroups.lookupKey(t).flatMap { t0 =>
-          finishedOptsMap(t) match {
-            case None => Some((t0, TaskResult(Aborted, () => Aborted)))
-            case Some(res) => res.newResults.get(t0).map(r => (t0, r))
-          }
-        }
-      }
-
-    val results: Map[Task[_], TaskResult[(Val, Int)]] = results0.toMap
-
-    timeLog.close()
-
-    EvaluatorImpl.Results(
-      goals.indexed.map(results(_).map(_._1).result),
-      finishedOptsMap.map(_._2).flatMap(_.toSeq.flatMap(_.newEvaluated)),
-      transitive,
-      getFailing(sortedGroups, results),
-      results.map { case (k, v) => (k, v.map(_._1)) }
-    )
-  }
-
-  // those result which are inputs but not contained in this terminal group
-  def evaluateGroupCached(
-      terminal: Terminal,
-      group: Agg[Task[_]],
-      results: Map[Task[_], TaskResult[(Val, Int)]],
-      counterMsg: String,
-      zincProblemReporter: Int => Option[CompileProblemReporter],
-      testReporter: TestReporter,
-      logger: ColorLogger
-  ): TaskGroupResults = {
-
-    val externalInputsHash = scala.util.hashing.MurmurHash3.orderedHash(
-      group.items.flatMap(_.inputs).filter(!group.contains(_))
-        .flatMap(results(_).result.asSuccess.map(_.value._2))
-    )
-
-    val sideHashes = scala.util.hashing.MurmurHash3.orderedHash(
-      group.iterator.map(_.sideHash)
-    )
-
-//    val scriptsHash = {
-//      val possibleScripts = scriptImportGraph.keySet.map(_.toString)
-//      val scripts = new Loose.Agg.Mutable[os.Path]()
-//      group.iterator.flatMap(t => Iterator(t) ++ t.inputs).foreach {
-//        // Filter out the `fileName` as a string before we call `os.Path` on it, because
-//        // otherwise linux paths on earlier-compiled artifacts can cause this to crash
-//        // when running on Windows with a different file path format
-//        case namedTask: NamedTask[_] if possibleScripts.contains(namedTask.ctx.fileName) =>
-//          scripts.append(os.Path(namedTask.ctx.fileName))
-//        case _ =>
-//      }
-//
-//      val transitiveScripts = Graph.transitiveNodes(scripts)(t =>
-//        scriptImportGraph.get(t).map(_._2).getOrElse(Nil)
-//      )
-//
-//      transitiveScripts
-//        .iterator
-//        // Sometimes tasks are defined in external/upstreadm dependencies,
-//        // (e.g. a lot of tasks come from JavaModule.scala) and won't be
-//        // present in the scriptImportGraph
-//        .map(p => scriptImportGraph.get(p).fold(0)(_._1))
-//        .sum
-//    }
-    val scriptsHash = group
-      .iterator
-      .flatMap(t => Iterator(t) ++ t.inputs)
-      .collect {
-        case namedTask: NamedTask[_] =>
-          def resolveParents(c: Class[_]): Seq[Class[_]] = {
-            Seq(c) ++ Option(c.getSuperclass).toSeq.flatMap(resolveParents) ++ c.getInterfaces.flatMap(
-              resolveParents
-            )
-          }
-
-          val transitiveParents = resolveParents(namedTask.ctx.enclosingCls)
-          val methods = for {
-            c <- transitiveParents
-            m <- c.getDeclaredMethods
-            if decode(m.getName) == namedTask.ctx.segment.pathSegments.head
-          } yield m
-
-
-          val cls = methods.head.getDeclaringClass.getName
-          val name = namedTask.ctx.segment.pathSegments.last
-          val expectedPrefix = cls + "#" + name + "()"
-          methodCodeHashSignatures.collectFirst { case (k, v) if k.startsWith(expectedPrefix) => v }
-      }
-      .flatten
-      .sum
-
-    val inputsHash = externalInputsHash + sideHashes + classLoaderSigHash + scriptsHash
-
-    terminal match {
-      case Terminal.Task(task) =>
-        val (newResults, newEvaluated) = evaluateGroup(
-          group,
-          results,
-          inputsHash,
-          paths = None,
-          maybeTargetLabel = None,
-          counterMsg = counterMsg,
-          zincProblemReporter,
-          testReporter,
-          logger
-        )
-        TaskGroupResults(newResults, newEvaluated.toSeq, false)
-
-      case labelled: Terminal.Labelled[_] =>
-        val out =
-          if (!labelled.task.ctx.external) outPath
-          else externalOutPath
-
-        val paths = EvaluatorPaths.resolveDestPaths(
-          out,
-          destSegments(labelled)
-        )
-
-        val cached = loadCachedJson(logger, inputsHash, labelled, paths)
-
-        val upToDateWorker = loadUpToDateWorker(logger, inputsHash, labelled)
-
-        upToDateWorker.map((_, inputsHash)) orElse cached match {
-          case Some((v, hashCode)) =>
-            val res = Result.Success((v, hashCode))
-            val newResults: Map[Task[_], TaskResult[(Val, Int)]] =
-              Map(labelled.task -> TaskResult(res, () => res))
-
-            TaskGroupResults(newResults, Nil, cached = true)
-
-          case _ =>
-            // uncached
-            if (labelled.task.flushDest) os.remove.all(paths.dest)
-
-            val targetLabel = printTerm(terminal)
-
-            val (newResults, newEvaluated) =
-              EvaluatorImpl.dynamicTickerPrefix.withValue(s"[$counterMsg] $targetLabel > ") {
-                evaluateGroup(
-                  group,
-                  results,
-                  inputsHash,
-                  paths = Some(paths),
-                  maybeTargetLabel = Some(targetLabel),
-                  counterMsg = counterMsg,
-                  zincProblemReporter,
-                  testReporter,
-                  logger
-                )
-              }
-
-            newResults(labelled.task) match {
-              case TaskResult(Result.Failure(_, Some((v, _))), _) =>
-                handleTaskResult(v, v.##, paths.meta, inputsHash, labelled)
-
-              case TaskResult(Result.Success((v, _)), _) =>
-                handleTaskResult(v, v.##, paths.meta, inputsHash, labelled)
-
-              case _ =>
-                // Wipe out any cached meta.json file that exists, so
-                // a following run won't look at the cached metadata file and
-                // assume it's associated with the possibly-borked state of the
-                // destPath after an evaluation failure.
-                os.remove.all(paths.meta)
-            }
-
-            TaskGroupResults(newResults, newEvaluated.toSeq, cached = false)
-        }
-    }
-  }
-
-  def loadUpToDateWorker(
-      logger: ColorLogger,
-      inputsHash: Int,
-      labelled: Terminal.Labelled[_]
-  ): Option[Val] = {
-    labelled.task.asWorker
-      .flatMap { w => workerCache.synchronized { workerCache.get(w.ctx.segments) } }
-      .flatMap {
-        case (`inputsHash`, upToDate) => Some(upToDate) // worker cached and up-to-date
-        case (_, Val(obsolete: AutoCloseable)) =>
-          // worker cached but obsolete, needs to be closed
-          try {
-            logger.debug(s"Closing previous worker: ${labelled.segments.render}")
-            obsolete.close()
-          } catch {
-            case NonFatal(e) =>
-              logger.error(
-                s"${labelled.segments.render}: Errors while closing obsolete worker: ${e.getMessage()}"
-              )
-          }
-          // make sure, we can no longer re-use a closed worker
-          labelled.task.asWorker.foreach { w =>
-            workerCache.synchronized {
-              workerCache.remove(w.ctx.segments)
-            }
-          }
-          None
-
-        case _ => None // worker not cached or obsolete
-      }
-  }
-
-  def loadCachedJson(
-      logger: ColorLogger,
-      inputsHash: Int,
-      labelled: Terminal.Labelled[_],
-      paths: EvaluatorPaths
-  ): Option[(Val, Int)] = {
-    for {
-      cached <-
-        try Some(upickle.default.read[Evaluator.Cached](paths.meta.toIO))
-        catch {
-          case NonFatal(_) => None
-        }
-      if cached.inputsHash == inputsHash
-      reader <- labelled.task.readWriterOpt
-      parsed <-
-        try Some(upickle.default.read(cached.value)(reader))
-        catch {
-          case e: PathRef.PathRefValidationException =>
-            logger.debug(
-              s"${labelled.segments.render}: re-evaluating; ${e.getMessage}"
-            )
-            None
-          case NonFatal(_) => None
-        }
-    } yield (Val(parsed), cached.valueHash)
-  }
-
-  def destSegments(labelledTask: Terminal.Labelled[_]): Segments = {
-    labelledTask.task.ctx.foreign match {
-      case Some(foreignSegments) => foreignSegments ++ labelledTask.segments
-      case None => labelledTask.segments
-    }
-  }
-
-  def handleTaskResult(
-      v: Val,
-      hashCode: Int,
-      metaPath: os.Path,
-      inputsHash: Int,
-      labelled: Terminal.Labelled[_]
-  ): Unit = {
-    labelled.task.asWorker match {
-      case Some(w) =>
-        workerCache.synchronized {
-          workerCache.update(w.ctx.segments, (inputsHash, v))
-        }
-      case None =>
-        val terminalResult = labelled
-          .task
-          .writerOpt
-          .asInstanceOf[Option[upickle.default.Writer[Any]]]
-          .map { w => upickle.default.writeJs(v.value)(w) }
-
-        for (json <- terminalResult) {
-          os.write.over(
-            metaPath,
-            upickle.default.stream(
-              Evaluator.Cached(json, hashCode, inputsHash),
-              indent = 4
-            ),
-            createFolders = true
-          )
-        }
-    }
-  }
-
-  def evaluateGroup(
-      group: Agg[Task[_]],
-      results: Map[Task[_], TaskResult[(Val, Int)]],
-      inputsHash: Int,
-      paths: Option[EvaluatorPaths],
-      maybeTargetLabel: Option[String],
-      counterMsg: String,
-      reporter: Int => Option[CompileProblemReporter],
-      testReporter: TestReporter,
-      logger: mill.api.Logger
-  ): (Map[Task[_], TaskResult[(Val, Int)]], mutable.Buffer[Task[_]]) = {
-
-    def computeAll(enableTicker: Boolean) = {
-      val newEvaluated = mutable.Buffer.empty[Task[_]]
-      val newResults = mutable.Map.empty[Task[_], Result[(Val, Int)]]
-
-      val nonEvaluatedTargets = group.indexed.filterNot(results.contains)
-
-      // should we log progress?
-      val logRun = maybeTargetLabel.isDefined && {
-        val inputResults = for {
-          target <- nonEvaluatedTargets
-          item <- target.inputs.filterNot(group.contains)
-        } yield results(item).map(_._1)
-        inputResults.forall(_.result.isInstanceOf[Result.Success[_]])
-      }
-
-      val tickerPrefix = maybeTargetLabel.map { targetLabel =>
-        val prefix = s"[$counterMsg] $targetLabel "
-        if (logRun && enableTicker) logger.ticker(prefix)
-        prefix + "| "
-      }
-
-      val multiLogger = new ProxyLogger(resolveLogger(paths.map(_.log), logger)) {
-        override def ticker(s: String): Unit = {
-          if (enableTicker) super.ticker(tickerPrefix.getOrElse("") + s)
-          else () // do nothing
-        }
-      }
-      // This is used to track the usage of `T.dest` in more than one Task
-      // But it's not really clear what issue we try to prevent here
-      // Vice versa, being able to use T.dest in multiple `T.task`
-      // is rather essential to split up larger tasks into small parts
-      // So I like to disable this detection for now
-      var usedDest = Option.empty[(Task[_], Array[StackTraceElement])]
-      for (task <- nonEvaluatedTargets) {
-        newEvaluated.append(task)
-        val targetInputValues = task.inputs
-          .map { x => newResults.getOrElse(x, results(x).result) }
-          .collect { case Result.Success((v, _)) => v }
-
-        val res = {
-          if (targetInputValues.length != task.inputs.length) Result.Skipped
-          else {
-            val args = new Ctx(
-              args = targetInputValues.map(_.value).toIndexedSeq,
-              dest0 = () =>
-                paths match {
-                  case Some(dest) =>
-                    if (usedDest.isEmpty) os.makeDir.all(dest.dest)
-                    usedDest = Some((task, new Exception().getStackTrace))
-                    dest.dest
-
-                  case None => throw new Exception("No `dest` folder available here")
-                },
-              log = multiLogger,
-              home = home,
-              env = env,
-              reporter = reporter,
-              testReporter = testReporter,
-              workspace = rootModule.millSourcePath
-            ) with mill.api.Ctx.Jobs {
-              override def jobs: Int = effectiveThreadCount
-            }
-
-            mill.api.SystemStreams.withStreams(multiLogger.systemStreams) {
-              try task.evaluate(args).map(Val(_))
-              catch {
-                case NonFatal(e) =>
-                  Result.Exception(
-                    e,
-                    new OuterStack(new Exception().getStackTrace.toIndexedSeq)
-                  )
-              }
-            }
-          }
-        }
-
-        newResults(task) = for (v <- res) yield {
-          (
-            v,
-            if (task.isInstanceOf[Worker[_]]) inputsHash
-            else v.##
-          )
-        }
-      }
-      multiLogger.close()
-      (newResults, newEvaluated)
-    }
-
-    val (newResults, newEvaluated) = computeAll(enableTicker = true)
-
-    if (!failFast) maybeTargetLabel.foreach { targetLabel =>
-      val taskFailed = newResults.exists(task => !task._2.isInstanceOf[Success[_]])
-      if (taskFailed) {
-        logger.error(s"[${counterMsg}] ${targetLabel} failed")
-      }
-    }
-
-    (
-      newResults
-        .map { case (k, v) =>
-          val recalc = () => computeAll(enableTicker = false)._1.apply(k)
-          val taskResult = TaskResult(v, recalc)
-          (k, taskResult)
-        }
-        .toMap,
-      newEvaluated
-    )
-  }
-
-  def resolveLogger(logPath: Option[os.Path], logger: mill.api.Logger): mill.api.Logger =
-    logPath match {
-      case None => logger
-      case Some(path) => new MultiLogger(
-          logger.colored,
-          logger,
-          // we always enable debug here, to get some more context in log files
-          new FileLogger(logger.colored, path, debugEnabled = true),
-          logger.systemStreams.in,
-          debugEnabled = logger.debugEnabled
-        )
-    }
-
-  // TODO: we could track the deps of the dependency chain, to prioritize tasks with longer chain
-  // TODO: we could also track the number of other tasks that depends on a task to prioritize
-  def findInterGroupDeps(sortedGroups: MultiBiMap[Terminal, Task[_]])
-      : Map[Terminal, Seq[Terminal]] = {
-    sortedGroups
-      .items()
-      .map { case (terminal, group) =>
-        terminal -> Seq.from(group)
-          .flatMap(_.inputs)
-          .filterNot(group.contains)
-          .distinct
-          .map(sortedGroups.lookupValue)
-          .distinct
-      }
-      .toMap
-  }
-
-  def printTerm(term: Terminal): String = term match {
-    case Terminal.Task(task) => task.toString()
-    case labelled: Terminal.Labelled[_] =>
-      val Seq(first, rest @ _*) = destSegments(labelled).value
-      val msgParts = Seq(first.asInstanceOf[Segment.Label].value) ++ rest.map {
-        case Segment.Label(s) => "." + s
-        case Segment.Cross(s) => "[" + s.mkString(",") + "]"
-      }
-      msgParts.mkString
-  }
-
-  override def plan(goals: Agg[Task[_]])
-      : (MultiBiMap[Evaluator.Terminal, Task[_]], Agg[Task[_]]) = {
-    EvaluatorImpl.plan(goals)
-=======
   override def plan(goals: Agg[Task[_]]): (MultiBiMap[Terminal, Task[_]], Agg[Task[_]]) = {
     Plan.plan(goals)
->>>>>>> b7ac8333
   }
 
   override def evalOrThrow(exceptionFactory: Evaluator.Results => Throwable)
