package mill.eval

import mill.api.Result.{Aborted, Failing}
import mill.api.Strict.Agg
import mill.api._
import mill.define._
import mill.eval.Evaluator.TaskResult
import mill.main.client.OutFiles._
import mill.main.client.EnvVars
import mill.util._

import java.util.concurrent.atomic.{AtomicBoolean, AtomicInteger}
import scala.collection.mutable
import scala.concurrent._

/**
 * Core logic of evaluating tasks, without any user-facing helper methods
 */
private[mill] trait EvaluatorCore extends GroupEvaluator {

  def baseLogger: ColorLogger

  /**
   * @param goals The tasks that need to be evaluated
   * @param reporter A function that will accept a module id and provide a listener for build problems in that module
   * @param testReporter Listener for test events like start, finish with success/error
   */
  def evaluate(
      goals: Agg[Task[_]],
      reporter: Int => Option[CompileProblemReporter] = _ => Option.empty[CompileProblemReporter],
      testReporter: TestReporter = DummyTestReporter,
      logger: ColorLogger = baseLogger,
      serialCommandExec: Boolean = false
  ): Evaluator.Results = {
    os.makeDir.all(outPath)

    PathRef.validatedPaths.withValue(new PathRef.ValidatedPaths()) {
      val ec =
        if (effectiveThreadCount == 1) ExecutionContexts.RunNow
        else new ExecutionContexts.ThreadPool(effectiveThreadCount)

      def contextLoggerMsg(threadId: Int) =
        if (effectiveThreadCount == 1) ""
        else s"#${if (effectiveThreadCount > 9) f"$threadId%02d" else threadId} "

      try evaluate0(goals, logger, reporter, testReporter, ec, contextLoggerMsg, serialCommandExec)
      finally ec.close()
    }
  }

  private def getFailing(
      sortedGroups: MultiBiMap[Terminal, Task[_]],
      results: Map[Task[_], Evaluator.TaskResult[(Val, Int)]]
  ): MultiBiMap.Mutable[Terminal, Failing[Val]] = {
    val failing = new MultiBiMap.Mutable[Terminal, Result.Failing[Val]]
    for ((k, vs) <- sortedGroups.items()) {
      val failures = vs.items.flatMap(results.get).collect {
        case Evaluator.TaskResult(f: Result.Failing[(Val, Int)], _) => f.map(_._1)
      }

      failing.addAll(k, Loose.Agg.from(failures))
    }
    failing
  }

  private def evaluate0(
      goals: Agg[Task[_]],
      logger: ColorLogger,
      reporter: Int => Option[CompileProblemReporter] = _ => Option.empty[CompileProblemReporter],
      testReporter: TestReporter = DummyTestReporter,
      ec: mill.api.Ctx.Fork.Impl,
      contextLoggerMsg0: Int => String,
      serialCommandExec: Boolean
  ): Evaluator.Results = {
    os.makeDir.all(outPath)
    val chromeProfileLogger = new ChromeProfileLogger(outPath / millChromeProfile)
    val profileLogger = new ProfileLogger(outPath / millProfile)
    val threadNumberer = new ThreadNumberer()
    val (sortedGroups, transitive) = Plan.plan(goals)
    val interGroupDeps = findInterGroupDeps(sortedGroups)
    val terminals0 = sortedGroups.keys().toVector
    val failed = new AtomicBoolean(false)
    val count = new AtomicInteger(1)

    val futures = mutable.Map.empty[Terminal, Future[Option[GroupEvaluator.Results]]]

    // Prepare a lookup tables up front of all the method names that each class owns,
    // and the class hierarchy, so during evaluation it is cheap to look up what class
    // each target belongs to determine of the enclosing class code signature changed.
    val (classToTransitiveClasses, allTransitiveClassMethods) =
      precomputeMethodNamesPerClass(sortedGroups)

    def evaluateTerminals(
        terminals: Seq[Terminal],
        contextLoggerMsg: Int => String,
        forkExecutionContext: mill.api.Ctx.Fork.Impl
    )(implicit taskExecutionContext: mill.api.Ctx.Fork.Impl) = {
      // We walk the task graph in topological order and schedule the futures
      // to run asynchronously. During this walk, we store the scheduled futures
      // in a dictionary. When scheduling each future, we are guaranteed that the
      // necessary upstream futures will have already been scheduled and stored,
      // due to the topological order of traversal.
      for (terminal <- terminals) {
        val deps = interGroupDeps(terminal)
        futures(terminal) = Future.sequence(deps.map(futures)).map { upstreamValues =>
          val countMsg = count
            .getAndIncrement()
            .toString
            .reverse
            .padTo(terminals.size.toString.length, '0')
            .reverse

          val verboseKeySuffix = s"/${terminals0.size}"
          logger.setPromptLeftHeader(s"$countMsg$verboseKeySuffix")
          if (failed.get()) None
          else {
            val upstreamResults = upstreamValues
              .iterator
              .flatMap(_.iterator.flatMap(_.newResults))
              .toMap

            val startTime = System.nanoTime() / 1000
            val targetLabel = terminal match {
              case Terminal.Task(task) => None
              case t: Terminal.Labelled[_] => Some(Terminal.printTerm(t))
            }

            val group = sortedGroups.lookupKey(terminal)

            // should we log progress?
            val logRun = targetLabel.isDefined && {
              val inputResults = for {
                target <- group.indexed.filterNot(upstreamResults.contains)
                item <- target.inputs.filterNot(group.contains)
              } yield upstreamResults(item).map(_._1)
              inputResults.forall(_.result.isInstanceOf[Result.Success[_]])
            }

            val tickerPrefix = terminal.render.collect {
              case targetLabel if logRun && logger.enableTicker => targetLabel
            }

            val contextLogger = new PrefixLogger(
              logger0 = logger,
              key = if (logger.enableTicker) Seq(countMsg) else Nil,
              tickerContext = GroupEvaluator.dynamicTickerPrefix.value,
              verboseKeySuffix = verboseKeySuffix,
              message = tickerPrefix
            )

            val res = evaluateGroupCached(
              terminal = terminal,
              group = sortedGroups.lookupKey(terminal),
              results = upstreamResults,
              countMsg = countMsg,
              verboseKeySuffix = verboseKeySuffix,
              zincProblemReporter = reporter,
              testReporter = testReporter,
              logger = contextLogger,
              classToTransitiveClasses,
              allTransitiveClassMethods,
              forkExecutionContext
            )

            if (failFast && res.newResults.values.exists(_.result.asSuccess.isEmpty))
              failed.set(true)

            val endTime = System.nanoTime() / 1000

            val duration = endTime - startTime

            chromeProfileLogger.log(
              task = Terminal.printTerm(terminal),
              cat = "job",
              startTime = startTime,
              duration = duration,
              threadId = threadNumberer.getThreadId(Thread.currentThread()),
              cached = res.cached
            )

            profileLogger.log(
              ProfileLogger.Timing(
                terminal.render,
                (duration / 1000).toInt,
                res.cached,
                deps.map(_.render),
                res.inputsHash,
                res.previousInputsHash
              )
            )

            Some(res)
          }
        }
      }
    }

    val tasks0 = terminals0.filter {
      case Terminal.Labelled(c: Command[_], _) => false
      case _ => true
    }

    val (_, tasksTransitive0) = Plan.plan(Agg.from(tasks0.map(_.task)))

    val tasksTransitive = tasksTransitive0.toSet
    val (tasks, leafSerialCommands) = terminals0.partition {
      case Terminal.Labelled(t, _) =>
        if (tasksTransitive.contains(t)) true
        else t match {
          case t: Command[_] => !t.exclusive
          case _ => false
        }
      case _ => !serialCommandExec
    }

    // Run all non-command tasks according to the threads
    // given but run the commands in linear order
    evaluateTerminals(
      tasks,
      // We want to skip the non-deterministic thread prefix in our test suite
      // since all it would do is clutter the testing logic trying to match on it
      if (sys.env.contains(EnvVars.MILL_TEST_SUITE)) _ => ""
      else contextLoggerMsg0,
      ec
    )(ec)
<<<<<<< HEAD
=======
    evaluateTerminals(leafSerialCommands, _ => "")(ExecutionContexts.RunNow)
>>>>>>> bda5da25

    evaluateTerminals(leafCommands, _ => "", ec)(ExecutionContexts.RunNow)

    logger.clearPrompt()
    val finishedOptsMap = terminals0
      .map(t => (t, Await.result(futures(t), duration.Duration.Inf)))
      .toMap

    val results0: Vector[(Task[_], TaskResult[(Val, Int)])] = terminals0
      .flatMap { t =>
        sortedGroups.lookupKey(t).flatMap { t0 =>
          finishedOptsMap(t) match {
            case None => Some((t0, TaskResult(Aborted, () => Aborted)))
            case Some(res) => res.newResults.get(t0).map(r => (t0, r))
          }
        }
      }

    val results: Map[Task[_], TaskResult[(Val, Int)]] = results0.toMap

    chromeProfileLogger.close()
    profileLogger.close()

    EvaluatorCore.Results(
      goals.indexed.map(results(_).map(_._1).result),
      // result of flatMap may contain non-distinct entries,
      // so we manually clean it up before converting to a `Strict.Agg`
      // see https://github.com/com-lihaoyi/mill/issues/2958
      Strict.Agg.from(
        finishedOptsMap.values.flatMap(_.toSeq.flatMap(_.newEvaluated)).iterator.distinct
      ),
      transitive,
      getFailing(sortedGroups, results),
      results.map { case (k, v) => (k, v.map(_._1)) }
    )
  }

  private def precomputeMethodNamesPerClass(sortedGroups: MultiBiMap[Terminal, Task[_]]) = {
    def resolveTransitiveParents(c: Class[_]): Iterator[Class[_]] = {
      Iterator(c) ++
        Option(c.getSuperclass).iterator.flatMap(resolveTransitiveParents) ++
        c.getInterfaces.iterator.flatMap(resolveTransitiveParents)
    }

    val classToTransitiveClasses = sortedGroups
      .values()
      .flatten
      .collect { case namedTask: NamedTask[_] => namedTask.ctx.enclosingCls }
      .map(cls => cls -> resolveTransitiveParents(cls).toVector)
      .toMap

    val allTransitiveClasses = classToTransitiveClasses
      .iterator
      .flatMap(_._2)
      .toSet

    val allTransitiveClassMethods = allTransitiveClasses
      .map { cls =>
        val cMangledName = cls.getName.replace('.', '$')
        cls -> cls.getDeclaredMethods
          .flatMap { m =>
            Seq(
              m.getName -> m,
              // Handle scenarios where private method names get mangled when they are
              // not really JVM-private due to being accessed by Scala nested objects
              // or classes https://github.com/scala/bug/issues/9306
              m.getName.stripPrefix(cMangledName + "$$") -> m,
              m.getName.stripPrefix(cMangledName + "$") -> m
            )
          }.toMap
      }
      .toMap

    (classToTransitiveClasses, allTransitiveClassMethods)
  }

  private def findInterGroupDeps(sortedGroups: MultiBiMap[Terminal, Task[_]])
      : Map[Terminal, Seq[Terminal]] = {
    sortedGroups
      .items()
      .map { case (terminal, group) =>
        terminal -> Seq.from(group)
          .flatMap(_.inputs)
          .filterNot(group.contains)
          .distinct
          .map(sortedGroups.lookupValue)
          .distinct
      }
      .toMap
  }
}

private[mill] object EvaluatorCore {

  case class Results(
      rawValues: Seq[Result[Val]],
      evaluated: Agg[Task[_]],
      transitive: Agg[Task[_]],
      failing: MultiBiMap[Terminal, Result.Failing[Val]],
      results: Map[Task[_], TaskResult[Val]]
  ) extends Evaluator.Results
}<|MERGE_RESOLUTION|>--- conflicted
+++ resolved
@@ -223,12 +223,8 @@
       else contextLoggerMsg0,
       ec
     )(ec)
-<<<<<<< HEAD
-=======
+
     evaluateTerminals(leafSerialCommands, _ => "")(ExecutionContexts.RunNow)
->>>>>>> bda5da25
-
-    evaluateTerminals(leafCommands, _ => "", ec)(ExecutionContexts.RunNow)
 
     logger.clearPrompt()
     val finishedOptsMap = terminals0
