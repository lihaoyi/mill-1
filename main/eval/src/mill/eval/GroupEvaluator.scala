--- conflicted
+++ resolved
@@ -83,31 +83,6 @@
         finally logger.endTicker(counterMsg)
     }
 
-<<<<<<< HEAD
-            methodCodeHashSignatures.get(expectedName) ++ constructorHashes
-        }
-        .flatten
-        .sum
-
-    val inputsHash = externalInputsHash + sideHashes + classLoaderSigHash + scriptsHash
-
-    terminal match {
-      case Terminal.Task(task) =>
-        val (newResults, newEvaluated) = evaluateGroup(
-          group,
-          results,
-          inputsHash,
-          paths = None,
-          maybeTargetLabel = None,
-          counterMsg = counterMsg,
-          zincProblemReporter,
-          testReporter,
-          logger,
-          executionContext,
-          terminal.task.asWorker.nonEmpty
-        )
-        GroupEvaluator.Results(newResults, newEvaluated.toSeq, null, inputsHash, -1)
-=======
     withTicker(Some(tickerPrefix)) {
       val externalInputsHash = MurmurHash3.orderedHash(
         group.items.flatMap(_.inputs).filter(!group.contains(_))
@@ -154,7 +129,6 @@
                       throw new MillException(s"Unknown ctx of target ${namedTask}: $unknown")
                   }
               }
->>>>>>> 2adfe287
 
               val constructorHashes = allEnclosingModules
                 .map(m =>
@@ -186,57 +160,15 @@
             identSuffix = identSuffix,
             zincProblemReporter,
             testReporter,
-            logger
+            logger,
+            executionContext,
           )
           GroupEvaluator.Results(newResults, newEvaluated.toSeq, null, inputsHash, -1)
 
-<<<<<<< HEAD
-        val cached = loadCachedJson(logger, inputsHash, labelled, paths)
-
-        val upToDateWorker = loadUpToDateWorker(logger, inputsHash, labelled)
-
-        upToDateWorker.map((_, inputsHash)) orElse cached.flatMap(_._2) match {
-          case Some((v, hashCode)) =>
-            val res = Result.Success((v, hashCode))
-            val newResults: Map[Task[_], TaskResult[(Val, Int)]] =
-              Map(labelled.task -> TaskResult(res, () => res))
-
-            GroupEvaluator.Results(
-              newResults,
-              Nil,
-              cached = true,
-              inputsHash,
-              -1
-            )
-
-          case _ =>
-            // uncached
-            if (labelled.task.flushDest) os.remove.all(paths.dest)
-
-            val targetLabel = Terminal.printTerm(terminal)
-
-            val (newResults, newEvaluated) =
-              GroupEvaluator.dynamicTickerPrefix.withValue(s"[$counterMsg] $targetLabel > ") {
-                evaluateGroup(
-                  group,
-                  results,
-                  inputsHash,
-                  paths = Some(paths),
-                  maybeTargetLabel = Some(targetLabel),
-                  counterMsg = counterMsg,
-                  zincProblemReporter,
-                  testReporter,
-                  logger,
-                  executionContext = executionContext,
-                  terminal.task.asWorker.nonEmpty
-                )
-              }
-=======
         case labelled: Terminal.Labelled[_] =>
           val out =
             if (!labelled.task.ctx.external) outPath
             else externalOutPath
->>>>>>> 2adfe287
 
           val paths = EvaluatorPaths.resolveDestPaths(
             out,
@@ -284,7 +216,8 @@
                     identSuffix = identSuffix,
                     zincProblemReporter,
                     testReporter,
-                    logger
+                    logger,
+                    executionContext,
                   )
                 }
 
@@ -325,13 +258,8 @@
       identSuffix: String,
       reporter: Int => Option[CompileProblemReporter],
       testReporter: TestReporter,
-<<<<<<< HEAD
       logger: mill.api.Logger,
       executionContext: BlockableExecutionContext,
-      isWorker: Boolean
-=======
-      logger: mill.api.Logger
->>>>>>> 2adfe287
   ): (Map[Task[_], TaskResult[(Val, Int)]], mutable.Buffer[Task[_]]) = {
 
     def computeAll() = {
