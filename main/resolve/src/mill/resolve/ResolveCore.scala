--- conflicted
+++ resolved
@@ -418,12 +418,7 @@
         instantiateModule(rootModule, segments, cache).map {
           case m: DynamicModule =>
             m.millModuleDirectChildren
-<<<<<<< HEAD
-              .filter(c => namePred(c.millModuleSegments.last.value))
-=======
               .filter(c => namePred(c.moduleSegments.last.value))
-              .filter(c => classMatchesTypePred(typePattern)(c.getClass))
->>>>>>> 7afdee5e
               .map(c =>
                 (
                   Resolved.Module(
