package mill.util

import mill.api.Loose.Agg
import mill.api.*
<<<<<<< HEAD
import mill.main.client.ServerFiles
import os.{ProcessOutput, SubProcess}

import java.io.*
import java.lang.reflect.Modifier
=======
import os.ProcessOutput

import java.io.*
import java.net.URLClassLoader
>>>>>>> fcc7238f
import java.nio.file.attribute.PosixFilePermission
import java.nio.file.Files
import scala.util.Properties.isWin
import os.CommandResult

import java.util.jar.{JarEntry, JarOutputStream}
import scala.collection.mutable

object Jvm extends CoursierSupport {

  /**
   * Runs a JVM subprocess with the given configuration and returns a
   * [[os.CommandResult]] with it's aggregated output and error streams.
   *
   * @param mainClass The main class to run
   * @param mainArgs Args passed to the `mainClass` main method
   * @param javaHome Optional Java Home override
   * @param jvmArgs Arguments given to the forked JVM
   * @param classPath The classpath
   * @param cpPassingJarPath When `None`, the `-cp` parameter is used to pass the classpath
   *                        to the forked JVM.
   *                        When `Some`, a temporary empty JAR is created
   *                        which contains a `Class-Path` manifest entry containing the actual classpath.
   *                        This might help with long classpaths on OS'es (like Windows)
   *                        which only supports limited command-line length
   * @param env Environment variables used when starting the forked JVM
   * @param propagateEnv If `true` then the current process' environment variables are propagated to subprocess
   * @param cwd The working directory to be used by the forked JVM
   * @param stdin Standard input
   * @param stdout Standard output
   * @param stderr Standard error
   * @param mergeErrIntoOut If `true` then the error output is merged into standard output
   * @param timeout how long to wait in milliseconds for the subprocess to complete (-1 for no timeout)
   * @param shutdownGracePeriod if the timeout is enabled, how long in milliseconds for the subprocess
   *                            to gracefully terminate before attempting to forcibly kill it
   *                            (-1 for no kill, 0 for always kill immediately)
   * @param destroyOnExit Destroy on JVM exit
   * @param check if `true`, an exception will be thrown if process exits with a non-zero exit code
   */
  def callProcess(
      mainClass: String,
      mainArgs: Iterable[String] = Seq.empty,
      javaHome: Option[os.Path] = None,
      jvmArgs: Iterable[String] = Seq.empty,
      classPath: Iterable[os.Path],
      cpPassingJarPath: Option[os.Path] = None,
      env: Map[String, String] = Map.empty,
      propagateEnv: Boolean = true,
      cwd: os.Path = null,
      stdin: os.ProcessInput = os.Pipe,
      stdout: ProcessOutput = os.Pipe,
      stderr: ProcessOutput = os.Inherit,
      mergeErrIntoOut: Boolean = false,
      timeout: Long = -1,
      shutdownGracePeriod: Long = 100,
      destroyOnExit: Boolean = true,
      check: Boolean = true
  ): CommandResult = {
    val cp = cpPassingJarPath match {
      case Some(passingJarPath) if classPath.nonEmpty =>
        createClasspathPassingJar(passingJarPath, classPath)
        Seq(passingJarPath)
      case _ => classPath
    }

    val commandArgs = (Vector(javaExe(javaHome)) ++
      jvmArgs ++
      Option.when(cp.nonEmpty)(Vector(
        "-cp",
        cp.mkString(java.io.File.pathSeparator)
      )).getOrElse(Vector.empty) ++
      Vector(mainClass) ++
      mainArgs).filterNot(_.isBlank)

    if (cwd != null) os.makeDir.all(cwd)

    val processResult = os.proc(commandArgs)
      .call(
        cwd = cwd,
        env = env,
        propagateEnv = propagateEnv,
        stdin = stdin,
        stdout = stdout,
        stderr = stderr,
        mergeErrIntoOut = mergeErrIntoOut,
        timeout = timeout,
        shutdownGracePeriod = shutdownGracePeriod,
        destroyOnExit = destroyOnExit,
        check = check
      )
    processResult
  }

  /**
   * Runs a JVM subprocess with the given configuration and streams
   * it's stdout and stderr to the console.
   *
   * @param mainClass The main class to run
   * @param mainArgs Args passed to the `mainClass` main method
   * @param javaHome Optional Java Home override
   * @param jvmArgs Arguments given to the forked JVM
   * @param classPath The classpath
   * @param cpPassingJarPath When `None`, the `-cp` parameter is used to pass the classpath
   *                        to the forked JVM.
   *                        When `Some`, a temporary empty JAR is created
   *                        which contains a `Class-Path` manifest entry containing the actual classpath.
   *                        This might help with long classpaths on OS'es (like Windows)
   *                        which only supports limited command-line length
   * @param env Environment variables used when starting the forked JVM
   * @param propagateEnv If `true` then the current process' environment variables are propagated to subprocess
   * @param cwd The working directory to be used by the forked JVM
   * @param stdin Standard input override
   * @param stdout Standard output override
   * @param stderr Standard error override
   * @param mergeErrIntoOut If `true` then the error output is merged into standard output
   * @param shutdownGracePeriod if the timeout is enabled, how long in milliseconds for the subprocess
   *                            to gracefully terminate before attempting to forcibly kill it
   *                            (-1 for no kill, 0 for always kill immediately)
   * @param destroyOnExit Destroy on JVM exit
   */
  def spawnProcess(
      mainClass: String,
      mainArgs: Iterable[String] = Seq.empty,
      javaHome: Option[os.Path] = None,
      jvmArgs: Iterable[String] = Seq.empty,
      classPath: Iterable[os.Path],
      cpPassingJarPath: Option[os.Path] = None,
      env: Map[String, String] = Map.empty,
      propagateEnv: Boolean = true,
      cwd: os.Path = null,
      stdin: os.ProcessInput = os.Pipe,
      stdout: ProcessOutput = os.Pipe,
      stderr: ProcessOutput = os.Inherit,
      mergeErrIntoOut: Boolean = false,
      shutdownGracePeriod: Long = 100,
      destroyOnExit: Boolean = true
  ): os.SubProcess = {
    val cp = cpPassingJarPath match {
      case Some(passingJarPath) if classPath.nonEmpty =>
        createClasspathPassingJar(passingJarPath, classPath)
        Seq(passingJarPath)
      case _ => classPath
    }

    val commandArgs = (Vector(javaExe(javaHome)) ++
      jvmArgs ++
      Option.when(cp.nonEmpty)(
        Vector("-cp", cp.mkString(java.io.File.pathSeparator))
      ).getOrElse(Vector.empty) ++
      Vector(mainClass) ++
      mainArgs).filterNot(_.isBlank)

    if (cwd != null) os.makeDir.all(cwd)

    val process = os.proc(commandArgs).spawn(
      cwd = cwd,
      env = env,
      stdin = stdin,
      stdout = stdout,
      stderr = stderr,
      mergeErrIntoOut = mergeErrIntoOut,
      propagateEnv = propagateEnv,
      shutdownGracePeriod = shutdownGracePeriod,
      destroyOnExit = destroyOnExit
    )
    process
  }

  /**
   * Resolves a tool to a path under the currently used JDK (if known).
   */
  def jdkTool(toolName: String, javaHome: Option[os.Path]): String = {
    javaHome
      .map(_.toString())
      .orElse(sys.props.get("java.home"))
      .map(h =>
        if (isWin) new File(h, s"bin\\${toolName}.exe")
        else new File(h, s"bin/${toolName}")
      )
      .filter(f => f.exists())
      .fold(toolName)(_.getAbsolutePath())

  }

  def jdkTool(toolName: String): String = jdkTool(toolName, None)

  def javaExe(javaHome: Option[os.Path]): String = jdkTool("java", javaHome)

  def javaExe: String = javaExe(None)

  /**
   * Creates a `java.net.URLClassLoader` with specified parameters
   * @param classPath URLs from which to load classes and resources
   * @param parent parent class loader for delegation
   * @param sharedLoader loader used for shared classes
   * @param sharedPrefixes package prefix for classes that will be loaded by the `sharedLoader`
   * @return new classloader
   */
  def createClassLoader(
      classPath: Iterable[os.Path],
      parent: ClassLoader = null,
      sharedLoader: ClassLoader = getClass.getClassLoader,
      sharedPrefixes: Iterable[String] = Seq()
  ): URLClassLoader =
    new URLClassLoader(
      classPath.iterator.map(_.toNIO.toUri.toURL).toArray,
      refinePlatformParent(parent)
    ) {
      override def findClass(name: String): Class[?] =
        if (sharedPrefixes.exists(name.startsWith)) sharedLoader.loadClass(name)
        else super.findClass(name)
    }

  /**
   * @param classPath URLs from which to load classes and resources
   * @param parent parent class loader for delegation
   * @param sharedPrefixes package prefix for classes that will be loaded by the shared loader
   * @param f function that will be called with newly created classloader
   * @tparam T the return type of this function
   * @return return value of the function `f`
   */
  def withClassLoader[T](
      classPath: Iterable[os.Path],
      parent: ClassLoader = null,
      sharedPrefixes: Seq[String] = Seq.empty
  )(f: ClassLoader => T): T = {
    val oldClassloader = Thread.currentThread().getContextClassLoader
    val newClassloader =
      createClassLoader(classPath = classPath, parent = parent, sharedPrefixes = sharedPrefixes)
    Thread.currentThread().setContextClassLoader(newClassloader)
    try {
      f(newClassloader)
    } finally {
      Thread.currentThread().setContextClassLoader(oldClassloader)
      newClassloader.close()
    }
  }

  def createManifest(mainClass: Option[String]): mill.api.JarManifest = {
    mainClass.foldLeft(mill.api.JarManifest.MillDefault)((m, c) =>
      m.add((java.util.jar.Attributes.Name.MAIN_CLASS.toString, c))
    )
  }

  /**
   * Create a JAR file with default inflation level.
   *
   * @param jar The final JAR file
   * @param inputPaths The input paths resembling the content of the JAR file.
   *     Files will be directly included in the root of the archive,
   *     whereas for directories their content is added to the root of the archive.
   * @param manifest The JAR Manifest
   * @param fileFilter A filter to support exclusions of selected files
   * @param includeDirs If `true` the JAR archive will contain directory entries.
   *                    According to the ZIP specification, directory entries are not required.
   *                    In the Java ecosystem, most JARs have directory entries, so including them may reduce compatibility issues.
   *                    Directory entry names will result with a trailing `/`.
   * @param timestamp If specified, this timestamp is used as modification timestamp (mtime) for all entries in the JAR file.
   *                  Having a stable timestamp may result in reproducible files, if all other content, including the JAR Manifest, keep stable.
   */
  def createJar(
      jar: os.Path,
      inputPaths: Agg[os.Path],
      manifest: JarManifest = JarManifest.Empty,
      fileFilter: (os.Path, os.RelPath) => Boolean = (_, _) => true,
      includeDirs: Boolean = true,
      timestamp: Option[Long] = None
  ): os.Path = {

    val curTime = timestamp.getOrElse(System.currentTimeMillis())

    def mTime(file: os.Path) = timestamp.getOrElse(os.mtime(file))

    os.makeDir.all(jar / os.up)
    os.remove.all(jar)

    val seen = mutable.Set.empty[os.RelPath]
    val _ = seen.add(os.sub / "META-INF/MANIFEST.MF")

    val jarStream = new JarOutputStream(
      new BufferedOutputStream(Files.newOutputStream(jar.toNIO)),
      manifest.build
    )

    try {
      assert(inputPaths.iterator.forall(os.exists(_)))

      if (includeDirs) {
        val _ = seen.add(os.sub / "META-INF")
        val entry = new JarEntry("META-INF/")
        entry.setTime(curTime)
        jarStream.putNextEntry(entry)
        jarStream.closeEntry()
      }

<<<<<<< HEAD
  def createManifest(mainClass: Option[String]): mill.api.JarManifest = {
    mainClass.foldLeft(mill.api.JarManifest.MillDefault)((m, c) =>
      m.add((java.util.jar.Attributes.Name.MAIN_CLASS.toString, c))
    )
  }

  /**
   * Create a JAR file with default inflation level.
   *
   * @param jar The final JAR file
   * @param inputPaths The input paths resembling the content of the JAR file.
   *     Files will be directly included in the root of the archive,
   *     whereas for directories their content is added to the root of the archive.
   * @param manifest The JAR Manifest
   * @param fileFilter A filter to support exclusions of selected files
   * @param includeDirs If `true` the JAR archive will contain directory entries.
   *                    According to the ZIP specification, directory entries are not required.
   *                    In the Java ecosystem, most JARs have directory entries, so including them may reduce compatibility issues.
   *                    Directory entry names will result with a trailing `/`.
   * @param timestamp If specified, this timestamp is used as modification timestamp (mtime) for all entries in the JAR file.
   *                  Having a stable timestamp may result in reproducible files, if all other content, including the JAR Manifest, keep stable.
   */
  def createJar(
      jar: os.Path,
      inputPaths: Agg[os.Path],
      manifest: JarManifest = JarManifest.Empty,
      fileFilter: (os.Path, os.RelPath) => Boolean = (_, _) => true,
      includeDirs: Boolean = false,
      timestamp: Option[Long] = None
  ): os.Path = {

    val curTime = timestamp.getOrElse(System.currentTimeMillis())

    def mTime(file: os.Path) = timestamp.getOrElse(os.mtime(file))

    os.makeDir.all(jar / os.up)
    os.remove.all(jar)

    val seen = mutable.Set.empty[os.RelPath]
    val _ = seen.add(os.sub / "META-INF/MANIFEST.MF")

    val jarStream = new JarOutputStream(
      new BufferedOutputStream(Files.newOutputStream(jar.toNIO)),
      manifest.build
    )

    try {
      assert(inputPaths.iterator.forall(os.exists(_)))

      if (includeDirs) {
        val _ = seen.add(os.sub / "META-INF")
        val entry = new JarEntry("META-INF/")
        entry.setTime(curTime)
        jarStream.putNextEntry(entry)
        jarStream.closeEntry()
      }

      // Note: we only sort each input path, but not the whole archive
      for {
        p <- inputPaths
        (file, mapping) <-
          if (os.isFile(p)) Seq((p, os.sub / p.last))
          else os.walk(p).map(sub => (sub, sub.subRelativeTo(p))).sorted
        if (includeDirs || os.isFile(file)) && !seen(mapping) && fileFilter(p, mapping)
      } {
        val _ = seen.add(mapping)
        val name = mapping.toString() + (if (os.isDir(file)) "/" else "")
        val entry = new JarEntry(name)
        entry.setTime(mTime(file))
        jarStream.putNextEntry(entry)
        if (os.isFile(file)) jarStream.write(os.read.bytes(file))
        jarStream.closeEntry()
      }
      jar
    } finally {
      jarStream.close()
    }
  }

=======
      // Note: we only sort each input path, but not the whole archive
      for {
        p <- inputPaths
        (file, mapping) <-
          if (os.isFile(p)) Seq((p, os.sub / p.last))
          else os.walk(p).map(sub => (sub, sub.subRelativeTo(p))).sorted
        if (includeDirs || os.isFile(file)) && !seen(mapping) && fileFilter(p, mapping)
      } {
        val _ = seen.add(mapping)
        val name = mapping.toString() + (if (os.isDir(file)) "/" else "")
        val entry = new JarEntry(name)
        entry.setTime(mTime(file))
        jarStream.putNextEntry(entry)
        if (os.isFile(file)) jarStream.write(os.read.bytes(file))
        jarStream.closeEntry()
      }
      jar
    } finally {
      jarStream.close()
    }
  }

>>>>>>> fcc7238f
  def createClasspathPassingJar(jar: os.Path, classpath: Agg[os.Path]): Unit = {
    createJar(
      jar = jar,
      inputPaths = Agg(),
      manifest = mill.api.JarManifest.MillDefault.add(
        "Class-Path" -> classpath.iterator.map(_.toNIO.toUri().toURL().toExternalForm()).mkString(
          " "
        )
      ),
      fileFilter = (_, _) => true
    )
  }

  def universalScript(
      shellCommands: String,
      cmdCommands: String,
      shebang: Boolean = false
  ): String = {
    Seq(
      if (shebang) "#!/usr/bin/env sh" else "",
      "@ 2>/dev/null # 2>nul & echo off & goto BOF\r",
      ":",
      shellCommands.replaceAll("\r\n|\n", "\n"),
      "exit",
      Seq(
        "",
        ":BOF",
        "setlocal",
        "@echo off",
        cmdCommands.replaceAll("\r\n|\n", "\r\n"),
        "endlocal",
        "exit /B %errorlevel%",
        ""
      ).mkString("\r\n")
    ).filterNot(_.isEmpty).mkString("\n")
  }

  def launcherUniversalScript(
      mainClass: String,
      shellClassPath: Agg[String],
      cmdClassPath: Agg[String],
      jvmArgs: Seq[String],
      shebang: Boolean = false,
      shellJvmArgs: Seq[String] = Nil,
      cmdJvmArgs: Seq[String] = Nil
  ): String = {

    universalScript(
      shellCommands = {
        val jvmArgsStr = (jvmArgs ++ shellJvmArgs).mkString(" ")
        val classpathStr = shellClassPath.mkString(":")

        s"""if [ -z "$$JAVA_HOME" ] ; then
           |  JAVACMD="java"
           |else
           |  JAVACMD="$$JAVA_HOME/bin/java"
           |fi
           |
           |exec "$$JAVACMD" $jvmArgsStr $$JAVA_OPTS -cp "$classpathStr" $mainClass "$$@"
           |""".stripMargin
      },
      cmdCommands = {
        val jvmArgsStr = (jvmArgs ++ cmdJvmArgs).mkString(" ")
        val classpathStr = cmdClassPath.mkString(";")
        s"""setlocal EnableDelayedExpansion
           |set "JAVACMD=java.exe"
           |if not "%JAVA_HOME%"=="" set "JAVACMD=%JAVA_HOME%\\bin\\java.exe"
           |
           |"%JAVACMD%" $jvmArgsStr %JAVA_OPTS% -cp "$classpathStr" $mainClass %*
           |
           |endlocal
           |""".stripMargin
      },
      shebang = shebang
    )
  }

  def createLauncher(mainClass: String, classPath: Agg[os.Path], jvmArgs: Seq[String])(implicit
      ctx: Ctx.Dest
  ): PathRef = {
    val isWin = scala.util.Properties.isWin
    val isBatch =
      isWin && !(org.jline.utils.OSUtils.IS_CYGWIN || org.jline.utils.OSUtils.IS_MSYSTEM)
    val outputPath = ctx.dest / (if (isBatch) "run.bat" else "run")
    val classPathStrs = classPath.map(_.toString)

    os.write(outputPath, launcherUniversalScript(mainClass, classPathStrs, classPathStrs, jvmArgs))

    if (!isWin) {
      val perms = Files.getPosixFilePermissions(outputPath.toNIO)
      perms.add(PosixFilePermission.GROUP_EXECUTE)
      perms.add(PosixFilePermission.OWNER_EXECUTE)
      perms.add(PosixFilePermission.OTHERS_EXECUTE)
      Files.setPosixFilePermissions(outputPath.toNIO, perms)
    }
    PathRef(outputPath)
  }

  /**
   * Return `ClassLoader.getPlatformClassLoader` for java 9 and above, if parent class loader is null,
   * otherwise return same parent class loader.
   * More details: https://docs.oracle.com/javase/9/migrate/toc.htm#JSMIG-GUID-A868D0B9-026F-4D46-B979-901834343F9E
   *
   * `ClassLoader.getPlatformClassLoader` call is implemented via runtime reflection, cause otherwise
   * mill could be compiled only with jdk 9 or above. We don't want to introduce this restriction now.
   */
  private def refinePlatformParent(parent: java.lang.ClassLoader): ClassLoader = {
    if (parent != null) parent
    else if (java9OrAbove) {
      // Make sure when `parent == null`, we only delegate java.* classes
      // to the parent getPlatformClassLoader. This is necessary because
      // in Java 9+, somehow the getPlatformClassLoader ends up with all
      // sorts of other non-java stuff on it's classpath, which is not what
      // we want for an "isolated" classloader!
      classOf[ClassLoader]
        .getMethod("getPlatformClassLoader")
        .invoke(null)
        .asInstanceOf[ClassLoader]
    } else {
      // With Java 8 we want a clean classloader that still contains classes
      // coming from com.sun.* etc.
      // We get the application classloader parent which happens to be of
      // type sun.misc.Launcher$ExtClassLoader
      // We can't call the method directly since it would not compile on Java 9+
      // So we load it via reflection to allow compilation in Java 9+ but only
      // on Java 8
      val launcherClass = getClass.getClassLoader().loadClass("sun.misc.Launcher")
      val getLauncherMethod = launcherClass.getMethod("getLauncher")
      val launcher = getLauncherMethod.invoke(null)
      val getClassLoaderMethod = launcher.getClass().getMethod("getClassLoader")
      val appClassLoader = getClassLoaderMethod.invoke(launcher).asInstanceOf[ClassLoader]
      appClassLoader.getParent()
    }
  }

  private val java9OrAbove: Boolean =
    !System.getProperty("java.specification.version").startsWith("1.")

}<|MERGE_RESOLUTION|>--- conflicted
+++ resolved
@@ -2,18 +2,15 @@
 
 import mill.api.Loose.Agg
 import mill.api.*
-<<<<<<< HEAD
 import mill.main.client.ServerFiles
 import os.{ProcessOutput, SubProcess}
 
 import java.io.*
 import java.lang.reflect.Modifier
-=======
 import os.ProcessOutput
 
 import java.io.*
 import java.net.URLClassLoader
->>>>>>> fcc7238f
 import java.nio.file.attribute.PosixFilePermission
 import java.nio.file.Files
 import scala.util.Properties.isWin
@@ -309,64 +306,6 @@
         jarStream.closeEntry()
       }
 
-<<<<<<< HEAD
-  def createManifest(mainClass: Option[String]): mill.api.JarManifest = {
-    mainClass.foldLeft(mill.api.JarManifest.MillDefault)((m, c) =>
-      m.add((java.util.jar.Attributes.Name.MAIN_CLASS.toString, c))
-    )
-  }
-
-  /**
-   * Create a JAR file with default inflation level.
-   *
-   * @param jar The final JAR file
-   * @param inputPaths The input paths resembling the content of the JAR file.
-   *     Files will be directly included in the root of the archive,
-   *     whereas for directories their content is added to the root of the archive.
-   * @param manifest The JAR Manifest
-   * @param fileFilter A filter to support exclusions of selected files
-   * @param includeDirs If `true` the JAR archive will contain directory entries.
-   *                    According to the ZIP specification, directory entries are not required.
-   *                    In the Java ecosystem, most JARs have directory entries, so including them may reduce compatibility issues.
-   *                    Directory entry names will result with a trailing `/`.
-   * @param timestamp If specified, this timestamp is used as modification timestamp (mtime) for all entries in the JAR file.
-   *                  Having a stable timestamp may result in reproducible files, if all other content, including the JAR Manifest, keep stable.
-   */
-  def createJar(
-      jar: os.Path,
-      inputPaths: Agg[os.Path],
-      manifest: JarManifest = JarManifest.Empty,
-      fileFilter: (os.Path, os.RelPath) => Boolean = (_, _) => true,
-      includeDirs: Boolean = false,
-      timestamp: Option[Long] = None
-  ): os.Path = {
-
-    val curTime = timestamp.getOrElse(System.currentTimeMillis())
-
-    def mTime(file: os.Path) = timestamp.getOrElse(os.mtime(file))
-
-    os.makeDir.all(jar / os.up)
-    os.remove.all(jar)
-
-    val seen = mutable.Set.empty[os.RelPath]
-    val _ = seen.add(os.sub / "META-INF/MANIFEST.MF")
-
-    val jarStream = new JarOutputStream(
-      new BufferedOutputStream(Files.newOutputStream(jar.toNIO)),
-      manifest.build
-    )
-
-    try {
-      assert(inputPaths.iterator.forall(os.exists(_)))
-
-      if (includeDirs) {
-        val _ = seen.add(os.sub / "META-INF")
-        val entry = new JarEntry("META-INF/")
-        entry.setTime(curTime)
-        jarStream.putNextEntry(entry)
-        jarStream.closeEntry()
-      }
-
       // Note: we only sort each input path, but not the whole archive
       for {
         p <- inputPaths
@@ -389,30 +328,6 @@
     }
   }
 
-=======
-      // Note: we only sort each input path, but not the whole archive
-      for {
-        p <- inputPaths
-        (file, mapping) <-
-          if (os.isFile(p)) Seq((p, os.sub / p.last))
-          else os.walk(p).map(sub => (sub, sub.subRelativeTo(p))).sorted
-        if (includeDirs || os.isFile(file)) && !seen(mapping) && fileFilter(p, mapping)
-      } {
-        val _ = seen.add(mapping)
-        val name = mapping.toString() + (if (os.isDir(file)) "/" else "")
-        val entry = new JarEntry(name)
-        entry.setTime(mTime(file))
-        jarStream.putNextEntry(entry)
-        if (os.isFile(file)) jarStream.write(os.read.bytes(file))
-        jarStream.closeEntry()
-      }
-      jar
-    } finally {
-      jarStream.close()
-    }
-  }
-
->>>>>>> fcc7238f
   def createClasspathPassingJar(jar: os.Path, classpath: Agg[os.Path]): Unit = {
     createJar(
       jar = jar,
