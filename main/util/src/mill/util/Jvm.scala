package mill.util

import mill.api.Loose.Agg
import mill.api._
import mill.main.client.ServerFiles
import os.{ProcessOutput, SubProcess}

import java.io._
import java.lang.reflect.Modifier
import java.nio.file.attribute.PosixFilePermission
import java.nio.file.Files
import scala.util.Properties.isWin
import os.CommandResult

object Jvm extends CoursierSupport {

  /**
   * Runs a JVM subprocess with the given configuration and returns a
   * [[os.CommandResult]] with it's aggregated output and error streams
   */
  def callSubprocess(
      mainClass: String,
      classPath: Agg[os.Path],
      jvmArgs: Seq[String] = Seq.empty,
      envArgs: Map[String, String] = Map.empty,
      mainArgs: Seq[String] = Seq.empty,
      workingDir: os.Path = null,
      streamOut: Boolean = true,
      check: Boolean = true,
      javaHome: Option[os.Path] = None
  )(implicit ctx: Ctx): CommandResult = {

    val commandArgs =
      Vector(javaExe(javaHome)) ++
        jvmArgs ++
        Vector("-cp", classPath.iterator.mkString(java.io.File.pathSeparator), mainClass) ++
        mainArgs

    val workingDir1 = Option(workingDir).getOrElse(ctx.dest)
    os.makeDir.all(workingDir1)

    os.proc(commandArgs)
      .call(
        cwd = workingDir1,
        env = envArgs,
        check = check,
        stdout = if (streamOut) os.Inherit else os.Pipe
      )
  }

  /**
   * Runs a JVM subprocess with the given configuration and returns a
   * [[os.CommandResult]] with it's aggregated output and error streams
   */
  def callSubprocess(
      mainClass: String,
      classPath: Agg[os.Path],
      jvmArgs: Seq[String],
      envArgs: Map[String, String],
      mainArgs: Seq[String],
      workingDir: os.Path,
      streamOut: Boolean
  )(implicit ctx: Ctx): CommandResult = {
    callSubprocess(mainClass, classPath, jvmArgs, envArgs, mainArgs, workingDir, streamOut, true)
  }

  /**
   * Resolves a tool to a path under the currently used JDK (if known).
   */
  def jdkTool(toolName: String, javaHome: Option[os.Path]): String = {
    javaHome
      .map(_.toString())
      .orElse(sys.props.get("java.home"))
      .map(h =>
        if (isWin) new File(h, s"bin\\${toolName}.exe")
        else new File(h, s"bin/${toolName}")
      )
      .filter(f => f.exists())
      .fold(toolName)(_.getAbsolutePath())

  }

  def jdkTool(toolName: String): String = jdkTool(toolName, None)

  def javaExe(javaHome: Option[os.Path]): String = jdkTool("java", javaHome)

  def javaExe: String = javaExe(None)

  def defaultBackgroundOutputs(outputDir: os.Path): Option[(ProcessOutput, ProcessOutput)] =
    Some((outputDir / "stdout.log", outputDir / "stderr.log"))

  /**
   * Runs a JVM subprocess with the given configuration and streams
   * it's stdout and stderr to the console.
   * @param mainClass The main class to run
   * @param classPath The classpath
   * @param jvmArgs Arguments given to the forked JVM
   * @param envArgs Environment variables used when starting the forked JVM
   * @param workingDir The working directory to be used by the forked JVM
   * @param background `true` if the forked JVM should be spawned in background
   * @param useCpPassingJar When `false`, the `-cp` parameter is used to pass the classpath
   *                        to the forked JVM.
   *                        When `true`, a temporary empty JAR is created
   *                        which contains a `Class-Path` manifest entry containing the actual classpath.
   *                        This might help with long classpaths on OS'es (like Windows)
   *                        which only supports limited command-line length
   */
  def runSubprocess(
      mainClass: String,
      classPath: Agg[os.Path],
      jvmArgs: Seq[String] = Seq.empty,
      envArgs: Map[String, String] = Map.empty,
      mainArgs: Seq[String] = Seq.empty,
      workingDir: os.Path = null,
      background: Boolean = false,
      useCpPassingJar: Boolean = false,
      runBackgroundLogToConsole: Boolean = false,
      javaHome: Option[os.Path] = None
  )(implicit ctx: Ctx): Unit = {
    runSubprocessWithBackgroundOutputs(
      mainClass,
      classPath,
      jvmArgs,
      envArgs,
      mainArgs,
      workingDir,
      if (!background) None
<<<<<<< HEAD
      else if (runBackgroundLogToConsole) Some((os.Inherit, os.Inherit))
      else Jvm.defaultBackgroundOutputs(ctx.dest),
      useCpPassingJar,
      javaHome
=======
      else if (runBackgroundLogToConsole) {
        val pwd0 = os.Path(java.nio.file.Paths.get(".").toAbsolutePath)
        // Hack to forward the background subprocess output to the Mill server process
        // stdout/stderr files, so the output will get properly slurped up by the Mill server
        // and shown to any connected Mill client even if the current command has completed
        Some(
          (
            os.PathAppendRedirect(pwd0 / ".." / ServerFiles.stdout),
            os.PathAppendRedirect(pwd0 / ".." / ServerFiles.stderr)
          )
        )
      } else Jvm.defaultBackgroundOutputs(ctx.dest),
      useCpPassingJar
>>>>>>> c193ce67
    )
  }

  // bincompat shim
  def runSubprocess(
      mainClass: String,
      classPath: Agg[os.Path],
      jvmArgs: Seq[String],
      envArgs: Map[String, String],
      mainArgs: Seq[String],
      workingDir: os.Path,
      background: Boolean,
      useCpPassingJar: Boolean
  )(implicit ctx: Ctx): Unit =
    runSubprocess(
      mainClass,
      classPath,
      jvmArgs,
      envArgs,
      mainArgs,
      workingDir,
      background,
      useCpPassingJar
    )

  /**
   * Runs a JVM subprocess with the given configuration and streams
   * it's stdout and stderr to the console.
   * @param mainClass The main class to run
   * @param classPath The classpath
   * @param jvmArgs Arguments given to the forked JVM
   * @param envArgs Environment variables used when starting the forked JVM
   * @param workingDir The working directory to be used by the forked JVM
   * @param backgroundOutputs If the subprocess should run in the background, a Tuple of ProcessOutputs containing out and err respectively. Specify None for nonbackground processes.
   * @param useCpPassingJar When `false`, the `-cp` parameter is used to pass the classpath
   *                        to the forked JVM.
   *                        When `true`, a temporary empty JAR is created
   *                        which contains a `Class-Path` manifest entry containing the actual classpath.
   *                        This might help with long classpaths on OS'es (like Windows)
   *                        which only supports limited command-line length
   */
  def runSubprocessWithBackgroundOutputs(
      mainClass: String,
      classPath: Agg[os.Path],
      jvmArgs: Seq[String] = Seq.empty,
      envArgs: Map[String, String] = Map.empty,
      mainArgs: Seq[String] = Seq.empty,
      workingDir: os.Path = null,
      backgroundOutputs: Option[Tuple2[ProcessOutput, ProcessOutput]] = None,
      useCpPassingJar: Boolean = false,
      javaHome: Option[os.Path] = None
  )(implicit ctx: Ctx): Unit = {

    val cp =
      if (useCpPassingJar && !classPath.iterator.isEmpty) {
        val passingJar = os.temp(prefix = "run-", suffix = ".jar", deleteOnExit = false)
        ctx.log.debug(
          s"Creating classpath passing jar '${passingJar}' with Class-Path: ${classPath.iterator.map(
              _.toNIO.toUri().toURL().toExternalForm()
            ).mkString(" ")}"
        )
        createClasspathPassingJar(passingJar, classPath)
        Agg(passingJar)
      } else {
        classPath
      }

    val cpArgument = if (cp.nonEmpty) {
      Vector("-cp", cp.iterator.mkString(java.io.File.pathSeparator))
    } else Seq.empty
    val mainClassArgument = if (mainClass.nonEmpty) {
      Seq(mainClass)
    } else Seq.empty
    val args =
      Vector(javaExe(javaHome)) ++
        jvmArgs ++
        cpArgument ++
        mainClassArgument ++
        mainArgs

    ctx.log.debug(s"Run subprocess with args: ${args.map(a => s"'${a}'").mkString(" ")}")

    if (backgroundOutputs.nonEmpty)
      spawnSubprocessWithBackgroundOutputs(args, envArgs, workingDir, backgroundOutputs)
    else
      runSubprocess(args, envArgs, workingDir)
  }

  // bincompat shim
  def runSubprocessWithBackgroundOutputs(
      mainClass: String,
      classPath: Agg[os.Path],
      jvmArgs: Seq[String],
      envArgs: Map[String, String],
      mainArgs: Seq[String],
      workingDir: os.Path,
      backgroundOutputs: Option[Tuple2[ProcessOutput, ProcessOutput]],
      useCpPassingJar: Boolean
  )(implicit ctx: Ctx): Unit =
    runSubprocessWithBackgroundOutputs(
      mainClass,
      classPath,
      jvmArgs,
      envArgs,
      mainArgs,
      workingDir,
      backgroundOutputs,
      useCpPassingJar,
      None
    )(ctx)

  /**
   * Runs a generic subprocess and waits for it to terminate. If process exited with non-zero code, exception
   * will be thrown. If you want to manually handle exit code, check [[runSubprocessWithResult]]
   */
  def runSubprocess(
      commandArgs: Seq[String],
      envArgs: Map[String, String],
      workingDir: os.Path
  ): Unit = {
    runSubprocessWithResult(commandArgs, envArgs, workingDir).getOrThrow
    ()
  }

  /**
   * Runs a generic subprocess and waits for it to terminate.
   *
   * @return Result with exit code.
   */
  def runSubprocessWithResult(
      commandArgs: Seq[String],
      envArgs: Map[String, String],
      workingDir: os.Path
  ): Result[Int] = {
    val process = spawnSubprocessWithBackgroundOutputs(
      commandArgs,
      envArgs,
      workingDir,
      backgroundOutputs = None
    )
    val shutdownHook = new Thread("subprocess-shutdown") {
      override def run(): Unit = {
        System.err.println("Host JVM shutdown. Forcefully destroying subprocess ...")
        process.destroy()
      }
    }
    Runtime.getRuntime().addShutdownHook(shutdownHook)
    try {
      process.waitFor()
    } catch {
      case e: InterruptedException =>
        System.err.println("Interrupted. Forcefully destroying subprocess ...")
        process.destroy()
        // rethrow
        throw e
    } finally {
      Runtime.getRuntime().removeShutdownHook(shutdownHook)
    }
    if (process.exitCode() == 0) Result.Success(process.exitCode())
    else Result.Failure(
      "Interactive Subprocess Failed (exit code " + process.exitCode() + ")",
      Some(process.exitCode())
    )
  }

  /**
   * Spawns a generic subprocess, streaming the stdout and stderr to the
   * console. If the System.out/System.err have been substituted, makes sure
   * that the subprocess's stdout and stderr streams go to the substituted
   * streams.
   */
  def spawnSubprocess(
      commandArgs: Seq[String],
      envArgs: Map[String, String],
      workingDir: os.Path,
      background: Boolean = false
  ): SubProcess = {
    // XXX: workingDir is perhaps not the best choice for outputs, but absent a Ctx, we have
    //      no other place to choose.
    val backgroundOutputs = if (background) defaultBackgroundOutputs(workingDir) else None
    spawnSubprocessWithBackgroundOutputs(commandArgs, envArgs, workingDir, backgroundOutputs)
  }

  /**
   * Spawns a generic subprocess, streaming the stdout and stderr to the
   * console. If the System.out/System.err have been substituted, makes sure
   * that the subprocess's stdout and stderr streams go to the substituted
   * streams.
   *
   * If the process should be spawned in the background, destination streams for out and err
   * respectively must be defined in the backgroundOutputs tuple. Non-background process should set
   * backgroundOutputs to [[None]].
   */
  def spawnSubprocessWithBackgroundOutputs(
      commandArgs: Seq[String],
      envArgs: Map[String, String],
      workingDir: os.Path,
      backgroundOutputs: Option[Tuple2[ProcessOutput, ProcessOutput]] = None
  ): SubProcess = {
    os.proc(commandArgs).spawn(
      cwd = workingDir,
      env = envArgs,
      stdin = if (backgroundOutputs.isEmpty) os.Inherit else "",
      stdout = backgroundOutputs.map(_._1).getOrElse(os.Inherit),
      stderr = backgroundOutputs.map(_._2).getOrElse(os.Inherit)
    )
  }

  def runLocal(
      mainClass: String,
      classPath: Agg[os.Path],
      mainArgs: Seq[String] = Seq.empty
  )(implicit ctx: Ctx): Unit = {
    inprocess(
      classPath,
      classLoaderOverrideSbtTesting = false,
      isolated = true,
      closeContextClassLoaderWhenDone = true,
      cl => {
        getMainMethod(mainClass, cl).invoke(null, mainArgs.toArray)
      }
    )
  }

  private def getMainMethod(mainClassName: String, cl: ClassLoader) = {
    val mainClass = cl.loadClass(mainClassName)
    val method = mainClass.getMethod("main", classOf[Array[String]])
    // jvm allows the actual main class to be non-public and to run a method in the non-public class,
    //  we need to make it accessible
    method.setAccessible(true)
    val modifiers = method.getModifiers
    if (!Modifier.isPublic(modifiers))
      throw new NoSuchMethodException(mainClassName + ".main is not public")
    if (!Modifier.isStatic(modifiers))
      throw new NoSuchMethodException(mainClassName + ".main is not static")
    method
  }

  def runClassloader[T](classPath: Agg[os.Path])(body: ClassLoader => T)(implicit
      ctx: mill.api.Ctx.Home
  ): T = {
    inprocess(
      classPath,
      classLoaderOverrideSbtTesting = false,
      isolated = true,
      closeContextClassLoaderWhenDone = true,
      body
    )
  }
  def inprocess[T](
      classPath: Agg[os.Path],
      classLoaderOverrideSbtTesting: Boolean,
      isolated: Boolean,
      closeContextClassLoaderWhenDone: Boolean,
      body: ClassLoader => T
  )(implicit ctx: mill.api.Ctx.Home): T = {
    val urls = classPath.map(_.toIO.toURI.toURL)
    val cl =
      if (classLoaderOverrideSbtTesting) {
        mill.api.ClassLoader.create(
          urls.iterator.toVector,
          null,
          sharedPrefixes = Seq("sbt.testing.")
        )
      } else if (isolated) {
        mill.api.ClassLoader.create(urls.iterator.toVector, null)
      } else {
        mill.api.ClassLoader.create(urls.iterator.toVector, getClass.getClassLoader)
      }

    val oldCl = Thread.currentThread().getContextClassLoader
    Thread.currentThread().setContextClassLoader(cl)
    try {
      body(cl)
    } finally {
      if (closeContextClassLoaderWhenDone) {
        Thread.currentThread().setContextClassLoader(oldCl)
        cl.close()
      }
    }
  }

  def createManifest(mainClass: Option[String]): mill.api.JarManifest = {
    mainClass.foldLeft(mill.api.JarManifest.MillDefault)((m, c) =>
      m.add((java.util.jar.Attributes.Name.MAIN_CLASS.toString, c))
    )
  }

  /**
   * Create a jar file containing all files from the specified input Paths,
   * called out.jar in the implicit ctx.dest folder. An optional main class may
   * be provided for the jar. An optional filter function may also be provided to
   * selectively include/exclude specific files.
   * @param inputPaths - `Agg` of `os.Path`s containing files to be included in the jar
   * @param fileFilter - optional file filter to select files to be included.
   *                   Given an `os.Path` (from inputPaths) and an `os.RelPath` for the individual file,
   *                   return true if the file is to be included in the jar.
   * @param ctx - implicit `Ctx.Dest` used to determine the output directory for the jar.
   * @return - a `PathRef` for the created jar.
   */
  def createJar(
      inputPaths: Agg[os.Path],
      manifest: mill.api.JarManifest = mill.api.JarManifest.MillDefault,
      fileFilter: (os.Path, os.RelPath) => Boolean = (_, _) => true
  )(implicit ctx: Ctx.Dest): PathRef = {
    val outputPath = ctx.dest / "out.jar"
    createJar(
      jar = outputPath,
      inputPaths = inputPaths,
      manifest = manifest,
      fileFilter = fileFilter
    )
    PathRef(outputPath)
  }

  def createJar(
      jar: os.Path,
      inputPaths: Agg[os.Path],
      manifest: mill.api.JarManifest,
      fileFilter: (os.Path, os.RelPath) => Boolean
  ): Unit =
    JarOps.jar(jar, inputPaths, manifest, fileFilter, includeDirs = true, timestamp = None)

  def createClasspathPassingJar(jar: os.Path, classpath: Agg[os.Path]): Unit = {
    createJar(
      jar = jar,
      inputPaths = Agg(),
      manifest = mill.api.JarManifest.MillDefault.add(
        "Class-Path" -> classpath.iterator.map(_.toNIO.toUri().toURL().toExternalForm()).mkString(
          " "
        )
      ),
      fileFilter = (_, _) => true
    )
  }

  def universalScript(
      shellCommands: String,
      cmdCommands: String,
      shebang: Boolean = false
  ): String = {
    Seq(
      if (shebang) "#!/usr/bin/env sh" else "",
      "@ 2>/dev/null # 2>nul & echo off & goto BOF\r",
      ":",
      shellCommands.replaceAll("\r\n|\n", "\n"),
      "exit",
      Seq(
        "",
        ":BOF",
        "setlocal",
        "@echo off",
        cmdCommands.replaceAll("\r\n|\n", "\r\n"),
        "endlocal",
        "exit /B %errorlevel%",
        ""
      ).mkString("\r\n")
    ).filterNot(_.isEmpty).mkString("\n")
  }

  def launcherUniversalScript(
      mainClass: String,
      shellClassPath: Agg[String],
      cmdClassPath: Agg[String],
      jvmArgs: Seq[String],
      shebang: Boolean = false
  ): String = {
    universalScript(
      shellCommands =
        s"""exec java ${jvmArgs.mkString(" ")} $$JAVA_OPTS -cp "${shellClassPath.iterator.mkString(
            ":"
          )}" '$mainClass' "$$@"""",
      cmdCommands =
        s"""java ${jvmArgs.mkString(" ")} %JAVA_OPTS% -cp "${cmdClassPath.iterator.mkString(
            ";"
          )}" $mainClass %*""",
      shebang = shebang
    )
  }
  def createLauncher(mainClass: String, classPath: Agg[os.Path], jvmArgs: Seq[String])(implicit
      ctx: Ctx.Dest
  ): PathRef = {
    val isWin = scala.util.Properties.isWin
    val isBatch =
      isWin && !(org.jline.utils.OSUtils.IS_CYGWIN || org.jline.utils.OSUtils.IS_MSYSTEM)
    val outputPath = ctx.dest / (if (isBatch) "run.bat" else "run")
    val classPathStrs = classPath.map(_.toString)

    os.write(outputPath, launcherUniversalScript(mainClass, classPathStrs, classPathStrs, jvmArgs))

    if (!isWin) {
      val perms = Files.getPosixFilePermissions(outputPath.toNIO)
      perms.add(PosixFilePermission.GROUP_EXECUTE)
      perms.add(PosixFilePermission.OWNER_EXECUTE)
      perms.add(PosixFilePermission.OTHERS_EXECUTE)
      Files.setPosixFilePermissions(outputPath.toNIO, perms)
    }
    PathRef(outputPath)
  }

  @deprecated("Use mill.api.JarManifest instead", "Mill after 0.11.0-M4")
  type JarManifest = mill.api.JarManifest
  @deprecated("Use mill.api.JarManifest instead", "Mill after 0.11.0-M4")
  val JarManifest = mill.api.JarManifest

}<|MERGE_RESOLUTION|>--- conflicted
+++ resolved
@@ -125,12 +125,6 @@
       mainArgs,
       workingDir,
       if (!background) None
-<<<<<<< HEAD
-      else if (runBackgroundLogToConsole) Some((os.Inherit, os.Inherit))
-      else Jvm.defaultBackgroundOutputs(ctx.dest),
-      useCpPassingJar,
-      javaHome
-=======
       else if (runBackgroundLogToConsole) {
         val pwd0 = os.Path(java.nio.file.Paths.get(".").toAbsolutePath)
         // Hack to forward the background subprocess output to the Mill server process
@@ -143,8 +137,8 @@
           )
         )
       } else Jvm.defaultBackgroundOutputs(ctx.dest),
-      useCpPassingJar
->>>>>>> c193ce67
+      useCpPassingJar,
+      javaHome
     )
   }
 
