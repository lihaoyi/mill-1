--- conflicted
+++ resolved
@@ -97,7 +97,6 @@
   override def debugEnabled: Boolean = out.debugEnabled
 }
 
-<<<<<<< HEAD
 
 class AnsiNav(output: Writer){
   def control(n: Int, c: Char) = output.write("\u001b[" + n + c)
@@ -137,10 +136,7 @@
   def clearLine(n: Int) = control(n, 'K')
 }
 
-case class PrintLogger(
-    override val colored: Boolean,
-    enableTicker: Boolean,
-=======
+
 object PrefixLogger {
   def apply(out: ColorLogger, context: String, tickerContext: String = ""): PrefixLogger =
     new PrefixLogger(out, context, tickerContext)
@@ -148,8 +144,7 @@
 
 class PrintLogger(
     override val colored: Boolean,
-    val disableTicker: Boolean,
->>>>>>> 71dada28
+    val enableTicker: Boolean,
     override val infoColor: fansi.Attrs,
     override val errorColor: fansi.Attrs,
     val outStream: PrintStream,
@@ -206,7 +201,7 @@
 
   private def copy(
       colored: Boolean = colored,
-      disableTicker: Boolean = disableTicker,
+      enableTicker: Boolean = enableTicker,
       infoColor: fansi.Attrs = infoColor,
       errorColor: fansi.Attrs = errorColor,
       outStream: PrintStream = outStream,
@@ -217,7 +212,7 @@
       context: String = context
   ): PrintLogger = new PrintLogger(
     colored,
-    disableTicker,
+    enableTicker,
     infoColor,
     errorColor,
     outStream,
