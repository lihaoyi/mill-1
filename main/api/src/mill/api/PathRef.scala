--- conflicted
+++ resolved
@@ -6,11 +6,8 @@
 import scala.util.{DynamicVariable, Using}
 import upickle.default.{ReadWriter => RW}
 
-<<<<<<< HEAD
 import scala.collection.mutable
 
-=======
->>>>>>> cd6f258b
 /**
  * A wrapper around `os.Path` that calculates it's hashcode based
  * on the contents of the filesystem underneath it. Used to ensure filesystem
@@ -92,7 +89,7 @@
     new DynamicVariable(null)
 
   def gatherSerializedPathRefs[T](t: => T): (T, Set[PathRef]) = {
-    val refs = mutable.Set[PathRef]()
+    val refs =  Set[PathRef]()
     val res = gatheredPathRefs.withValue(refs)(t)
     (res, refs.toSet)
   }
