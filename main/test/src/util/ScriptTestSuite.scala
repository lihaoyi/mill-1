package mill.util

import java.io.{ByteArrayInputStream, ByteArrayOutputStream, PrintStream}

import scala.util.Try

import utest._

abstract class ScriptTestSuite(fork: Boolean) extends TestSuite{
  def workspaceSlug: String
  def scriptSourcePath: os.Path
  def buildPath: os.RelPath = "build.sc"

  val workspacePath = os.pwd / 'target / 'workspace / workspaceSlug
  val wd = workspacePath / buildPath / os.up
  val stdOutErr = System.out // new PrintStream(new ByteArrayOutputStream())
  val stdIn = new ByteArrayInputStream(Array())
  val disableTicker = false
  val debugLog = false
<<<<<<< HEAD
  val threadCount = Try(sys.props("MILL_THREAD_COUNT").toInt).toOption
  lazy val runner = new mill.main.MainRunner(
    ammonite.main.Cli.Config(wd = wd), disableTicker,
    stdOutErr, stdOutErr, stdIn, None, Map.empty,
    b => (), debugLog, threadCount
=======
  val keepGoing = false
  lazy val runner = new mill.main.MainRunner(
    ammonite.main.Cli.Config(wd = wd), disableTicker,
    stdOutErr, stdOutErr, stdIn, None, Map.empty,
    b => (), debugLog, keepGoing = keepGoing
>>>>>>> 981c4e1d
  )
  def eval(s: String*) = {
    if (!fork) runner.runScript(workspacePath / buildPath , s.toList)
    else{
      try {
        os.proc(os.home / "mill-release", "-i", s).call(
          wd,
          stdin = os.Inherit,
          stdout = os.Inherit,
          stderr = os.Inherit,
        )
        true
      }catch{case e: Throwable => false}
    }
  }
  def meta(s: String) = {
    val (List(selector), args) = ParseArgs.apply(Seq(s), multiSelect = false).right.get

    os.read(wd / "out" / selector._2.value.flatMap(_.pathSegments) / "meta.json")
  }


  def initWorkspace() = {
    os.remove.all(workspacePath)
    os.makeDir.all(workspacePath / os.up)
    // The unzipped git repo snapshots we get from github come with a
    // wrapper-folder inside the zip file, so copy the wrapper folder to the
    // destination instead of the folder containing the wrapper.

    os.copy(scriptSourcePath, workspacePath)
  }
}<|MERGE_RESOLUTION|>--- conflicted
+++ resolved
@@ -17,19 +17,12 @@
   val stdIn = new ByteArrayInputStream(Array())
   val disableTicker = false
   val debugLog = false
-<<<<<<< HEAD
+  val keepGoing = false
   val threadCount = Try(sys.props("MILL_THREAD_COUNT").toInt).toOption
   lazy val runner = new mill.main.MainRunner(
     ammonite.main.Cli.Config(wd = wd), disableTicker,
     stdOutErr, stdOutErr, stdIn, None, Map.empty,
-    b => (), debugLog, threadCount
-=======
-  val keepGoing = false
-  lazy val runner = new mill.main.MainRunner(
-    ammonite.main.Cli.Config(wd = wd), disableTicker,
-    stdOutErr, stdOutErr, stdIn, None, Map.empty,
-    b => (), debugLog, keepGoing = keepGoing
->>>>>>> 981c4e1d
+    b => (), debugLog, keepGoing = keepGoing, threadCount = threadCount
   )
   def eval(s: String*) = {
     if (!fork) runner.runScript(workspacePath / buildPath , s.toList)
