package mill.util

import java.io.{ByteArrayInputStream, ByteArrayOutputStream, PrintStream}

import scala.util.Try

import utest._

abstract class ScriptTestSuite(fork: Boolean) extends TestSuite{
  def workspaceSlug: String
  def scriptSourcePath: os.Path
  def buildPath: os.RelPath = "build.sc"

  val workspacePath = os.pwd / 'target / 'workspace / workspaceSlug
  val wd = workspacePath / buildPath / os.up
  val stdOutErr = System.out // new PrintStream(new ByteArrayOutputStream())
  val stdIn = new ByteArrayInputStream(Array())
  val disableTicker = false
  val debugLog = false
  val keepGoing = false
<<<<<<< HEAD
  val threadCount = Try(sys.props("MILL_THREAD_COUNT").toInt).toOption
  lazy val runner = new mill.main.MainRunner(
    ammonite.main.Cli.Config(wd = wd), disableTicker,
    stdOutErr, stdOutErr, stdIn, None, Map.empty,
    b => (), debugLog, keepGoing = keepGoing, threadCount = threadCount
=======
  val systemProperties = Map[String, String]()
  lazy val runner = new mill.main.MainRunner(
    config = ammonite.main.Cli.Config(wd = wd),
    disableTicker = disableTicker,
    outprintStream = stdOutErr,
    errPrintStream = stdOutErr,
    stdIn = stdIn,
    stateCache0 = None,
    env = Map.empty,
    setIdle = b => (),
    debugLog = debugLog,
    keepGoing = keepGoing,
    systemProperties = systemProperties
>>>>>>> 1d36dcb3
  )
  def eval(s: String*) = {
    if (!fork) runner.runScript(workspacePath / buildPath , s.toList)
    else{
      try {
        os.proc(os.home / "mill-release", "-i", s).call(
          wd,
          stdin = os.Inherit,
          stdout = os.Inherit,
          stderr = os.Inherit,
        )
        true
      }catch{case e: Throwable => false}
    }
  }
  def meta(s: String) = {
    val (List(selector), args) = ParseArgs.apply(Seq(s), multiSelect = false).right.get

    os.read(wd / "out" / selector._2.value.flatMap(_.pathSegments) / "meta.json")
  }


  def initWorkspace() = {
    os.remove.all(workspacePath)
    os.makeDir.all(workspacePath / os.up)
    // The unzipped git repo snapshots we get from github come with a
    // wrapper-folder inside the zip file, so copy the wrapper folder to the
    // destination instead of the folder containing the wrapper.

    os.copy(scriptSourcePath, workspacePath)
  }
}<|MERGE_RESOLUTION|>--- conflicted
+++ resolved
@@ -18,14 +18,8 @@
   val disableTicker = false
   val debugLog = false
   val keepGoing = false
-<<<<<<< HEAD
+  val systemProperties = Map[String, String]()
   val threadCount = Try(sys.props("MILL_THREAD_COUNT").toInt).toOption
-  lazy val runner = new mill.main.MainRunner(
-    ammonite.main.Cli.Config(wd = wd), disableTicker,
-    stdOutErr, stdOutErr, stdIn, None, Map.empty,
-    b => (), debugLog, keepGoing = keepGoing, threadCount = threadCount
-=======
-  val systemProperties = Map[String, String]()
   lazy val runner = new mill.main.MainRunner(
     config = ammonite.main.Cli.Config(wd = wd),
     disableTicker = disableTicker,
@@ -37,8 +31,8 @@
     setIdle = b => (),
     debugLog = debugLog,
     keepGoing = keepGoing,
-    systemProperties = systemProperties
->>>>>>> 1d36dcb3
+    systemProperties = systemProperties,
+    threadCount = threadCount
   )
   def eval(s: String*) = {
     if (!fork) runner.runScript(workspacePath / buildPath , s.toList)
